name: CMake Build Matrix

on:
  push:
    paths-ignore:
      - 'dist/**'
      - 'doc/**'

env:
<<<<<<< HEAD
  QT_VERSION: 6.4.2
  MACOS_DEPLOYMENT_TARGET: 10.15
  CLANG_VERSION: 16.0.0-rc2
=======
  QT_VERSION: 6.4.3
  MACOS_DEPLOYMENT_TARGET: 10.14
  CLANG_VERSION: 16.0.0
>>>>>>> bbe61a96
  ELFUTILS_VERSION: 0.175
  CMAKE_VERSION: 3.21.1
  NINJA_VERSION: 1.10.2
  BUILD_TYPE: Release
  CCACHE_VERSION: 4.6
  QT_MIRRORS: download.qt.io;mirrors.ocf.berkeley.edu/qt;ftp.fau.de/qtproject;mirror.bit.edu.cn/qtproject

jobs:
  build:
    name: ${{ matrix.config.name }}
    runs-on: ${{ matrix.config.os }}
    outputs:
        tag: ${{ steps.git.outputs.tag }}
    strategy:
      fail-fast: false
      matrix:
        config:
        - {
            name: "Windows Latest MSVC", artifact: "windows-x64-msvc",
            os: windows-latest,
            cc: "cl", cxx: "cl",
            environment_script: "C:/Program Files/Microsoft Visual Studio/2022/Enterprise/VC/Auxiliary/Build/vcvars64.bat",
            is_msvc: true
          }
        - {
            name: "Windows Latest MinGW", artifact: "windows-x64-mingw",
            os: windows-latest,
            toolchain: "https://github.com/cristianadam/mingw-builds/releases/download/v11.2.0-rev1/x86_64-11.2.0-release-posix-seh-rt_v9-rev1.7z",
            toolchain_path: "mingw64/bin",
            cc: "gcc", cxx: "g++",
            is_msvc: false
          }
        - {
            name: "Ubuntu Latest GCC", artifact: "linux-x64",
            os: ubuntu-latest,
            cc: "gcc", cxx: "g++"
          }
        - {
            name: "macOS Latest Clang", artifact: "macos-universal",
            os: macos-latest,
            cc: "clang", cxx: "clang++"
          }

    steps:
    - uses: actions/checkout@v3
    - name: Checkout submodules
      id: git
      shell: cmake -P {0}
      run: |
        execute_process(COMMAND git submodule set-url -- perfparser https://code.qt.io/qt-creator/perfparser.git)
        execute_process(COMMAND git submodule update --init --recursive)
        file(MAKE_DIRECTORY release)
        if (${{github.ref}} MATCHES "tags/v(.*)")
            file(APPEND "$ENV{GITHUB_OUTPUT}" "tag=${CMAKE_MATCH_1}\n")
            file(READ "dist/changelog/changes-${CMAKE_MATCH_1}.md" changelog_md)
            file(WRITE "release/changelog.md" "These packages are not officially supported, for official packages please check out https://download.qt.io/official_releases/qtcreator\n\n")
            file(APPEND "release/changelog.md" "${changelog_md}")
        else()
            file(APPEND "$ENV{GITHUB_OUTPUT}" "tag=${{github.run_id}}\n")
        endif()


    - name: Download Ninja and CMake
      shell: cmake -P {0}
      run: |
        set(cmake_version "$ENV{CMAKE_VERSION}")
        set(ninja_version "$ENV{NINJA_VERSION}")

        if ("${{ runner.os }}" STREQUAL "Windows")
          set(ninja_suffix "win.zip")
          set(cmake_suffix "windows-x86_64.zip")
          set(cmake_dir "cmake-${cmake_version}-windows-x86_64/bin")
        elseif ("${{ runner.os }}" STREQUAL "Linux")
          set(ninja_suffix "linux.zip")
          set(cmake_suffix "linux-x86_64.tar.gz")
          set(cmake_dir "cmake-${cmake_version}-linux-x86_64/bin")
        elseif ("${{ runner.os }}" STREQUAL "macOS")
          set(ninja_suffix "mac.zip")
          set(cmake_suffix "macos-universal.tar.gz")
          set(cmake_dir "cmake-${cmake_version}-macos-universal/CMake.app/Contents/bin")
        endif()

        set(ninja_url "https://github.com/ninja-build/ninja/releases/download/v${ninja_version}/ninja-${ninja_suffix}")
        foreach(retry RANGE 10)
          file(DOWNLOAD "${ninja_url}" ./ninja.zip SHOW_PROGRESS)
          file(SIZE ./ninja.zip fileSize)
          if (fileSize GREATER 0)
            break()
          endif()
        endforeach()

        execute_process(COMMAND ${CMAKE_COMMAND} -E tar xvf ./ninja.zip)

        set(cmake_url "https://github.com/Kitware/CMake/releases/download/v${cmake_version}/cmake-${cmake_version}-${cmake_suffix}")
        foreach(retry RANGE 10)
          file(DOWNLOAD "${cmake_url}" ./cmake.zip SHOW_PROGRESS)
          file(SIZE ./cmake.zip fileSize)
          if (fileSize GREATER 0)
            break()
          endif()
        endforeach()
        execute_process(COMMAND ${CMAKE_COMMAND} -E tar xvf ./cmake.zip)

        # Add to PATH environment variable
        file(TO_CMAKE_PATH "$ENV{GITHUB_WORKSPACE}/${cmake_dir}" cmake_dir)
        set(path_separator ":")
        if ("${{ runner.os }}" STREQUAL "Windows")
          set(path_separator ";")
        endif()
        file(APPEND "$ENV{GITHUB_PATH}" "$ENV{GITHUB_WORKSPACE}${path_separator}${cmake_dir}")

        if (NOT "${{ runner.os }}" STREQUAL "Windows")
          execute_process(
            COMMAND chmod +x ninja
            COMMAND chmod +x ${cmake_dir}/cmake
          )
        endif()

    - name: Install system libs
      shell: cmake -P {0}
      run: |
        if ("${{ runner.os }}" STREQUAL "Linux")
          execute_process(
            COMMAND sudo apt update
          )
          execute_process(
            COMMAND
              sudo apt install chrpath
                               libgl1-mesa-dev libvulkan-dev libxcb-xinput-dev libxcb-xinerama0-dev libxkbcommon-dev libxkbcommon-x11-dev
                               libxcb-image0 libxcb-keysyms1 libxcb-render-util0 libxcb-xkb1 libxcb-randr0 libxcb-icccm4
                               xvfb
            RESULT_VARIABLE result
          )
          if (NOT result EQUAL 0)
            message(FATAL_ERROR "Failed to install dependencies")
          endif()
        endif()

        if ("${{ runner.os }}" STREQUAL "Windows")
          file(MAKE_DIRECTORY build/build/bin)
          foreach(retry RANGE 10)
            file(DOWNLOAD "https://download.qt.io/development_releases/prebuilt/llvmpipe/windows/opengl32sw-64.7z" ./opengl32sw-64.7z SHOW_PROGRESS)
            file(SIZE ./opengl32sw-64.7z fileSize)
            if (fileSize GREATER 0)
              break()
            endif()
          endforeach()
          execute_process(COMMAND ${CMAKE_COMMAND} -E tar xvf ../../../opengl32sw-64.7z WORKING_DIRECTORY build/build/bin)
        endif()

        if (NOT "x${{ matrix.config.toolchain }}" STREQUAL "x")
          foreach(retry RANGE 10)
            file(DOWNLOAD "${{ matrix.config.toolchain }}" ./toolchain.7z SHOW_PROGRESS)
            file(SIZE ./toolchain.7z fileSize)
            if (fileSize GREATER 0)
              break()
            endif()
          endforeach()
          execute_process(COMMAND ${CMAKE_COMMAND} -E tar xvf ./toolchain.7z)
        endif()

        # For tests update the docker image
        find_program(docker_executable docker)
        if (docker_executable)
          execute_process(COMMAND ${docker_executable} pull alpine:latest COMMAND_ECHO STDOUT)
        endif()

    - name: Download Qt
      id: qt
      shell: cmake -P {0}
      run: |
        set(qt_version "$ENV{QT_VERSION}")

        string(REPLACE "." "" qt_version_dotless "${qt_version}")
        if ("${{ runner.os }}" STREQUAL "Windows")
          set(url_os "windows_x86")
          if ("x${{ matrix.config.environment_script }}" STREQUAL "x")
            set(qt_package_arch_suffix "win64_mingw")
            set(qt_dir_prefix "${qt_version}/mingw_64")
            set(qt_package_suffix "-Windows-Windows_10_22H2-Mingw-Windows-Windows_10_22H2-X86_64")
          elseif ("${{ matrix.config.environment_script }}" MATCHES "vcvars64.bat")
            set(qt_package_arch_suffix "win64_msvc2019_64")
            set(qt_dir_prefix "${qt_version}/msvc2019_64")
            set(qt_package_suffix "-Windows-Windows_10_22H2-MSVC2019-Windows-Windows_10_22H2-X86_64")
          endif()
        elseif ("${{ runner.os }}" STREQUAL "Linux")
          set(url_os "linux_x64")
          set(qt_package_arch_suffix "gcc_64")
          set(qt_dir_prefix "${qt_version}/gcc_64")
          set(qt_package_suffix "-Linux-RHEL_8_4-GCC-Linux-RHEL_8_4-X86_64")
        elseif ("${{ runner.os }}" STREQUAL "macOS")
          set(url_os "mac_x64")
          set(qt_package_arch_suffix "clang_64")
          set(qt_dir_prefix "${qt_version}/macos")
          set(qt_package_suffix "-MacOS-MacOS_12-Clang-MacOS-MacOS_12-X86_64-ARM64")
        endif()

        set(qt_base_url "https://\${qt_mirror}/online/qtsdkrepository/${url_os}/desktop/qt6_${qt_version_dotless}")
        foreach(qt_mirror $ENV{QT_MIRRORS})
          cmake_language(EVAL CODE "
            message(\"Downloading: ${qt_base_url}/Updates.xml\")
            file(DOWNLOAD \"${qt_base_url}/Updates.xml\" ./Updates.xml)
          ")
          file(SIZE ./Updates.xml fileSize)
          if (fileSize GREATER 0)
            break()
          endif()
        endforeach()

        file(READ ./Updates.xml updates_xml)
        string(REGEX MATCH "<Name>qt.qt6.*<Version>([0-9+-.]+)</Version>" updates_xml_output "${updates_xml}")
        set(qt_package_version ${CMAKE_MATCH_1})

        file(MAKE_DIRECTORY qt6)

        # Save the path for other steps
        file(TO_CMAKE_PATH "$ENV{GITHUB_WORKSPACE}/qt6/${qt_dir_prefix}" qt_dir)
        file(APPEND "$ENV{GITHUB_OUTPUT}" "qt_dir=${qt_dir}")

        function(downloadAndExtract url archive)
          foreach(qt_mirror $ENV{QT_MIRRORS})
            cmake_language(EVAL CODE "
              message(\"Downloading ${url}\")
              file(DOWNLOAD \"${url}\" ./${archive})
            ")
            file(SIZE ./${archive} fileSize)
            if (fileSize GREATER 0)
              break()
            endif()
          endforeach()
          execute_process(COMMAND ${CMAKE_COMMAND} -E tar xvf ../${archive} WORKING_DIRECTORY qt6)
        endfunction()

        foreach(package qtbase qtdeclarative qttools qtsvg qttranslations)
          downloadAndExtract(
            "${qt_base_url}/qt.qt6.${qt_version_dotless}.${qt_package_arch_suffix}/${qt_package_version}${package}${qt_package_suffix}.7z"
            ${package}.7z
          )
        endforeach()

        foreach(package qtimageformats qtserialport)
          downloadAndExtract(
            "${qt_base_url}/qt.qt6.${qt_version_dotless}.addons.${package}.${qt_package_arch_suffix}/${qt_package_version}${package}${qt_package_suffix}.7z"
            ${package}.7z
          )
        endforeach()

        foreach(package qtquicktimeline qtquick3d qt5compat qtshadertools)
          downloadAndExtract(
            "${qt_base_url}/qt.qt6.${qt_version_dotless}.${package}.${qt_package_arch_suffix}/${qt_package_version}${package}${qt_package_suffix}.7z"
            ${package}.7z
          )
        endforeach()

        # uic depends on libicu56.so
        if ("${{ runner.os }}" STREQUAL "Linux")
          downloadAndExtract(
            "${qt_base_url}/qt.qt6.${qt_version_dotless}.${qt_package_arch_suffix}/${qt_package_version}icu-linux-Rhel7.2-x64.7z"
            icu.7z
          )
        endif()

        file(READ "qt6/${qt_dir_prefix}/mkspecs/qconfig.pri" qtconfig)
        string(REPLACE "Enterprise" "OpenSource" qtconfig "${qtconfig}")
        string(REPLACE "licheck.exe" "" qtconfig "${qtconfig}")
        string(REPLACE "licheck64" "" qtconfig "${qtconfig}")
        string(REPLACE "licheck_mac" "" qtconfig "${qtconfig}")
        file(WRITE "qt6/${qt_dir_prefix}/mkspecs/qconfig.pri" "${qtconfig}")

        if ("${{ runner.os }}" STREQUAL "Windows")
          # deploy "system" runtimes into Qt, so they get deployed as well
          if ("x${{ matrix.config.environment_script }}" STREQUAL "x")
            # deploy MinGW
            foreach(file libwinpthread-1.dll libstdc++-6.dll libgcc_s_seh-1.dll)
              file(INSTALL "$ENV{GITHUB_WORKSPACE}/${{ matrix.config.toolchain_path }}/${file}"
                   DESTINATION "qt6/${qt_dir_prefix}/bin"
                   USE_SOURCE_PERMISSIONS)
            endforeach()
          else()
            # deploy MSVC
            foreach(file vcruntime140.dll concrt140.dll msvcp140_1.dll msvcp140_2.dll
                         msvcp140_codecvt_ids.dll vcruntime140_1.dll msvcp140.dll)
              file(INSTALL "C:/Windows/System32/${file}"
                   DESTINATION "qt6/${qt_dir_prefix}/bin")
            endforeach()
          endif()
        endif()

    - name: Download OpenSSL
      shell: cmake -P {0}
      run: |
        if ("${{ runner.os }}" STREQUAL "Windows")
          set(url_os "windows_x86")
          set(openssl_localdir "Tools/OpenSSL/Win_x64/bin")
          set(openssl_dest_dir "${{ steps.qt.outputs.qt_dir }}/bin")
          set(shared_suffix ".dll")
        elseif ("${{ runner.os }}" STREQUAL "Linux")
          set(url_os "linux_x64")
          set(openssl_localdir "Tools/OpenSSL/binary/lib")
          set(openssl_dest_dir "${{ steps.qt.outputs.qt_dir }}/lib/Qt/lib")
          set(shared_suffix ".so*")
        elseif ("${{ runner.os }}" STREQUAL "macOS")
          # Not needed on macOS
          return()
        endif()

        set(openssl_base_url "https://\${qt_mirror}/online/qtsdkrepository/${url_os}/desktop/tools_openssl_x64")
        foreach(qt_mirror $ENV{QT_MIRRORS})
          cmake_language(EVAL CODE "
            message(\"Downloading ${openssl_base_url}/Updates.xml}\")
            file(DOWNLOAD \"${openssl_base_url}/Updates.xml\" ./Updates.xml)
          ")
          file(SIZE ./Updates.xml fileSize)
          if (fileSize GREATER 0)
            break()
          endif()
        endforeach()

        file(READ ./Updates.xml updates_xml)
        string(REGEX MATCH
          "<Name>(qt.tools.openssl.*)</Name>.*<Version>([0-9+-.]+)</Version>.*<DownloadableArchives>(.*)</DownloadableArchives>" updates_xml_output "${updates_xml}")

        set(openssl_directory ${CMAKE_MATCH_1})
        set(openssl_version ${CMAKE_MATCH_2})
        set(openssl_archive ${CMAKE_MATCH_3})

        set(url "${openssl_base_url}/${openssl_directory}/${openssl_version}${openssl_archive}")

        file(MAKE_DIRECTORY openssl)
        file(MAKE_DIRECTORY ${openssl_dest_dir})

        foreach(qt_mirror $ENV{QT_MIRRORS})
          cmake_language(EVAL CODE "
            message(\"Downloading ${url}\")
            file(DOWNLOAD \"${url}\" ./openssl.7z)
          ")
          file(SIZE ./openssl.7z fileSize)
          if (fileSize GREATER 0)
            break()
          endif()
        endforeach()
        execute_process(COMMAND ${CMAKE_COMMAND} -E tar xvf ../openssl.7z WORKING_DIRECTORY openssl)

        file(GLOB openssl_shared_objects "openssl/${openssl_localdir}/*${shared_suffix}")
        execute_process(
          COMMAND ${CMAKE_COMMAND} -E copy ${openssl_shared_objects} ${openssl_dest_dir})

    - name: Download libclang
      id: libclang
      shell: cmake -P {0}
      run: |
        set(clang_version "$ENV{CLANG_VERSION}")

        if ("${{ runner.os }}" STREQUAL "Windows")
          if ("x${{ matrix.config.environment_script }}" STREQUAL "x")
            set(libclang "libclang-release_${clang_version}-based-windows-mingw_64.7z")
          elseif ("${{ matrix.config.environment_script }}" MATCHES "vcvars64.bat")
            set(libclang "libclang-release_${clang_version}-based-windows-vs2019_64.7z")
          elseif ("${{ matrix.config.environment_script }}" MATCHES "vcvars32.bat")
            set(libclang "libclang-release_${clang_version}-based-windows-vs2019_32.7z")
          endif()
        elseif ("${{ runner.os }}" STREQUAL "Linux")
          set(libclang "libclang-release_${clang_version}-based-linux-Ubuntu20.04-gcc9.3-x86_64.7z")
        elseif ("${{ runner.os }}" STREQUAL "macOS")
          set(libclang "libclang-release_${clang_version}-based-macos-universal.7z")
        endif()

        set(libclang_url "https://\${qt_mirror}/development_releases/prebuilt/libclang/${libclang}")
        foreach(qt_mirror $ENV{QT_MIRRORS})
          cmake_language(EVAL CODE "
            message(\"Downloading ${libclang_url}\")
            file(DOWNLOAD \"${libclang_url}\" ./libclang.7z)
          ")
          file(SIZE ./libclang.7z fileSize)
          if (fileSize GREATER 0)
            break()
          endif()
        endforeach()

        # Comes with libclang inside the archive
        execute_process(COMMAND ${CMAKE_COMMAND} -E tar xvf ./libclang.7z)

        # Save the path for other steps
        file(TO_CMAKE_PATH "$ENV{GITHUB_WORKSPACE}/libclang" libclang_dir)
        file(APPEND "$ENV{GITHUB_OUTPUT}" "libclang_dir=${libclang_dir}")

    - name: Download elfutils
      if: runner.os == 'Windows' && matrix.config.is_msvc || runner.os == 'Linux'
      id: elfutils
      shell: cmake -P {0}
      run: |
        set(elfutils_version "$ENV{ELFUTILS_VERSION}")

        if ("${{ runner.os }}" STREQUAL "Windows")
          if ("${{ matrix.config.environment_script }}" MATCHES "vcvars64.bat")
            set(elfutils "elfutils-release_${elfutils_version}qt-windows-x86_64.7z")
          elseif ("${{ matrix.config.environment_script }}" MATCHES "vcvars32.bat")
            set(elfutils "elfutils-release_${elfutils_version}qt-windows-i686.7z")
          endif()
        elseif ("${{ runner.os }}" STREQUAL "Linux")
          set(elfutils "elfutils-release_${elfutils_version}qt-linux-x86_64.7z")
        endif()

        set(elfutils_url "https://\${qt_mirror}/development_releases/prebuilt/elfutils/${elfutils}")

        foreach(qt_mirror $ENV{QT_MIRRORS})
          cmake_language(EVAL CODE "
            message(\"Downloading ${elfutils_url}\")
            file(DOWNLOAD \"${elfutils_url}\" ./elfutils.7z)
          ")
          file(SIZE ./elfutils.7z fileSize)
          if (fileSize GREATER 0)
            break()
          endif()
        endforeach()
        file(MAKE_DIRECTORY elfutils)
        execute_process(COMMAND ${CMAKE_COMMAND} -E tar xvf ../elfutils.7z WORKING_DIRECTORY elfutils)

        # Save the path for other steps
        file(TO_CMAKE_PATH "$ENV{GITHUB_WORKSPACE}/elfutils" elfutils_dir)
        file(APPEND "$ENV{GITHUB_OUTPUT}" "elfutils_dir=${elfutils_dir}")

    - name: Download ccache
      shell: cmake -P {0}
      run: |
        set(ccache_url "https://github.com/cristianadam/ccache/releases/download/v$ENV{CCACHE_VERSION}/${{ runner.os }}.tar.xz")
        foreach(retry RANGE 10)
          file(DOWNLOAD "${ccache_url}" ./ccache.tar.xz SHOW_PROGRESS)
          file(SIZE ./ccache.tar.xz fileSize)
          if (fileSize GREATER 0)
            break()
          endif()
        endforeach()
        execute_process(COMMAND ${CMAKE_COMMAND} -E tar xvf ./ccache.tar.xz)

    - name: Prepare ccache archive name
      id: ccache
      shell: cmake -P {0}
      run: |
        file(TO_CMAKE_PATH "$ENV{GITHUB_WORKSPACE}" github_workspace)
        include(${github_workspace}/cmake/QtCreatorIDEBranding.cmake)
        string(REPLACE "." ";" IDE_VERSION_LIST ${IDE_VERSION_DISPLAY})
        list(GET IDE_VERSION_LIST 0 IDE_VERSION_MAJOR)
        file(APPEND "$ENV{GITHUB_OUTPUT}" "archive_name=ccache-${{ matrix.config.os }}-${{ matrix.config.cc }}-qtc${IDE_VERSION_MAJOR}")

    - name: Download ccache archive
      shell: cmake -P {0}
      run: |
        file(WRITE $ENV{GITHUB_WORKSPACE}/netrc.txt
          "default login runneradmin password ${{ secrets.GITHUB_TOKEN }}")

        foreach(page_id RANGE 1 10)
          file(
            DOWNLOAD "https://api.github.com/repos/${{ github.repository }}/actions/artifacts?per_page=100&page=${page_id}"
            HTTPHEADER "Accept: application/vnd.github.v3+json"
            NETRC_FILE "$ENV{GITHUB_WORKSPACE}/netrc.txt"
            NETRC REQUIRED
            SHOW_PROGRESS
            artifacts.json)
          file(READ artifacts.json artifacts_json)

          string(JSON artifacts_length LENGTH "${artifacts_json}" "artifacts")
          math(EXPR artifacts_length "${artifacts_length} - 1")
          if(${artifacts_length} GREATER_EQUAL 0)
            foreach(idx RANGE 0 ${artifacts_length})
              string(JSON artifact_js GET "${artifacts_json}" "artifacts" ${idx})
              string(JSON name GET "${artifact_js}" "name")
              if ("${name}" STREQUAL "${{ steps.ccache.outputs.archive_name }}")
                string(JSON download_url GET "${artifact_js}" "archive_download_url")

                foreach(retry RANGE 10)
                  file(DOWNLOAD "${download_url}"
                    "${{ steps.ccache.outputs.archive_name }}.zip"
                    NETRC_FILE "$ENV{GITHUB_WORKSPACE}/netrc.txt"
                    NETRC REQUIRED
                    SHOW_PROGRESS)
                  file(SIZE "${{ steps.ccache.outputs.archive_name }}.zip" fileSize)
                  if (fileSize GREATER 0)
                    break()
                  endif()
                endforeach()

                execute_process(COMMAND ${CMAKE_COMMAND} -E tar xvf "${{ steps.ccache.outputs.archive_name }}.zip")
                file(MAKE_DIRECTORY .ccache)
                execute_process(COMMAND ${CMAKE_COMMAND} -E tar xf "../${{ steps.ccache.outputs.archive_name }}.tar" WORKING_DIRECTORY .ccache)

                return()
              endif()
            endforeach()
          endif()
        endforeach()

    - name: Build
      shell: cmake -P {0}
      run: |
        set(ENV{CC} ${{ matrix.config.cc }})
        set(ENV{CXX} ${{ matrix.config.cxx }})
        set(ENV{MACOSX_DEPLOYMENT_TARGET} "${{ env.MACOS_DEPLOYMENT_TARGET }}")

        if ("${{ runner.os }}" STREQUAL "Windows" AND NOT "x${{ matrix.config.environment_script }}" STREQUAL "x")
          execute_process(
            COMMAND "${{ matrix.config.environment_script }}" && set
            OUTPUT_FILE environment_script_output.txt
          )
          file(STRINGS environment_script_output.txt output_lines)
          foreach(line IN LISTS output_lines)
            if (line MATCHES "^([a-zA-Z0-9_-]+)=(.*)$")
              set(ENV{${CMAKE_MATCH_1}} "${CMAKE_MATCH_2}")
            endif()
          endforeach()
        endif()

        set(ENV{NINJA_STATUS} "[%f/%t %o/sec] ")

        file(TO_CMAKE_PATH "$ENV{GITHUB_WORKSPACE}" ccache_basedir)
        set(ENV{CCACHE_BASEDIR} "${ccache_basedir}")
        set(ENV{CCACHE_DIR} "${ccache_basedir}/.ccache")
        set(ENV{CCACHE_SLOPPINESS} "pch_defines,time_macros")
        set(ENV{CCACHE_COMPRESS} "true")
        set(ENV{CCACHE_COMPRESSLEVEL} "9")
        set(ENV{CCACHE_MAXSIZE} "400M")
        if ("${{ matrix.config.cxx }}" STREQUAL "cl")
          set(ENV{CCACHE_MAXSIZE} "600M")
        endif()

        execute_process(
          COMMAND git log --format=%B -n 1 ${{ github.event.after }}
          OUTPUT_VARIABLE git_commit_msg
        )
        if ("${git_commit_msg}" MATCHES "ccache:[ ]*clea[r|n]")
          execute_process(COMMAND ccache --clear COMMAND_ECHO STDOUT)
        endif()

        execute_process(COMMAND ccache -p)
        execute_process(COMMAND ccache -z)

        if ("x${{ matrix.config.environment_script }}" STREQUAL "x")
          set(CDB_OPTION "--no-cdb")
        else()
          set(CDB_OPTION)
        endif()

        if (NOT "${{ steps.elfutils.outputs.elfutils_dir }}" STREQUAL "")
          set(ELFUTILS_OPTION "--elfutils-path;${{ steps.elfutils.outputs.elfutils_dir }}")
        else()
          set(ELFUTILS_OPTION)
        endif()

        find_package(Python3 REQUIRED COMPONENTS Interpreter)
        string(REPLACE "x86" "x64" Python3_EXECUTABLE "${Python3_EXECUTABLE}")

        set(WITH_TESTS "--with-tests")
        set(NO_DMG "--no-dmg")
        if (${{github.ref}} MATCHES "tags/v")
          unset(WITH_TESTS)
          unset(NO_DMG)
        endif()

        if (NOT "x${{ matrix.config.toolchain_path }}" STREQUAL "x")
          set(path_separator ":")
          if ("${{ runner.os }}" STREQUAL "Windows")
            set(path_separator ";")
          endif()
          set(ENV{PATH} "$ENV{GITHUB_WORKSPACE}/${{ matrix.config.toolchain_path }}${path_separator}$ENV{PATH}")
        endif()

        if ("${{ runner.os }}" STREQUAL "macOS")
           set(ENV{CMAKE_OSX_ARCHITECTURES} "x86_64;arm64")
        endif()

        execute_process(
          COMMAND python
            -u
            scripts/build.py
            --build-type Release
            --src .
            --build build
            --qt-path "${{ steps.qt.outputs.qt_dir }}"
            --llvm-path "${{ steps.libclang.outputs.libclang_dir }}"
            --python3 "${Python3_EXECUTABLE}"
            ${WITH_TESTS}
            ${CDB_OPTION}
            ${ELFUTILS_OPTION}
            ${NO_DMG}
            --add-config=-DCMAKE_C_COMPILER_LAUNCHER=ccache
            --add-config=-DCMAKE_CXX_COMPILER_LAUNCHER=ccache
            --add-config=-DIDE_REVISION_URL=https://github.com/$ENV{GITHUB_REPOSITORY}/commits/$ENV{GITHUB_SHA}
            --zip-infix=-${{ matrix.config.artifact }}-${{ steps.git.outputs.tag }}
            --no-qbs
            --with-cpack
          RESULT_VARIABLE result
          COMMAND_ECHO STDOUT
          OUTPUT_VARIABLE output
          ERROR_VARIABLE output
          ECHO_OUTPUT_VARIABLE ECHO_ERROR_VARIABLE
        )
        if (NOT result EQUAL 0)
          string(REGEX MATCH "FAILED:.*$" error_message "${output}")
          string(REPLACE "\n" "%0A" error_message "${error_message}")
          message("::error::${error_message}")
          message(FATAL_ERROR "Build failed")
        endif()

    - name: ccache statistics
      shell: cmake -P {0}
      run: |
        file(TO_CMAKE_PATH "$ENV{GITHUB_WORKSPACE}" ccache_basedir)
        set(ENV{CCACHE_BASEDIR} "${ccache_basedir}")
        set(ENV{CCACHE_DIR} "${ccache_basedir}/.ccache")
        set(ENV{CCACHE_SLOPPINESS} "pch_defines,time_macros")
        set(ENV{CCACHE_COMPRESS} "true")
        set(ENV{CCACHE_COMPRESSLEVEL} "9")
        set(ENV{CCACHE_MAXSIZE} "400M")
        if ("${{ matrix.config.cxx }}" STREQUAL "cl")
          set(ENV{CCACHE_MAXSIZE} "600M")
        endif()
        execute_process(COMMAND ccache -s)

    - name: Run tests
      shell: cmake -P {0}
      run: |
        include(ProcessorCount)
        ProcessorCount(N)

        set(ENV{CTEST_OUTPUT_ON_FAILURE} "ON")

        if ("${{ runner.os }}" STREQUAL "Linux")
          set(ENV{DISPLAY} ":1")
          set(ENV{LIBGL_ALWAYS_SOFTWARE} "1")
          set(ctest_launcher xvfb-run --auto-servernum --server-num=1)
        elseif ("${{ runner.os }}" STREQUAL "Windows")
          set(ENV{QT_OPENGL} "software")
          set(ENV{QT_ASSUME_STDERR_HAS_CONSOLE} "1")
        endif()

        execute_process(
          COMMAND ${ctest_launcher} ctest -j ${N} --timeout 300 --label-exclude exclude_from_precheck --exclude-regex tst_perfdata
          WORKING_DIRECTORY build/build
          RESULT_VARIABLE result
          OUTPUT_VARIABLE output
          ERROR_VARIABLE output
          ECHO_OUTPUT_VARIABLE ECHO_ERROR_VARIABLE
          TIMEOUT 600
        )
        if (NOT result EQUAL 0)
          string(REGEX MATCH "[0-9]+% tests.*[0-9.]+ sec.*$" test_results "${output}")
          string(REPLACE "\n" "%0A" test_results "${test_results}")
          # Do not fail on ctest failure
          message("::warning::${test_results}")
        endif()

    - name: Upload
      uses: actions/upload-artifact@v3
      with:
        path: build/qtcreator-${{ matrix.config.artifact }}-${{ steps.git.outputs.tag }}.7z
        name: qtcreator-${{ matrix.config.artifact }}-${{ steps.git.outputs.tag }}.7z

    - name: Upload Devel
      uses: actions/upload-artifact@v3
      with:
        path: build/qtcreator-${{ matrix.config.artifact }}-${{ steps.git.outputs.tag }}_dev.7z
        name: qtcreator-${{ matrix.config.artifact }}-${{ steps.git.outputs.tag }}_dev.7z

    - name: Upload wininterrupt
      if: runner.os == 'Windows'
      uses: actions/upload-artifact@v3
      with:
        path: build/wininterrupt-${{ matrix.config.artifact }}-${{ steps.git.outputs.tag }}.7z
        name: wininterrupt-${{ matrix.config.artifact }}-${{ steps.git.outputs.tag }}.7z

    - name: Upload qtcreatorcdbext
      if: runner.os == 'Windows' && matrix.config.is_msvc
      uses: actions/upload-artifact@v3
      with:
        path: build/qtcreatorcdbext-${{ matrix.config.artifact }}-${{ steps.git.outputs.tag }}.7z
        name: qtcreatorcdbext-${{ matrix.config.artifact }}-${{ steps.git.outputs.tag }}.7z

    - name: Upload Debian package
      if: runner.os == 'Linux'
      uses: actions/upload-artifact@v3
      with:
        path: build/build/qtcreator-${{ matrix.config.artifact }}-${{ steps.git.outputs.tag }}.deb
        name: qtcreator-${{ matrix.config.artifact }}-${{ steps.git.outputs.tag }}.deb

    - name: Upload disk image
      if: runner.os == 'macOS' && contains(github.ref, 'tags/v')
      uses: actions/upload-artifact@v3
      with:
        path: build/qt-creator-${{ matrix.config.artifact }}-${{ steps.git.outputs.tag }}.dmg
        name: qt-creator-${{ matrix.config.artifact }}-${{ steps.git.outputs.tag }}.dmg

    - name: Create ccache archive
      working-directory: .ccache
      run: cmake -E tar cf ../${{ steps.ccache.outputs.archive_name }}.tar .

    - name: Upload ccache archive
      uses: actions/upload-artifact@v3
      with:
        path: ./${{ steps.ccache.outputs.archive_name }}.tar
        name: ${{ steps.ccache.outputs.archive_name }}

    - name: Upload Release Changelog
      if: contains(github.ref, 'tags/v')
      uses: actions/upload-artifact@v3
      with:
        path: ./release/changelog.md
        name: changelog.md

  release:
    if: contains(github.ref, 'tags/v')
    runs-on: ubuntu-latest
    needs: build

    steps:
    - name: Download artifacts
      uses: actions/download-artifact@v3
      with:
        path: release-with-dirs

    - name: Fixup artifacts
      run: |
        mkdir release
        mv release-with-dirs/*/* release/
        rm release/ccache*

    - name: Create Release
      id: create_release
      uses: softprops/action-gh-release@v1
      env:
        GITHUB_TOKEN: ${{ secrets.GITHUB_TOKEN }}
      with:
        tag_name: v${{ needs.build.outputs.tag }}
        body_path: release/changelog.md
        files: release/*
        draft: false
        prerelease: false<|MERGE_RESOLUTION|>--- conflicted
+++ resolved
@@ -7,15 +7,9 @@
       - 'doc/**'
 
 env:
-<<<<<<< HEAD
-  QT_VERSION: 6.4.2
+  QT_VERSION: 6.4.3
   MACOS_DEPLOYMENT_TARGET: 10.15
-  CLANG_VERSION: 16.0.0-rc2
-=======
-  QT_VERSION: 6.4.3
-  MACOS_DEPLOYMENT_TARGET: 10.14
   CLANG_VERSION: 16.0.0
->>>>>>> bbe61a96
   ELFUTILS_VERSION: 0.175
   CMAKE_VERSION: 3.21.1
   NINJA_VERSION: 1.10.2
