--- conflicted
+++ resolved
@@ -15,7 +15,6 @@
 # TARGETUID3 #
 symbian:TARGET.UID3 = 0xE1111234
 
-<<<<<<< HEAD
 # Smart Installer package's UID
 # This UID is from the protected range 
 # and therefore the package will fail to install if self-signed
@@ -23,10 +22,6 @@
 # and 0x2002CCCF value if protected UID is given to the application
 #symbian:DEPLOYMENT.installer_header = 0x2002CCCF
 
-symbian:ICON = symbianicon.svg
-
-=======
->>>>>>> c7142aff
 SOURCES += main.cpp mainwindow.cpp
 HEADERS += mainwindow.h
 FORMS += mainwindow.ui
