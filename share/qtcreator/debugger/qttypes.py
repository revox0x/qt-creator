############################################################################
#
# Copyright (C) 2016 The Qt Company Ltd.
# Contact: https://www.qt.io/licensing/
#
# This file is part of Qt Creator.
#
# Commercial License Usage
# Licensees holding valid commercial Qt licenses may use this file in
# accordance with the commercial license agreement provided with the
# Software or, alternatively, in accordance with the terms contained in
# a written agreement between you and The Qt Company. For licensing terms
# and conditions see https://www.qt.io/terms-conditions. For further
# information use the contact form at https://www.qt.io/contact-us.
#
# GNU General Public License Usage
# Alternatively, this file may be used under the terms of the GNU
# General Public License version 3 as published by the Free Software
# Foundation with exceptions as appearing in the file LICENSE.GPL3-EXCEPT
# included in the packaging of this file. Please review the following
# information to ensure the GNU General Public License requirements will
# be met: https://www.gnu.org/licenses/gpl-3.0.html.
#
############################################################################

import platform
import struct
import re
from dumper import Children, SubItem, UnnamedSubItem, toInteger, DumperBase
from utils import DisplayFormat, TypeCode


def qdump__QAtomicInt(d, value):
    d.putValue(value.integer())


def qdump__QBasicAtomicInt(d, value):
    d.putValue(value.integer())


def qdump__QAtomicPointer(d, value):
    d.putItem(value.cast(value.type[0].pointer()))
    d.putBetterType(value.type)


def qform__QByteArray():
    return [DisplayFormat.Latin1String, DisplayFormat.SeparateLatin1String,
            DisplayFormat.Utf8String, DisplayFormat.SeparateUtf8String]


def qedit__QByteArray(d, value, data):
    d.call('void', value, 'resize', str(len(data)))
    (base, size, alloc) = d.stringData(value)
    d.setValues(base, 'char', [ord(c) for c in data])


def qdump__QByteArray(d, value):
    data, size, alloc = d.byteArrayData(value)
    d.check(alloc == 0 or (0 <= size and size <= alloc and alloc <= 100000000))
    if size > 0:
        d.putExpandable()
    elided, p = d.encodeByteArrayHelper(d.extractPointer(value), d.displayStringLimit)
    displayFormat = d.currentItemFormat()
    if displayFormat == DisplayFormat.Automatic or displayFormat == DisplayFormat.Latin1String:
        d.putValue(p, 'latin1', elided=elided)
    elif displayFormat == DisplayFormat.SeparateLatin1String:
        d.putValue(p, 'latin1', elided=elided)
        d.putDisplay('latin1:separate', d.encodeByteArray(value, limit=100000))
    elif displayFormat == DisplayFormat.Utf8String:
        d.putValue(p, 'utf8', elided=elided)
    elif displayFormat == DisplayFormat.SeparateUtf8String:
        d.putValue(p, 'utf8', elided=elided)
        d.putDisplay('utf8:separate', d.encodeByteArray(value, limit=100000))
    if d.isExpanded():
        d.putArrayData(data, size, d.charType())


def qdump__QArrayData(d, value):
    data, size, alloc = d.byteArrayDataHelper(value.address())
    d.check(alloc == 0 or (0 <= size and size <= alloc and alloc <= 100000000))
    d.putValue(d.readMemory(data, size), 'latin1')
    d.putPlainChildren(value)


def qdump__QByteArrayData(d, value):
    qdump__QArrayData(d, value)


def qdump__QBitArray(d, value):
    data, basize, alloc = d.byteArrayDataHelper(d.extractPointer(value['d']))
    unused = d.extractByte(data)
    size = basize * 8 - unused
    d.putItemCount(size)
    if d.isExpanded():
        with Children(d, size, maxNumChild=10000):
            for i in d.childRange():
                q = data + 1 + int(i / 8)
                with SubItem(d, i):
                    d.putValue((int(d.extractPointer(q)) >> (i % 8)) & 1)
                    d.putType('bool')


def qdump__QChar(d, value):
    d.putValue(d.extractUShort(value))


def qform_X_QAbstractItemModel():
    return [DisplayFormat.Simple, DisplayFormat.Enhanced]


def qdump_X_QAbstractItemModel(d, value):
    displayFormat = d.currentItemFormat()
    if displayFormat == DisplayFormat.Simple:
        d.putPlainChildren(value)
        return
    #displayFormat == Enhanced:
    # Create a default-constructed QModelIndex on the stack.
    try:
        ri = d.pokeValue(d.qtNamespace() + 'QModelIndex', '-1, -1, 0, 0')
        this_ = d.makeExpression(value)
        ri_ = d.makeExpression(ri)
        rowCount = int(d.parseAndEvaluate('%s.rowCount(%s)' % (this_, ri_)))
        columnCount = int(d.parseAndEvaluate('%s.columnCount(%s)' % (this_, ri_)))
    except:
        d.putPlainChildren(value)
        return
    d.putValue('%d x %d' % (rowCount, columnCount))
    d.putNumChild(rowCount * columnCount)
    if d.isExpanded():
        with Children(d, numChild=rowCount * columnCount, childType=ri.type):
            i = 0
            for row in range(rowCount):
                for column in range(columnCount):
                    with SubItem(d, i):
                        d.putName('[%s, %s]' % (row, column))
                        mi = d.parseAndEvaluate('%s.index(%d,%d,%s)'
                                                % (this_, row, column, ri_))
                        d.putItem(mi)
                        i = i + 1
    #gdb.execute('call free($ri)')


def qform_X_QModelIndex():
    return [DisplayFormat.Simple, DisplayFormat.Enhanced]


def qdump_X_QModelIndex(d, value):
    displayFormat = d.currentItemFormat()
    if displayFormat == DisplayFormat.Simple:
        d.putPlainChildren(value)
        return
    r = value['r']
    c = value['c']
    try:
        p = value['p']
    except:
        p = value['i']
    m = value['m']
    if m.pointer() == 0 or r < 0 or c < 0:
        d.putValue('(invalid)')
        d.putPlainChildren(value)
        return

    mm = m.dereference()
    mm = mm.cast(mm.type.unqualified())
    ns = d.qtNamespace()
    try:
        mi = d.pokeValue(ns + 'QModelIndex', '%s,%s,%s,%s' % (r, c, p, m))
        mm_ = d.makeExpression(mm)
        mi_ = d.makeExpression(mi)
        rowCount = int(d.parseAndEvaluate('%s.rowCount(%s)' % (mm_, mi_)))
        columnCount = int(d.parseAndEvaluate('%s.columnCount(%s)' % (mm_, mi_)))
    except:
        d.putPlainChildren(value)
        return

    try:
        # Access DisplayRole as value
        val = d.parseAndEvaluate('%s.data(%s, 0)' % (mm_, mi_))
        v = val['d']['data']['ptr']
        d.putStringValue(d.pokeValue(ns + 'QString', v))
    except:
        d.putValue('')

    d.putExpandable()
    if d.isExpanded():
        with Children(d):
            d.putFields(value, False)
            i = 0
            for row in range(rowCount):
                for column in range(columnCount):
                    with UnnamedSubItem(d, i):
                        d.putName('[%s, %s]' % (row, column))
                        mi2 = d.parseAndEvaluate('%s.index(%d,%d,%s)'
                                                 % (mm_, row, column, mi_))
                        d.putItem(mi2)
                        i = i + 1
            d.putCallItem('parent', '@QModelIndex', value, 'parent')
    #gdb.execute('call free($mi)')


def qdump__Qt__ItemDataRole(d, value):
    d.putEnumValue(value.integer(), {
        0:      "Qt::DisplayRole",
        1:      "Qt::DecorationRole",
        2:      "Qt::EditRole",
        3:      "Qt::ToolTipRole",
        4:      "Qt::StatusTipRole",
        5:      "Qt::WhatsThisRole",
        6:      "Qt::FontRole",
        7:      "Qt::TextAlignmentRole",
        # obsolete: 8  : "Qt::BackgroundColorRole",
        8:      "Qt::BackgroundRole",
        # obsolete: 9  : "Qt::TextColorRole",
        9:      "Qt::ForegroundRole",
        10:     "Qt::CheckStateRole",
        11:     "Qt::AccessibleTextRole",
        12:     "Qt::AccessibleDescriptionRole",
        13:     "Qt::SizeHintRole",
        14:     "Qt::InitialSortOrderRole",
        # 27-31 Qt4 ItemDataRoles
        27:     "Qt::DisplayPropertyRole",
        28:     "Qt::DecorationPropertyRole",
        29:     "Qt::ToolTipPropertyRole",
        30:     "Qt::StatusTipPropertyRole",
        31:     "Qt::WhatsThisPropertyRole",
        0x100:  "Qt::UserRole"
    })


def qdump__QStandardItemData(d, value):
    role, pad, val = value.split('{@Qt::ItemDataRole}@{QVariant}')
    d.putPairContents(role.value(), (role, val), 'role', 'value')


def qdump__QStandardItem(d, value):
    vtable, dptr = value.split('pp')
    # There used to be a virtual destructor that got removed in
    # 88b6abcebf29b455438 on Apr 18 17:01:22 2017
    if d.qtVersion() >= 0x050900 or d.isMsvcTarget():
        model, parent, values, children, rows, cols, item = d.split('ppPPIIp', dptr)
    else:
        vtable1, model, parent, values, children, rows, cols, item = d.split('pppPPIIp', dptr)
    d.putEmptyValue()
    d.putExpandable()
    if d.isExpanded():
        with Children(d):
            d.putSubItem('[model]', d.createValue(model, '@QStandardItemModel'))
            d.putSubItem('[values]', d.createVectorItem(values, '@QStandardItemData'))
            d.putSubItem('[children]', d.createVectorItem(children,
                                                          d.createPointerType(value.type)))


def qdump__QDate(d, value):
    jd = value.pointer()
    if jd:
        d.putValue(jd, 'juliandate')
        d.putExpandable()
        if d.isExpanded():
            with Children(d):
                if d.canCallLocale():
                    d.putCallItem('toString', '@QString', value, 'toString',
                                  d.enumExpression('DateFormat', 'TextDate'))
                    d.putCallItem('(ISO)', '@QString', value, 'toString',
                                  d.enumExpression('DateFormat', 'ISODate'))
                    d.putCallItem('(SystemLocale)', '@QString', value, 'toString',
                                  d.enumExpression('DateFormat', 'SystemLocaleDate'))
                    d.putCallItem('(Locale)', '@QString', value, 'toString',
                                  d.enumExpression('DateFormat', 'LocaleDate'))
                d.putFields(value)
    else:
        d.putValue('(invalid)')


def qdump__QTime(d, value):
    mds = value.split('i')[0]
    if mds == -1:
        d.putValue('(invalid)')
        return
    d.putValue(mds, 'millisecondssincemidnight')
    if d.isExpanded():
        with Children(d):
            d.putCallItem('toString', '@QString', value, 'toString',
                          d.enumExpression('DateFormat', 'TextDate'))
            d.putCallItem('(ISO)', '@QString', value, 'toString',
                          d.enumExpression('DateFormat', 'ISODate'))
            if d.canCallLocale():
                d.putCallItem('(SystemLocale)', '@QString', value, 'toString',
                              d.enumExpression('DateFormat', 'SystemLocaleDate'))
                d.putCallItem('(Locale)', '@QString', value, 'toString',
                              d.enumExpression('DateFormat', 'LocaleDate'))
            d.putFields(value)


def qdump__QTimeZone(d, value):
    base = d.extractPointer(value)
    if base == 0:
        d.putValue('(null)')
        return
    idAddr = base + 2 * d.ptrSize()  # [QSharedData] + [vptr]
    d.putByteArrayValue(idAddr)
    d.putPlainChildren(value['d'])


def qdump__QDateTime(d, value):
    qtVersion = d.qtVersion()
    isValid = False
    # This relies on the Qt4/Qt5 internal structure layout:
    # {sharedref(4), ...
    base = d.extractPointer(value)
    is32bit = d.ptrSize() == 4
    if qtVersion >= 0x050200:
        tiVersion = d.qtTypeInfoVersion()
        #DumperBase.warn('TI VERSION: %s' % tiVersion)
        if tiVersion is None:
            tiVersion = 4
        if tiVersion > 10:
            status = d.extractByte(value)
            #DumperBase.warn('STATUS: %s' % status)
            if status & 0x01:
                # Short data
                msecs = d.extractUInt64(value) >> 8
                spec = (status & 0x30) >> 4
                offsetFromUtc = 0
                timeZone = 0
                isValid = status & 0x08
            else:
                dptr = d.extractPointer(value)
                (msecs, status, offsetFromUtc, ref, timeZone) = d.split('qIIIp', dptr)
                spec = (status & 0x30) >> 4
                isValid = True

            d.putValue(
                '%s/%s/%s/%s/%s/%s' %
                (msecs,
                 spec,
                 offsetFromUtc,
                 timeZone,
                 status,
                 tiVersion),
                'datetimeinternal')
        else:
            if d.isWindowsTarget():
                msecsOffset = 8
                specOffset = 16
                offsetFromUtcOffset = 20
                timeZoneOffset = 24
                statusOffset = 28 if is32bit else 32
            else:
                msecsOffset = 4 if is32bit else 8
                specOffset = 12 if is32bit else 16
                offsetFromUtcOffset = 16 if is32bit else 20
                timeZoneOffset = 20 if is32bit else 24
                statusOffset = 24 if is32bit else 32
            status = d.extractInt(base + statusOffset)
            if int(status & 0x0c == 0x0c):  # ValidDate and ValidTime
                isValid = True
                msecs = d.extractInt64(base + msecsOffset)
                spec = d.extractInt(base + specOffset)
                offset = d.extractInt(base + offsetFromUtcOffset)
                tzp = d.extractPointer(base + timeZoneOffset)
                if tzp == 0:
                    tz = ''
                else:
                    idBase = tzp + 2 * d.ptrSize()  # [QSharedData] + [vptr]
                    elided, tz = d.encodeByteArrayHelper(d.extractPointer(idBase), limit=100)
                d.putValue('%s/%s/%s/%s/%s/%s' % (msecs, spec, offset, tz, status, 0),
                           'datetimeinternal')
    else:
        # This relies on the Qt4/Qt5 internal structure layout:
        # {sharedref(4), date(8), time(4+x)}
        # QDateTimePrivate:
        # - QAtomicInt ref;    (padded on 64 bit)
        # -     [QDate date;]
        # -      -  uint jd in Qt 4,  qint64 in Qt 5.0 and Qt 5.1; padded on 64 bit
        # -     [QTime time;]
        # -      -  uint mds;
        # -  Spec spec;
        dateSize = 8 if qtVersion >= 0x050000 else 4  # Qt5: qint64, Qt4 uint
        # 4 byte padding after 4 byte QAtomicInt if we are on 64 bit and QDate is 64 bit
        refPlusPadding = 8 if qtVersion >= 0x050000 and d.ptrSize() == 8 else 4
        dateBase = base + refPlusPadding
        timeBase = dateBase + dateSize
        mds = d.extractInt(timeBase)
        isValid = mds > 0
        if isValid:
            jd = d.extractInt(dateBase)
            d.putValue('%s/%s' % (jd, mds), 'juliandateandmillisecondssincemidnight')

    if not isValid:
        d.putValue('(invalid)')
        return

    d.putExpandable()
    if d.isExpanded():
        with Children(d):
            d.putCallItem('toTime_t', 'unsigned int', value, 'toTime_t')
            if d.canCallLocale():
                d.putCallItem('toString', '@QString', value, 'toString',
                              d.enumExpression('DateFormat', 'TextDate'))
                d.putCallItem('(ISO)', '@QString', value, 'toString',
                              d.enumExpression('DateFormat', 'ISODate'))
                d.putCallItem('toUTC', '@QDateTime', value, 'toTimeSpec',
                              d.enumExpression('TimeSpec', 'UTC'))
                d.putCallItem('(SystemLocale)', '@QString', value, 'toString',
                              d.enumExpression('DateFormat', 'SystemLocaleDate'))
                d.putCallItem('(Locale)', '@QString', value, 'toString',
                              d.enumExpression('DateFormat', 'LocaleDate'))
                d.putCallItem('toLocalTime', '@QDateTime', value, 'toTimeSpec',
                              d.enumExpression('TimeSpec', 'LocalTime'))
            d.putFields(value)


def qdump__QDir(d, value):
    d.putExpandable()
    privAddress = d.extractPointer(value)
    bit32 = d.ptrSize() == 4
    qt5 = d.qtVersion() >= 0x050000

    # Change 9fc0965 reorders members again.
    #   bool fileListsInitialized
    #   QStringList files
    #   QFileInfoList fileInfos
    #   QStringList nameFilters
    #   QDir::SortFlags sort
    #   QDir::Filters filters

    # Before 9fc0965:
    # QDirPrivate:
    #   QAtomicInt ref
    #   QStringList nameFilters;
    #   QDir::SortFlags sort;
    #   QDir::Filters filters;
    #   // qt3support:
    #   QChar filterSepChar;
    #   bool matchAllDirs;
    #   // end qt3support
    #   QScopedPointer<QAbstractFileEngine> fileEngine;
    #   bool fileListsInitialized;
    #   QStringList files;
    #   QFileInfoList fileInfos;
    #   QFileSystemEntry dirEntry;
    #   QFileSystemEntry absoluteDirEntry;

    # QFileSystemEntry:
    #   QString m_filePath
    #   QByteArray m_nativeFilePath
    #   qint16 m_lastSeparator
    #   qint16 m_firstDotInFileName
    #   qint16 m_lastDotInFileName
    #   + 2 byte padding
    fileSystemEntrySize = 2 * d.ptrSize() + 8

    if d.qtVersion() < 0x050200:
        case = 0
    elif d.qtVersion() >= 0x050300:
        case = 1
    else:
        # Try to distinguish bool vs QStringList at the first item
        # after the (padded) refcount. If it looks like a bool assume
        # this is after 9fc0965. This is not safe.
        firstValue = d.extractInt(privAddress + d.ptrSize())
        case = 1 if firstValue == 0 or firstValue == 1 else 0

    if case == 1:
        if bit32:
            filesOffset = 4
            fileInfosOffset = 8
            dirEntryOffset = 0x20
            absoluteDirEntryOffset = 0x30
        else:
            filesOffset = 0x08
            fileInfosOffset = 0x10
            dirEntryOffset = 0x30
            absoluteDirEntryOffset = 0x48
    else:
        # Assume this is before 9fc0965.
        qt3support = d.isQt3Support()
        qt3SupportAddition = d.ptrSize() if qt3support else 0
        filesOffset = (24 if bit32 else 40) + qt3SupportAddition
        fileInfosOffset = filesOffset + d.ptrSize()
        dirEntryOffset = fileInfosOffset + d.ptrSize()
        absoluteDirEntryOffset = dirEntryOffset + fileSystemEntrySize

    d.putStringValue(privAddress + dirEntryOffset)
    if d.isExpanded():
        with Children(d):
            if not d.isMsvcTarget():
                ns = d.qtNamespace()
                try:
                    d.call('int', value, 'count')  # Fill cache.
                except:
                    pass
                #d.putCallItem('absolutePath', '@QString', value, 'absolutePath')
                #d.putCallItem('canonicalPath', '@QString', value, 'canonicalPath')
                with SubItem(d, 'absolutePath'):
                    typ = d.lookupType(ns + 'QString')
                    d.putItem(d.createValue(privAddress + absoluteDirEntryOffset, typ))
                with SubItem(d, 'entryInfoList'):
                    typ = d.lookupType(ns + 'QFileInfo')
                    qdumpHelper_QList(d, privAddress + fileInfosOffset, typ)
                with SubItem(d, 'entryList'):
                    typ = d.lookupType(ns + 'QStringList')
                    d.putItem(d.createValue(privAddress + filesOffset, typ))
            d.putFields(value)


def qdump__QEvent(d, value):
    d.putExpandable()
    if d.isExpanded():
        with Children(d):
            # Add a sub-item with the event type.
            with SubItem(d, '[type]'):
                (vtable, privateD, t, flags) = value.split("pp{short}{short}")
                event_type_name = d.qtNamespace() + "QEvent::Type"
                type_value = t.cast(event_type_name)
                d.putValue(type_value.displayEnum('0x%04x', bitsize=16))
                d.putType(event_type_name)

            # Show the rest of the class fields as usual.
            d.putFields(value)


def qdump__QKeyEvent(d, value):
    # QEvent fields
    #   virtual table pointer
    #   QEventPrivate *d;
    #   ushort t;
    #   ushort posted : 1;
    #   ushort spont : 1;
    #   ushort m_accept : 1;
    #   ushort reserved : 13;
    # QInputEvent fields
    #   Qt::KeyboardModifiers modState;
    #   ulong ts;
    # QKeyEvent fields
    #   QString txt;
    #   int k;
    #   quint32 nScanCode;
    #   quint32 nVirtualKey;
    #   quint32 nModifiers; <- nativeModifiers
    #   ushort c;
    #   ushort autor:1;
    #   ushort reserved:15;
    (vtable, privateD, t, flags, modState, ts, txt, k, scanCode,
     virtualKey, modifiers,
     c, autor) = value.split("ppHHiQ{QString}{int}IIIHH")

    #d.putStringValue(txt)
    #data = d.encodeString(txt)
    key_txt_utf8 = d.encodeStringUtf8(txt)

    k_type_name = d.qtNamespace() + "Qt::Key"
    k_cast_to_enum_value = k.cast(k_type_name)
    k_name = k_cast_to_enum_value.displayEnum(bitsize=32)
    matches = re.search(r'Key_(\w+)', k_name)
    if matches:
        k_name = matches.group(1)

    if t == 6:
        key_event_type = "Pressed"
    elif t == 7:
        key_event_type = "Released"
    else:
        key_event_type = ""

    data = ""

    if key_event_type:
        data += "{} ".format(key_event_type)

    # Try to use the name of the enum value, otherwise the value
    # of txt in QKeyEvent.
    if k_name:
        data += "'{}'".format(k_name)
    elif key_txt_utf8:
        data += "'{}'".format(key_txt_utf8)
    else:
        data += "<non-ascii>"

    k_int = k.integer()
    data += " (key:{} vKey:{}".format(k_int, virtualKey)

    modifier_list = []
    modifier_list.append(("Shift", 0x02000000))
    modifier_list.append(("Control", 0x04000000))
    modifier_list.append(("Alt", 0x08000000))
    modifier_list.append(("Meta", 0x10000000))
    # modifier_map.append(("KeyPad", 0x20000000)) Is this useful?
    modifier_list.append(("Grp", 0x40000000))

    modifiers = []
    for modifier_name, mask in modifier_list:
        if modState & mask:
            modifiers.append(modifier_name)

    if modifiers:
        data += " mods:" + "+".join(modifiers)

    data += ")"

    d.putValue(d.hexencode(data), 'utf8')

    d.putExpandable()
    if d.isExpanded():
        with Children(d):
            # Add a sub-item with the enum name and value.
            with SubItem(d, '[{}]'.format(k_type_name)):
                k_cast_to_enum_value = k.cast(k_type_name)
                d.putValue(k_cast_to_enum_value.displayEnum('0x%04x', bitsize=32))
                d.putType(k_type_name)

            # Show the rest of the class fields as usual.
            d.putFields(value, dumpBase=True)


def qdump__QFile(d, value):
    # 9fc0965 and a373ffcd change the layout of the private structure
    qtVersion = d.qtVersion()
    is32bit = d.ptrSize() == 4
    if qtVersion >= 0x050600 and d.qtTypeInfoVersion() >= 17:
        # Some QRingBuffer member got removed in 8f92baf5c9
        if d.isWindowsTarget():
            if d.isMsvcTarget():
                offset = 164 if is32bit else 224
            else:
                offset = 160 if is32bit else 224
        else:
            offset = 156 if is32bit else 224
    elif qtVersion >= 0x050700:
        if d.isWindowsTarget():
            if d.isMsvcTarget():
                offset = 176 if is32bit else 248
            else:
                offset = 172 if is32bit else 248
        else:
            offset = 168 if is32bit else 248
    elif qtVersion >= 0x050600:
        if d.isWindowsTarget():
            if d.isMsvcTarget():
                offset = 184 if is32bit else 248
            else:
                offset = 180 if is32bit else 248
        else:
            offset = 168 if is32bit else 248
    elif qtVersion >= 0x050500:
        if d.isWindowsTarget():
            offset = 164 if is32bit else 248
        else:
            offset = 164 if is32bit else 248
    elif qtVersion >= 0x050400:
        if d.isWindowsTarget():
            offset = 188 if is32bit else 272
        else:
            offset = 180 if is32bit else 272
    elif qtVersion > 0x050200:
        if d.isWindowsTarget():
            offset = 180 if is32bit else 272
        else:
            offset = 176 if is32bit else 272
    elif qtVersion >= 0x050000:
        offset = 176 if is32bit else 280
    else:
        if d.isWindowsTarget():
            offset = 144 if is32bit else 232
        else:
            offset = 140 if is32bit else 232
    vtable, privAddress = value.split('pp')
    fileNameAddress = privAddress + offset
    d.putStringValue(fileNameAddress)
    d.putExpandable()
    if d.isExpanded():
        with Children(d):
            d.putCallItem('exists', 'bool', value, 'exists')
            d.putFields(value)


def qdump__QFileInfo(d, value):
    privAddress = d.extractPointer(value)
    #bit32 = d.ptrSize() == 4
    #qt5 = d.qtVersion() >= 0x050000
    #try:
    #    d.putStringValue(value['d_ptr']['d'].dereference()['fileNames'][3])
    #except:
    #    d.putPlainChildren(value)
    #    return
    filePathAddress = privAddress + d.ptrSize()
    d.putStringValue(filePathAddress)
    d.putExpandable()
    if d.isExpanded():
        ns = d.qtNamespace()
        with Children(d):
            stype = '@QString'
            d.putCallItem('absolutePath', stype, value, 'absolutePath')
            d.putCallItem('absoluteFilePath', stype, value, 'absoluteFilePath')
            d.putCallItem('canonicalPath', stype, value, 'canonicalPath')
            d.putCallItem('canonicalFilePath', stype, value, 'canonicalFilePath')
            d.putCallItem('completeBaseName', stype, value, 'completeBaseName')
            d.putCallItem('completeSuffix', stype, value, 'completeSuffix')
            d.putCallItem('baseName', stype, value, 'baseName')
            if platform.system() == 'Darwin':
                d.putCallItem('isBundle', stype, value, 'isBundle')
                d.putCallItem('bundleName', stype, value, 'bundleName')
            d.putCallItem('fileName', stype, value, 'fileName')
            d.putCallItem('filePath', stype, value, 'filePath')
            # Crashes gdb (archer-tromey-python, at dad6b53fe)
            #d.putCallItem('group', value, 'group')
            #d.putCallItem('owner', value, 'owner')
            d.putCallItem('path', stype, value, 'path')

            d.putCallItem('groupid', 'unsigned int', value, 'groupId')
            d.putCallItem('ownerid', 'unsigned int', value, 'ownerId')

            #QFile::Permissions permissions () const
            try:
                perms = d.call('int', value, 'permissions')
            except:
                perms = None

            if perms is None:
                with SubItem(d, 'permissions'):
                    d.putSpecialValue('notcallable')
                    d.putType(ns + 'QFile::Permissions')
            else:
                with SubItem(d, 'permissions'):
                    d.putEmptyValue()
                    d.putType(ns + 'QFile::Permissions')
                    d.putExpandable()
                    if d.isExpanded():
                        with Children(d, 10):
                            perms = perms['i']
                            d.putBoolItem('ReadOwner',  perms & 0x4000)
                            d.putBoolItem('WriteOwner', perms & 0x2000)
                            d.putBoolItem('ExeOwner',   perms & 0x1000)
                            d.putBoolItem('ReadUser',   perms & 0x0400)
                            d.putBoolItem('WriteUser',  perms & 0x0200)
                            d.putBoolItem('ExeUser',    perms & 0x0100)
                            d.putBoolItem('ReadGroup',  perms & 0x0040)
                            d.putBoolItem('WriteGroup', perms & 0x0020)
                            d.putBoolItem('ExeGroup',   perms & 0x0010)
                            d.putBoolItem('ReadOther',  perms & 0x0004)
                            d.putBoolItem('WriteOther', perms & 0x0002)
                            d.putBoolItem('ExeOther',   perms & 0x0001)

            #QDir absoluteDir () const
            #QDir dir () const
            d.putCallItem('caching', 'bool', value, 'caching')
            d.putCallItem('exists', 'bool', value, 'exists')
            d.putCallItem('isAbsolute', 'bool', value, 'isAbsolute')
            d.putCallItem('isDir', 'bool', value, 'isDir')
            d.putCallItem('isExecutable', 'bool', value, 'isExecutable')
            d.putCallItem('isFile', 'bool', value, 'isFile')
            d.putCallItem('isHidden', 'bool', value, 'isHidden')
            d.putCallItem('isReadable', 'bool', value, 'isReadable')
            d.putCallItem('isRelative', 'bool', value, 'isRelative')
            d.putCallItem('isRoot', 'bool', value, 'isRoot')
            d.putCallItem('isSymLink', 'bool', value, 'isSymLink')
            d.putCallItem('isWritable', 'bool', value, 'isWritable')
            d.putCallItem('created', 'bool', value, 'created')
            d.putCallItem('lastModified', 'bool', value, 'lastModified')
            d.putCallItem('lastRead', 'bool', value, 'lastRead')
            d.putFields(value)


def qdump__QFixed(d, value):
    v = value.split('i')[0]
    d.putValue('%s/64 = %s' % (v, v / 64.0))


def qform__QFiniteStack():
    return [DisplayFormat.ArrayPlot]


def qdump__QFiniteStack(d, value):
    array, alloc, size = value.split('pii')
    d.check(0 <= size and size <= alloc and alloc <= 1000 * 1000 * 1000)
    d.putItemCount(size)
    d.putPlotData(array, size, value.type[0])


def qdump__QFlags(d, value):
    i = value.split('{int}')[0]
    enumType = value.type[0]
    v = i.cast(enumType.name)
    d.putValue(v.displayEnum('0x%04x', bitsize=32))


def qform__QHash():
    return [DisplayFormat.CompactMap]


def qdump__QHash(d, value):
    qdumpHelper_QHash(d, value, value.type[0], value.type[1])


def qdump__QVariantHash(d, value):
    qdumpHelper_QHash(d, value, d.createType('QString'), d.createType('QVariant'))


def qdumpHelper_QHash(d, value, keyType, valueType):
    def hashDataFirstNode():
        b = buckets
        n = numBuckets
        while n:
            n -= 1
            bb = d.extractPointer(b)
            if bb != dptr:
                return bb
            b += ptrSize
        return dptr

    def hashDataNextNode(node):
        (nextp, h) = d.split('pI', node)
        if d.extractPointer(nextp):
            return nextp
        start = (h % numBuckets) + 1
        b = buckets + start * ptrSize
        n = numBuckets - start
        while n:
            n -= 1
            bb = d.extractPointer(b)
            if bb != nextp:
                return bb
            b += ptrSize
        return nextp

    ptrSize = d.ptrSize()
    dptr = d.extractPointer(value)
    (fakeNext, buckets, ref, size, nodeSize, userNumBits, numBits, numBuckets) = \
        d.split('ppiiihhi', dptr)

    d.check(0 <= size and size <= 100 * 1000 * 1000)
    d.check(-1 <= ref and ref < 100000)

    d.putItemCount(size)
    if d.isExpanded():
        isShort = d.qtVersion() < 0x050000 and keyType.name == 'int'
        with Children(d, size):
            node = hashDataFirstNode()
            for i in d.childRange():
                if isShort:
                    typeCode = 'P{%s}@{%s}' % (keyType.name, valueType.name)
                    (pnext, key, padding2, val) = d.split(typeCode, node)
                else:
                    typeCode = 'Pi@{%s}@{%s}' % (keyType.name, valueType.name)
                    (pnext, hashval, padding1, key, padding2, val) = d.split(typeCode, node)
                d.putPairItem(i, (key, val), 'key', 'value')
                node = hashDataNextNode(node)


def qform__QHashNode():
    return [DisplayFormat.CompactMap]


def qdump__QHashNode(d, value):
    d.putPairItem(None, value)


def qHashIteratorHelper(d, value):
    typeName = value.type.name
    hashTypeName = typeName[0:typeName.rfind('::')]
    hashType = d.lookupType(hashTypeName)
    keyType = hashType[0]
    valueType = hashType[1]
    d.putExpandable()
    d.putEmptyValue()
    if d.isExpanded():
        with Children(d):
            node = d.extractPointer(value)
            isShort = d.qtVersion() < 0x050000 and keyType.name == 'int'
            if isShort:
                typeCode = 'P{%s}@{%s}' % (keyType.name, valueType.name)
                (pnext, key, padding2, val) = d.split(typeCode, node)
            else:
                typeCode = 'Pi@{%s}@{%s}' % (keyType.name, valueType.name)
                (pnext, hashval, padding1, key, padding2, val) = d.split(typeCode, node)
            d.putSubItem('key', key)
            d.putSubItem('value', val)


def qdump__QHash__const_iterator(d, value):
    qHashIteratorHelper(d, value)


def qdump__QHash__iterator(d, value):
    qHashIteratorHelper(d, value)


def qdump__QHostAddress(d, value):
    dd = d.extractPointer(value)
    qtVersion = d.qtVersion()
    tiVersion = d.qtTypeInfoVersion()
    #DumperBase.warn('QT: %x, TI: %s' % (qtVersion, tiVersion))
    mayNeedParse = True
    if tiVersion is not None:
        if tiVersion >= 16:
            # After a6cdfacf
            p, scopeId, a6, a4, protocol = d.split('p{QString}16s{quint32}B', dd)
            mayNeedParse = False
        elif tiVersion >= 5:
            # Branch 5.8.0 at f70b4a13  TI: 15
            # Branch 5.7.0 at b6cf0418  TI: 5
            (ipString, scopeId, a6, a4, protocol, isParsed) \
                = d.split('{QString}{QString}16s{quint32}B{bool}', dd)
        else:
            (ipString, scopeId, a4, pad, a6, protocol, isParsed) \
                = d.split('{QString}{QString}{quint32}I16sI{bool}', dd)
    elif qtVersion >= 0x050600:  # 5.6.0 at f3aabb42
        if d.ptrSize() == 8 or d.isWindowsTarget():
            (ipString, scopeId, a4, pad, a6, protocol, isParsed) \
                = d.split('{QString}{QString}{quint32}I16sI{bool}', dd)
        else:
            (ipString, scopeId, a4, a6, protocol, isParsed) \
                = d.split('{QString}{QString}{quint32}16sI{bool}', dd)
    elif qtVersion >= 0x050000:  # 5.2.0 at 62feb088
        (ipString, scopeId, a4, a6, protocol, isParsed) \
            = d.split('{QString}{QString}{quint32}16sI{bool}', dd)
    else:  # 4.8.7 at b05d05f
        (a4, a6, protocol, pad, ipString, isParsed, pad, scopeId) \
            = d.split('{quint32}16sB@{QString}{bool}@{QString}', dd)

    if mayNeedParse:
        ipStringData, ipStringSize, ipStringAlloc = d.stringData(ipString)
    if mayNeedParse and isParsed.integer() and ipStringSize > 0:
        d.putStringValue(ipString)
    else:
        # value.d.d->protocol:
        #  QAbstractSocket::IPv4Protocol = 0
        #  QAbstractSocket::IPv6Protocol = 1
        if protocol == 1:
            # value.d.d->a6
            data = d.hexencode(a6)
            address = ':'.join('%x' % int(data[i:i + 4], 16) for i in range(0, 32, 4))
            d.putValue(address)
        elif protocol == 0:
            # value.d.d->a
            a = a4.integer()
            a, n4 = divmod(a, 256)
            a, n3 = divmod(a, 256)
            a, n2 = divmod(a, 256)
            a, n1 = divmod(a, 256)
            d.putValue('%d.%d.%d.%d' % (n1, n2, n3, n4))
        else:
            d.putValue('<unspecified protocol %s>' % protocol)

    d.putExpandable()
    if d.isExpanded():
        with Children(d):
            if mayNeedParse:
                d.putSubItem('ipString', ipString)
                d.putSubItem('isParsed', isParsed)
            d.putSubItem('scopeId', scopeId)
            d.putSubItem('a', a4)


def qdump__QIPv6Address(d, value):
    raw = d.split('16s', value)[0]
    data = d.hexencode(raw)
    d.putValue(':'.join('%x' % int(data[i:i + 4], 16) for i in range(0, 32, 4)))
    d.putArrayData(value.address(), 16, d.lookupType('unsigned char'))


def qform__QList():
    return [DisplayFormat.DirectQListStorage, DisplayFormat.IndirectQListStorage]


def qdump__QList(d, value):
    return qdumpHelper_QList(d, value, value.type[0])


def qdump__QVariantList(d, value):
    qdumpHelper_QList(d, value, d.createType('QVariant'))


def qdumpHelper_QList(d, value, innerType):
    base = d.extractPointer(value)
    (ref, alloc, begin, end) = d.split('IIII', base)
    array = base + 16
    if d.qtVersion() < 0x50000:
        array += d.ptrSize()
    d.check(begin >= 0 and end >= 0 and end <= 1000 * 1000 * 1000)
    size = end - begin
    d.check(size >= 0)
    #d.checkRef(private['ref'])

    d.putItemCount(size)
    if d.isExpanded():
        innerSize = innerType.size()
        stepSize = d.ptrSize()
        addr = array + begin * stepSize
        # The exact condition here is:
        #  QTypeInfo<T>::isLarge || QTypeInfo<T>::isStatic
        # but this data is available neither in the compiled binary nor
        # in the frontend.
        # So as first approximation only do the 'isLarge' check:
        displayFormat = d.currentItemFormat()
        if displayFormat == DisplayFormat.DirectQListStorage:
            isInternal = True
        elif displayFormat == DisplayFormat.IndirectQListStorage:
            isInternal = False
        else:
            isInternal = innerSize <= stepSize and innerType.isMovableType()
        if isInternal:
            if innerSize == stepSize:
                d.putArrayData(addr, size, innerType)
            else:
                with Children(d, size, childType=innerType):
                    for i in d.childRange():
                        p = d.createValue(addr + i * stepSize, innerType)
                        d.putSubItem(i, p)
        else:
            # about 0.5s / 1000 items
            with Children(d, size, maxNumChild=2000, childType=innerType):
                for i in d.childRange():
                    p = d.extractPointer(addr + i * stepSize)
                    x = d.createValue(p, innerType)
                    d.putSubItem(i, x)


def qform__QImage():
    return [DisplayFormat.Simple, DisplayFormat.Separate]


def qdump__QImage(d, value):
    if d.qtVersion() < 0x050000:
        (vtbl, painters, imageData) = value.split('ppp')
    else:
        (vtbl, painters, reserved, imageData) = value.split('pppp')

    if imageData == 0:
        d.putValue('(invalid)')
        return

    (ref, width, height, depth, nbytes, padding, devicePixelRatio, colorTable,
        bits, iformat) = d.split('iiiii@dppi', imageData)

    d.putValue('(%dx%d)' % (width, height))
    d.putExpandable()
    if d.isExpanded():
        with Children(d):
            d.putIntItem('width', width)
            d.putIntItem('height', height)
            d.putIntItem('nbytes', nbytes)
            d.putIntItem('format', iformat)
            with SubItem(d, 'data'):
                d.putValue('0x%x' % bits)
                d.putType('void *')

    displayFormat = d.currentItemFormat()
    if displayFormat == DisplayFormat.Separate:
        d.putDisplay('imagedata:separate', '%08x%08x%08x%08x' % (width, height, nbytes, iformat)
                     + d.readMemory(bits, nbytes))


def qdump__QLinkedList(d, value):
    dd = d.extractPointer(value)
    ptrSize = d.ptrSize()
    n = d.extractInt(dd + 4 + 2 * ptrSize)
    ref = d.extractInt(dd + 2 * ptrSize)
    d.check(0 <= n and n <= 100 * 1000 * 1000)
    d.check(-1 <= ref and ref <= 1000)
    d.putItemCount(n)
    if d.isExpanded():
        innerType = value.type[0]
        with Children(d, n, maxNumChild=1000, childType=innerType):
            pp = d.extractPointer(dd)
            for i in d.childRange():
                d.putSubItem(i, d.createValue(pp + 2 * ptrSize, innerType))
                pp = d.extractPointer(pp)


qqLocalesCount = None


def qdump__QLocale(d, value):
    # Check for uninitialized 'index' variable. Retrieve size of
    # QLocale data array from variable in qlocale.cpp.
    # Default is 368 in Qt 4.8, 438 in Qt 5.0.1, the last one
    # being 'System'.
    #global qqLocalesCount
    #if qqLocalesCount is None:
    #    #try:
    #        qqLocalesCount = int(value(ns + 'locale_data_size'))
    #    #except:
    #        qqLocalesCount = 438
    #try:
    #    index = int(value['p']['index'])
    #except:
    #    try:
    #        index = int(value['d']['d']['m_index'])
    #    except:
    #        index = int(value['d']['d']['m_data']...)
    #d.check(index >= 0)
    #d.check(index <= qqLocalesCount)
    if d.qtVersion() < 0x50000:
        d.putStringValue(d.call('const char *', value, 'name'))
        d.putPlainChildren(value)
        return

    ns = d.qtNamespace()
    dd = value.extractPointer()
    (data, ref, numberOptions) = d.split('pi4s', dd)
    (languageId, scriptId, countryId,
     decimal, group, listt, percent, zero,
     minus, plus, exponential) \
        = d.split('2s{short}2s'
                  + '{QChar}{QChar}{short}{QChar}{QChar}'
                  + '{QChar}{QChar}{QChar}', data)
    try:
        d.putStringValue(d.call('const char *', value, 'name'))
    except:
        pass
    d.putExpandable()
    if d.isExpanded():
        with Children(d):
            prefix = ns + 'QLocale::'
            d.putSubItem('country', d.createValue(countryId, prefix + 'Country'))
            d.putSubItem('language', d.createValue(languageId, prefix + 'Language'))
            d.putSubItem('numberOptions', d.createValue(numberOptions, prefix + 'NumberOptions'))
            d.putSubItem('decimalPoint', decimal)
            d.putSubItem('exponential', exponential)
            d.putSubItem('percent', percent)
            d.putSubItem('zeroDigit', zero)
            d.putSubItem('groupSeparator', group)
            d.putSubItem('negativeSign', minus)
            d.putSubItem('positiveSign', plus)
            d.putCallItem('measurementSystem', '@QLocale::MeasurementSystem',
                          value, 'measurementSystem')
            d.putCallItem('timeFormat_(short)', '@QString',
                          value, 'timeFormat', ns + 'QLocale::ShortFormat')
            d.putCallItem('timeFormat_(long)', '@QString',
                          value, 'timeFormat', ns + 'QLocale::LongFormat')
            d.putFields(value)


def qdump__QMapNode(d, value):
    d.putEmptyValue()
    d.putExpandable()
    if d.isExpanded():
        with Children(d):
            d.putSubItem('key', value['key'])
            d.putSubItem('value', value['value'])


def qdumpHelper_Qt4_QMap(d, value, keyType, valueType):
    dd = value.extractPointer()
    (dummy, it, f1, f2, f3, f4, f5, f6, f7, f8, f9, f10, f11,
        ref, toplevel, n) = d.split('p' * 13 + 'iii', dd)
    d.check(0 <= n and n <= 100 * 1000 * 1000)
    d.checkRef(ref)
    d.putItemCount(n)
    if d.isExpanded():
        if n > 10000:
            n = 10000

        typeCode = '{%s}@{%s}' % (keyType.name, valueType.name)
        pp, payloadSize, fields = d.describeStruct(typeCode)

        with Children(d, n):
            for i in d.childRange():
                key, pad, value = d.split(typeCode, it - payloadSize)
                d.putPairItem(i, (key, value), 'key', 'value')
                dummy, it = d.split('Pp', it)


def qdumpHelper_Qt5_QMap(d, value, keyType, valueType):
    dptr = d.extractPointer(value)
    (ref, n) = d.split('ii', dptr)
    d.check(0 <= n and n <= 100 * 1000 * 1000)
    d.check(-1 <= ref and ref < 100000)

    d.putItemCount(n)
    if d.isExpanded():
        if n > 10000:
            n = 10000

        typeCode = 'ppp@{%s}@{%s}' % (keyType.name, valueType.name)

        def helper(node):
            (p, left, right, padding1, key, padding2, value) = d.split(typeCode, node)
            if left:
                for res in helper(left):
                    yield res
            yield (key, value)
            if right:
                for res in helper(right):
                    yield res

        with Children(d, n):
            for (pair, i) in zip(helper(dptr + 8), range(n)):
                d.putPairItem(i, pair, 'key', 'value')


def qform__QMap():
    return [DisplayFormat.CompactMap]


def qdump__QMap(d, value):
    qdumpHelper_QMap(d, value, value.type[0], value.type[1])


def qdumpHelper_QMap(d, value, keyType, valueType):
    if d.qtVersion() < 0x50000:
        qdumpHelper_Qt4_QMap(d, value, keyType, valueType)
    else:
        qdumpHelper_Qt5_QMap(d, value, keyType, valueType)


def qform__QMultiMap():
    return [DisplayFormat.CompactMap]


def qdump__QMultiMap(d, value):
    qdump__QMap(d, value)


def qform__QVariantMap():
    return [DisplayFormat.CompactMap]


def qdump__QVariantMap(d, value):
    qdumpHelper_QMap(d, value, d.createType('QString'), d.createType('QVariant'))


def qdump__QMetaMethod(d, value):
    d.putQMetaStuff(value, 'QMetaMethod')


def qdump__QMetaEnum(d, value):
    d.putQMetaStuff(value, 'QMetaEnum')


def qdump__QMetaProperty(d, value):
    d.putQMetaStuff(value, 'QMetaProperty')


def qdump__QMetaClassInfo(d, value):
    d.putQMetaStuff(value, 'QMetaClassInfo')


def qdump__QMetaObject(d, value):
    d.putEmptyValue()
    d.putExpandable()
    if d.isExpanded():
        with Children(d):
            d.putQObjectGutsHelper(0, 0, -1, value.address(), 'QMetaObject')
            d.putMembersItem(value)


if False:
    def qdump__QObjectPrivate__ConnectionList(d, value):
        d.putExpandable()
        if d.isExpanded():
            i = 0
            with Children(d):
                first, last = value.split('pp')
                currentConnection = first
                connectionType = d.createType('@QObjectPrivate::Connection')
                while currentConnection and currentConnection != last:
                    sender, receiver, slotObj, nextConnectionList, nextp, prev = \
                        d.split('pppppp', currentConnection)
                    d.putSubItem(i, d.createValue(currentConnection, connectionType))
                    currentConnection = nextp
                    i += 1
                d.putFields(value)
            d.putItemCount(i)
        else:
            d.putSpecialValue('minimumitemcount', 0)


def qdump__QProcEnvKey(d, value):
    d.putByteArrayValue(value)
    d.putPlainChildren(value)


def qdump__QPixmap(d, value):
    if d.qtVersion() < 0x050000:
        (vtbl, painters, dataPtr) = value.split('ppp')
    else:
        (vtbl, painters, reserved, dataPtr) = s = d.split('pppp', value)
    if dataPtr == 0:
        d.putValue('(invalid)')
    else:
        (dummy, width, height) = d.split('pii', dataPtr)
        d.putValue('(%dx%d)' % (width, height))
    d.putPlainChildren(value)


def qdump__QMargins(d, value):
    d.putValue('left:%s, top:%s, right:%s, bottom:%s' % (value.split('iiii')))
    d.putPlainChildren(value)


def qdump__QPoint(d, value):
    d.putValue('(%s, %s)' % (value.split('ii')))
    d.putPlainChildren(value)


def qdump__QPointF(d, value):
    d.putValue('(%s, %s)' % (value.split('dd')))
    d.putPlainChildren(value)


def qdump__QRect(d, value):
    def pp(l): return ('+' if l >= 0 else '') + str(l)
    (x1, y1, x2, y2) = d.split('iiii', value)
    d.putValue('%sx%s%s%s' % (x2 - x1 + 1, y2 - y1 + 1, pp(x1), pp(y1)))
    d.putPlainChildren(value)


def qdump__QRectF(d, value):
    def pp(l): return ('+' if l >= 0 else '') + str(l)
    (x, y, w, h) = value.split('dddd')
    d.putValue('%sx%s%s%s' % (w, h, pp(x), pp(y)))
    d.putPlainChildren(value)


def qdump__QRegExp(d, value):
    # value.priv.engineKey.pattern
    privAddress = d.extractPointer(value)
    (eng, pattern) = d.split('p{QString}', privAddress)
    d.putStringValue(pattern)
    d.putExpandable()
    if d.isExpanded():
        with Children(d):
            try:
                d.call('void', value, 'capturedTexts')  # Warm up internal cache.
            except:
                # Might fail (LLDB, Core files, ...), still cache might be warm.
                pass
            (patternSyntax, caseSensitive, minimal, pad, t, captures) \
                = d.split('{int}{int}B@{QString}{QStringList}', privAddress + 2 * d.ptrSize())
            d.putSubItem('syntax', patternSyntax.cast(d.qtNamespace() + 'QRegExp::PatternSyntax'))
            d.putSubItem('captures', captures)


def qdump__QRegion(d, value):
    regionDataPtr = d.extractPointer(value)
    if regionDataPtr == 0:
        d.putSpecialValue('empty')
    else:
        if d.qtVersion() >= 0x050400:  # Padding removed in ee324e4ed
            (ref, pad, rgn) = d.split('i@p', regionDataPtr)
            (numRects, innerArea, rects, extents, innerRect) = \
                d.split('iiP{QRect}{QRect}', rgn)
        elif d.qtVersion() >= 0x050000:
            (ref, pad, rgn) = d.split('i@p', regionDataPtr)
            (numRects, pad, rects, extents, innerRect, innerArea) = \
                d.split('i@P{QRect}{QRect}i', rgn)
        else:
            if d.isWindowsTarget():
                (ref, pad, rgn) = d.split('i@p', regionDataPtr)
            else:
                (ref, pad, xrgn, xrectangles, rgn) = d.split('i@ppp', regionDataPtr)
            if rgn == 0:
                numRects = 0
            else:
                (numRects, pad, rects, extents, innerRect, innerArea) = \
                    d.split('i@P{QRect}{QRect}i', rgn)

        d.putItemCount(numRects)
        if d.isExpanded():
            with Children(d):
                d.putIntItem('numRects', numRects)
                d.putIntItem('innerArea', innerArea)
                d.putSubItem('extents', extents)
                d.putSubItem('innerRect', innerRect)
                d.putSubItem('rects', d.createVectorItem(rects, d.qtNamespace() + 'QRect'))


def qdump__QScopedPointer(d, value):
    if value.pointer() == 0:
        d.putValue('(null)')
    else:
        d.putItem(value['d'])
        d.putValue(d.currentValue.value, d.currentValue.encoding)
    typeName = value.type.name
    if value.type[1].name == d.qtNamespace() + 'QScopedPointerDeleter<%s>' % value.type[0].name:
        typeName = d.qtNamespace() + 'QScopedPointer<%s>' % value.type[0].name
    d.putBetterType(typeName)


def qdump__QSet(d, value):

    def hashDataFirstNode():
        b = buckets
        n = numBuckets
        while n:
            n -= 1
            bb = d.extractPointer(b)
            if bb != dptr:
                return bb
            b += ptrSize
        return dptr

    def hashDataNextNode(node):
        (nextp, h) = d.split('pI', node)
        if d.extractPointer(nextp):
            return nextp
        start = (h % numBuckets) + 1
        b = buckets + start * ptrSize
        n = numBuckets - start
        while n:
            n -= 1
            bb = d.extractPointer(b)
            if bb != nextp:
                return bb
            b += ptrSize
        return nextp

    ptrSize = d.ptrSize()
    dptr = d.extractPointer(value)
    (fakeNext, buckets, ref, size, nodeSize, userNumBits, numBits, numBuckets) = \
        d.split('ppiiihhi', dptr)

    d.check(0 <= size and size <= 100 * 1000 * 1000)
    d.check(-1 <= ref and ref < 100000)

    d.putItemCount(size)
    if d.isExpanded():
        keyType = value.type[0]
        isShort = d.qtVersion() < 0x050000 and keyType.name == 'int'
        with Children(d, size, childType=keyType):
            node = hashDataFirstNode()
            for i in d.childRange():
                if isShort:
                    typeCode = 'P{%s}' % keyType.name
                    (pnext, key) = d.split(typeCode, node)
                else:
                    typeCode = 'Pi@{%s}' % keyType.name
                    (pnext, hashval, padding1, key) = d.split(typeCode, node)
                with SubItem(d, i):
                    d.putItem(key)
                node = hashDataNextNode(node)


def qdump__QSharedData(d, value):
    d.putValue('ref: %s' % value.to('i'))


def qdump__QSharedDataPointer(d, value):
    d_ptr = value['d']
    if d_ptr.pointer() == 0:
        d.putValue('(null)')
    else:
        # This replaces the pointer by the pointee, making the
        # pointer transparent.
        try:
            innerType = value.type[0]
        except:
            d.putValue(d_ptr)
            d.putPlainChildren(value)
            return
        d.putBetterType(d.currentType)
        d.putItem(d_ptr.dereference())


def qdump__QSize(d, value):
    d.putValue('(%s, %s)' % value.split('ii'))
    d.putPlainChildren(value)


def qdump__QSizeF(d, value):
    d.putValue('(%s, %s)' % value.split('dd'))
    d.putPlainChildren(value)


def qdump__QSizePolicy__Policy(d, value):
    d.putEnumValue(value.integer(), {
        0:  'QSizePolicy::Fixed',
        1:  'QSizePolicy::GrowFlag',
        2:  'QSizePolicy::ExpandFlag',
        3:  'QSizePolicy::MinimumExpanding (GrowFlag|ExpandFlag)',
        4:  'QSizePolicy::ShrinkFlag',
        5:  'QSizePolicy::Preferred (GrowFlag|ShrinkFlag)',
        7:  'QSizePolicy::Expanding (GrowFlag|ShrinkFlag|ExpandFlag)',
        8:  'QSizePolicy::IgnoreFlag',
        13: 'QSizePolicy::Ignored (ShrinkFlag|GrowFlag|IgnoreFlag)',
    })


def qdump__QSizePolicy(d, value):
    bits = value.integer()
    d.putEmptyValue(-99)
    d.putExpandable()
    if d.isExpanded():
        with Children(d):
            d.putIntItem('horStretch', (bits >> 0) & 0xff)
            d.putIntItem('verStretch', (bits >> 8) & 0xff)
            d.putEnumItem('horPolicy', (bits >> 16) & 0xf, "@QSizePolicy::Policy")
            d.putEnumItem('verPolicy', (bits >> 20) & 0xf, "@QSizePolicy::Policy")


def qform__QStack():
    return [DisplayFormat.ArrayPlot]


def qdump__QStack(d, value):
    qdump__QVector(d, value)


def qdump__QPolygonF(d, value):
    data, size, alloc = d.vectorDataHelper(d.extractPointer(value))
    d.putItemCount(size)
    d.putPlotData(data, size, d.createType('QPointF'))


def qdump__QPolygon(d, value):
    data, size, alloc = d.vectorDataHelper(d.extractPointer(value))
    d.putItemCount(size)
    d.putPlotData(data, size, d.createType('QPoint'))


def qdump__QGraphicsPolygonItem(d, value):
    (vtbl, dptr) = value.split('pp')
    # Assume sizeof(QGraphicsPolygonItemPrivate) == 400
    if d.ptrSize() == 8:
        offset = 384
    elif d.isWindowsTarget():
        offset = 328 if d.isMsvcTarget() else 320
    else:
        offset = 308
    data, size, alloc = d.vectorDataHelper(d.extractPointer(dptr + offset))
    d.putItemCount(size)
    d.putPlotData(data, size, d.createType('QPointF'))


def qedit__QString(d, value, data):
    d.call('void', value, 'resize', str(len(data)))
    (base, size, alloc) = d.stringData(value)
    d.setValues(base, 'short', [ord(c) for c in data])


def qform__QString():
    return [DisplayFormat.Simple, DisplayFormat.Separate]


def qdump__QString(d, value):
    d.putStringValue(value)
    (data, size, alloc) = d.stringData(value)
    displayFormat = d.currentItemFormat()
    if displayFormat == DisplayFormat.Separate:
        d.putDisplay('utf16:separate', d.encodeString(value, limit=100000))
    if (size > 0):
        d.putExpandable()
        if d.isExpanded():
            d.putArrayData(data, size, d.createType('QChar'))


def qdump__QStaticStringData(d, value):
    size = value.type[0]
    (ref, size, alloc, pad, offset, data) = value.split('iii@p%ss' % (2 * size))
    d.putValue(d.hexencode(data), 'utf16')
    d.putPlainChildren(value)


def qdump__QTypedArrayData(d, value):
    if value.type[0].name == 'unsigned short':
        qdump__QStringData(d, value)
    else:
        qdump__QArrayData(d, value)


def qdump__QStringData(d, value):
    (ref, size, alloc, pad, offset) = value.split('III@p')
    elided, shown = d.computeLimit(size, d.displayStringLimit)
    data = d.readMemory(value.address() + offset, shown * 2)
    d.putValue(data, 'utf16', elided=elided)
    d.putPlainChildren(value)


def qdump__QHashedString(d, value):
    qdump__QString(d, value)
    d.putBetterType(value.type)


def qdump__QQmlRefCount(d, value):
    d.putItem(value['refCount'])
    d.putBetterType(value.type)


def qdump__QStringRef(d, value):
    (stringptr, pos, size) = value.split('pii')
    if stringptr == 0:
        d.putValue('(null)')
        return
    (data, ssize, alloc) = d.stringData(d.createValue(stringptr, 'QString'))
    d.putValue(d.readMemory(data + 2 * pos,  2 * size), 'utf16')
    d.putPlainChildren(value)


def qdump__QStringList(d, value):
    qdumpHelper_QList(d, value, d.createType('QString'))
    d.putBetterType(value.type)


def qdump__QTemporaryFile(d, value):
    qdump__QFile(d, value)


def qdump__QTextCodec(d, value):
    name = d.call('const char *', value, 'name')
    d.putValue(d.encodeByteArray(name, limit=100), 6)
    d.putExpandable()
    if d.isExpanded():
        with Children(d):
            d.putCallItem('name', '@QByteArray', value, 'name')
            d.putCallItem('mibEnum', 'int', value, 'mibEnum')
            d.putFields(value)


def qdump__QTextCursor(d, value):
    privAddress = d.extractPointer(value)
    if privAddress == 0:
        d.putValue('(invalid)')
    else:
        positionAddress = privAddress + 2 * d.ptrSize() + 8
        d.putValue(d.extractInt(positionAddress))
        d.putExpandable()
    if d.isExpanded():
        with Children(d):
            positionAddress = privAddress + 2 * d.ptrSize() + 8
            d.putIntItem('position', d.extractInt(positionAddress))
            d.putIntItem('anchor', d.extractInt(positionAddress + 4))
            d.putCallItem('selected', '@QString', value, 'selectedText')
            d.putFields(value)


def qdump__QTextDocument(d, value):
    d.putEmptyValue()
    d.putExpandable()
    if d.isExpanded():
        with Children(d):
            d.putCallItem('blockCount', 'int', value, 'blockCount')
            d.putCallItem('characterCount', 'int', value, 'characterCount')
            d.putCallItem('lineCount', 'int', value, 'lineCount')
            d.putCallItem('revision', 'int', value, 'revision')
            d.putCallItem('toPlainText', '@QString', value, 'toPlainText')
            d.putFields(value)


def qform__QUrl():
    return [DisplayFormat.Simple, DisplayFormat.Separate]


def qdump__QUrl(d, value):
    privAddress = d.extractPointer(value)
    if not privAddress:
        # d == 0 if QUrl was constructed with default constructor
        d.putValue('<invalid>')
        return

    if d.qtVersion() < 0x050000:
        d.call('void', value, 'port')  # Warm up internal cache.
        d.call('void', value, 'path')
        st = '{QString}'
        ba = '{QByteArray}'
        (ref, dummy,
         scheme, userName, password, host, path,  # QString
         query,  # QByteArray
         fragment,  # QString
         encodedOriginal, encodedUserName, encodedPassword,
         encodedPath, encodedFragment,  # QByteArray
         port) \
            = d.split('i@' + st * 5 + ba + st + ba * 5 + 'i', privAddress)
    else:
        (ref, port, scheme, userName, password, host, path, query, fragment) \
            = d.split('ii' + '{QString}' * 7, privAddress)

    userNameEnc = d.encodeString(userName)
    hostEnc = d.encodeString(host)
    pathEnc = d.encodeString(path)
    url = d.encodeString(scheme)
    url += '3a002f002f00'  # '://'
    if len(userNameEnc):
        url += userNameEnc + '4000'  # '@'
    url += hostEnc
    if port >= 0:
        url += '3a00' + ''.join(['%02x00' % ord(c) for c in str(port)])
    url += pathEnc
    d.putValue(url, 'utf16')

    displayFormat = d.currentItemFormat()
    if displayFormat == DisplayFormat.Separate:
        d.putDisplay('utf16:separate', url)

    d.putExpandable()
    if d.isExpanded():
        with Children(d):
            d.putIntItem('port', port)
            d.putSubItem('scheme', scheme)
            d.putSubItem('userName', userName)
            d.putSubItem('password', password)
            d.putSubItem('host', host)
            d.putSubItem('path', path)
            d.putSubItem('query', query)
            d.putSubItem('fragment', fragment)
            d.putFields(value)


def qdump__QUuid(d, value):
    r = value.split('IHHBBBBBBBB')
    d.putValue('{%08x-%04x-%04x-%02x%02x-%02x%02x%02x%02x%02x%02x}' % r)
    d.putPlainChildren(value)


def qdumpHelper_QVariant_0(d, value):
    # QVariant::Invalid
    d.putBetterType('%sQVariant (invalid)' % d.qtNamespace())
    d.putValue('(invalid)')


def qdumpHelper_QVariant_1(d, value):
    # QVariant::Bool
    d.putBetterType('%sQVariant (bool)' % d.qtNamespace())
    d.putValue('true' if value.to('b') else 'false')


def qdumpHelper_QVariant_2(d, value):
    # QVariant::Int
    d.putBetterType('%sQVariant (int)' % d.qtNamespace())
    d.putValue(value.to('i'))


def qdumpHelper_QVariant_3(d, value):
    # uint
    d.putBetterType('%sQVariant (uint)' % d.qtNamespace())
    d.putValue(value.to('I'))


def qdumpHelper_QVariant_4(d, value):
    # qlonglong
    d.putBetterType('%sQVariant (qlonglong)' % d.qtNamespace())
    d.putValue(value.to('q'))


def qdumpHelper_QVariant_5(d, value):
    # qulonglong
    d.putBetterType('%sQVariant (qulonglong)' % d.qtNamespace())
    d.putValue(value.to('Q'))


def qdumpHelper_QVariant_6(d, value):
    # QVariant::Double
    d.putBetterType('%sQVariant (double)' % d.qtNamespace())
    d.putValue(value.to('d'))


qdumpHelper_QVariants_A = [
    qdumpHelper_QVariant_0,
    qdumpHelper_QVariant_1,
    qdumpHelper_QVariant_2,
    qdumpHelper_QVariant_3,
    qdumpHelper_QVariant_4,
    qdumpHelper_QVariant_5,
    qdumpHelper_QVariant_6
]


qdumpHelper_QVariants_B = [
    'QChar',         # 7
    'QVariantMap',   # 8
    'QVariantList',  # 9
    'QString',       # 10
    'QStringList',   # 11
    'QByteArray',    # 12
    'QBitArray',     # 13
    'QDate',         # 14
    'QTime',         # 15
    'QDateTime',     # 16
    'QUrl',          # 17
    'QLocale',       # 18
    'QRect',         # 19
    'QRectF',        # 20
    'QSize',         # 21
    'QSizeF',        # 22
    'QLine',         # 23
    'QLineF',        # 24
    'QPoint',        # 25
    'QPointF',       # 26
    'QRegExp',       # 27
    'QVariantHash',  # 28
]


def qdumpHelper_QVariant_31(d, value):
    # QVariant::VoidStar
    d.putBetterType('%sQVariant (void *)' % d.qtNamespace())
    d.putValue('0x%x' % d.extractPointer(value))


def qdumpHelper_QVariant_32(d, value):
    # QVariant::Long
    d.putBetterType('%sQVariant (long)' % d.qtNamespace())
    if d.ptrSize() == 4:
        d.putValue('%s' % d.extractInt(value))
    else:
        d.putValue('%s' % d.extractInt64(value))  # sic!


def qdumpHelper_QVariant_33(d, value):
    # QVariant::Short
    d.putBetterType('%sQVariant (short)' % d.qtNamespace())
    d.putValue('%s' % d.extractShort(value))


def qdumpHelper_QVariant_34(d, value):
    # QVariant::Char
    d.putBetterType('%sQVariant (char)' % d.qtNamespace())
    d.putValue('%s' % d.extractByte(value))


def qdumpHelper_QVariant_35(d, value):
    # QVariant::ULong
    d.putBetterType('%sQVariant (unsigned long)' % d.qtNamespace())
    if d.ptrSize() == 4:
        d.putValue('%s' % d.extractUInt(value))
    else:
        d.putValue('%s' % d.extractUInt64(value))  # sic!


def qdumpHelper_QVariant_36(d, value):
    # QVariant::UShort
    d.putBetterType('%sQVariant (unsigned short)' % d.qtNamespace())
    d.putValue('%s' % d.extractUShort(value))


def qdumpHelper_QVariant_37(d, value):
    # QVariant::UChar
    d.putBetterType('%sQVariant (unsigned char)' % d.qtNamespace())
    d.putValue('%s' % d.extractByte(value))


def qdumpHelper_QVariant_38(d, value):
    # QVariant::Float
    d.putBetterType('%sQVariant (float)' % d.qtNamespace())
    d.putValue(value.to('f'))


qdumpHelper_QVariants_D = [
    qdumpHelper_QVariant_31,
    qdumpHelper_QVariant_32,
    qdumpHelper_QVariant_33,
    qdumpHelper_QVariant_34,
    qdumpHelper_QVariant_35,
    qdumpHelper_QVariant_36,
    qdumpHelper_QVariant_37,
    qdumpHelper_QVariant_38
]

qdumpHelper_QVariants_E = [
    'QFont',       # 64
    'QPixmap',     # 65
    'QBrush',      # 66
    'QColor',      # 67
    'QPalette',    # 68
    'QIcon',       # 69
    'QImage',      # 70
    'QPolygon',    # 71
    'QRegion',     # 72
    'QBitmap',     # 73
    'QCursor',     # 74
]

qdumpHelper_QVariants_F = [
    # Qt 5. In Qt 4 add one.
    'QKeySequence',  # 75
    'QPen',          # 76
    'QTextLength',   # 77
    'QTextFormat',   # 78
    'X',
    'QTransform',    # 80
    'QMatrix4x4',    # 81
    'QVector2D',     # 82
    'QVector3D',     # 83
    'QVector4D',     # 84
    'QQuaternion',   # 85
    'QPolygonF'      # 86
]


def qdump__QVariant(d, value):
    (data, typeStuff) = d.split('8sI', value)
    variantType = typeStuff & 0x3fffffff
    isShared = bool(typeStuff & 0x40000000)

    # Well-known simple type.
    if variantType <= 6:
        qdumpHelper_QVariants_A[variantType](d, value)
        return None

    # Extended Core type (Qt 5)
    if variantType >= 31 and variantType <= 38 and d.qtVersion() >= 0x050000:
        qdumpHelper_QVariants_D[variantType - 31](d, value)
        return None

    # Extended Core type (Qt 4)
    if variantType >= 128 and variantType <= 135 and d.qtVersion() < 0x050000:
        if variantType == 128:
            d.putBetterType('%sQVariant (void *)' % d.qtNamespace())
            d.putValue('0x%x' % value.extractPointer())
        else:
            if variantType == 135:  # Float
                blob = value
            else:
                p = d.extractPointer(value)
                blob = d.extractUInt64(p)
            qdumpHelper_QVariants_D[variantType - 128](d, blob)
        return None

    #DumperBase.warn('TYPE: %s' % variantType)

    if variantType <= 86:
        # Known Core or Gui type.
        if variantType <= 28:
            innert = qdumpHelper_QVariants_B[variantType - 7]
        elif variantType <= 74:
            innert = qdumpHelper_QVariants_E[variantType - 64]
        elif d.qtVersion() < 0x050000:
            innert = qdumpHelper_QVariants_F[variantType - 76]
        else:
            innert = qdumpHelper_QVariants_F[variantType - 75]

        #data = value['d']['data']
        innerType = d.qtNamespace() + innert

        #DumperBase.warn('SHARED: %s' % isShared)
        if isShared:
            base1 = d.extractPointer(value)
            #DumperBase.warn('BASE 1: %s %s' % (base1, innert))
            base = d.extractPointer(base1)
            #DumperBase.warn('SIZE 1: %s' % size)
            val = d.createValue(base, innerType)
        else:
            #DumperBase.warn('DIRECT ITEM 1: %s' % innerType)
            val = d.createValue(data, innerType)
            val.laddress = value.laddress

        d.putEmptyValue(-99)
        d.putItem(val)
        d.putBetterType('%sQVariant (%s)' % (d.qtNamespace(), innert))

        return innert

    # User types.
    ns = d.qtNamespace()
    d.putEmptyValue(-99)
    d.putType('%sQVariant (%s)' % (ns, variantType))
    d.putExpandable()
    if d.isExpanded():
        innerType = None
        with Children(d):
            ev = d.parseAndEvaluate
            p = None
            if p is None:
                # Without debug info.
                symbol = d.mangleName(d.qtNamespace() + 'QMetaType::typeName') + 'i'
                p = ev('((const char *(*)(int))%s)(%d)' % (symbol, variantType))
            #if p is None:
            #    p = ev('((const char *(*)(int))%sQMetaType::typeName)(%d)' % (ns, variantType))
            if p is None:
                # LLDB on Linux
                p = ev('((const char *(*)(int))QMetaType::typeName)(%d)' % variantType)
            if p is None:
                d.putSpecialValue('notcallable')
                return None
            ptr = p.pointer()
            (elided, blob) = d.encodeCArray(ptr, 1, 100)
            innerType = d.hexdecode(blob)

            # Prefer namespaced version.
            if len(ns) > 0:
                if not d.lookupNativeType(ns + innerType) is None:
                    innerType = ns + innerType

            if isShared:
                base1 = d.extractPointer(value)
                base = d.extractPointer(base1)
                val = d.createValue(base, innerType)
            else:
                val = d.createValue(data, innerType)
                val.laddress = value.laddress
            d.putSubItem('data', val)

        if innerType is not None:
            d.putBetterType('%sQVariant (%s)' % (ns, innerType))
    return None


def qedit__QVector(d, value, data):
    values = data.split(',')
    d.call('void', value, 'resize', str(len(values)))
    base, vsize, valloc = d.vectorDataHelper(d.extractPointer(value))
    d.setValues(base, value.type[0].name, values)


def qform__QVector():
    return [DisplayFormat.ArrayPlot]


def qdump__QVector(d, value):
    dd = d.extractPointer(value)
    data, size, alloc = d.vectorDataHelper(dd)
    d.check(0 <= size and size <= alloc and alloc <= 1000 * 1000 * 1000)
    d.putItemCount(size)
    d.putPlotData(data, size, value.type[0])


if False:
    def qdump__QObjectConnectionList(d, value):
        dd = d.extractPointer(value)
        data, size, alloc = d.vectorDataHelper(dd)
        d.check(0 <= size and size <= alloc and alloc <= 1000 * 1000 * 1000)
        d.putItemCount(size)
        d.putPlotData(data, size, d.createType('@QObjectPrivate::ConnectionList'))


def qdump__QVarLengthArray(d, value):
    (cap, size, data) = value.split('iip')
    d.check(0 <= size)
    d.putItemCount(size)
    d.putPlotData(data, size, value.type[0])


def qdump__QSharedPointer(d, value):
    qdump_QWeakPointerHelper(d, value, False)


def qdump__QWeakPointer(d, value):
    qdump_QWeakPointerHelper(d, value, True)


def qdump__QPointer(d, value):
    # actually, we'd use value['wp'] instead of value, but since we
    # only split() on the result and the (sub-)object address is the
    # same it does not matter but saves some cycles.
    qdump_QWeakPointerHelper(d, value, True, value.type[0])


def qdump_QWeakPointerHelper(d, value, isWeak, innerType=None):
    if isWeak:
        (d_ptr, val) = value.split('pp')
    else:
        (val, d_ptr) = value.split('pp')
    if d_ptr == 0 and val == 0:
        d.putValue('(null)')
        return
    if d_ptr == 0 or val == 0:
        d.putValue('<invalid>')
        return

    if d.qtVersion() >= 0x050000:
        (weakref, strongref) = d.split('ii', d_ptr)
    else:
        (vptr, weakref, strongref) = d.split('pii', d_ptr)
    d.check(strongref >= -1)
    d.check(strongref <= weakref)
    d.check(weakref <= 10 * 1000 * 1000)

    if innerType is None:
        innerType = value.type[0]
    with Children(d):
        short = d.putSubItem('data', d.createValue(val, innerType))
        d.putIntItem('weakref', weakref)
        d.putIntItem('strongref', strongref)
    d.putValue(short.value, short.encoding)


def qdump__QXmlAttributes__Attribute(d, value):
    d.putEmptyValue()
    d.putExpandable()
    if d.isExpanded():
        with Children(d):
            (qname, uri, localname, val) = value.split('{QString}' * 4)
            d.putSubItem('qname', qname)
            d.putSubItem('uri', uri)
            d.putSubItem('localname', localname)
            d.putSubItem('value', val)


def qdump__QXmlAttributes(d, value):
    (vptr, atts) = value.split('pP')
    innerType = d.createType(d.qtNamespace() + 'QXmlAttributes::Attribute', 4 * d.ptrSize())
    val = d.createListItem(atts, innerType)
    qdumpHelper_QList(d, val, innerType)


def qdump__QXmlStreamStringRef(d, value):
    s = value['m_string']
    (data, size, alloc) = d.stringData(s)
    data += 2 * int(value['m_position'])
    size = int(value['m_size'])
    s = d.readMemory(data, 2 * size)
    d.putValue(s, 'utf16')
    d.putPlainChildren(value)


def qdump__QXmlStreamAttribute(d, value):
    s = value['m_name']['m_string']
    (data, size, alloc) = d.stringData(s)
    data += 2 * int(value['m_name']['m_position'])
    size = int(value['m_name']['m_size'])
    s = d.readMemory(data, 2 * size)
    d.putValue(s, 'utf16')
    d.putPlainChildren(value)


#######################################################################
#
# V4
#
#######################################################################

def extractQmlData(d, value):
    #if value.type.code == TypeCode.Pointer:
    #    value = value.dereference()
    base = value.split('p')[0]
    #mmdata = d.split('Q', base)[0]
    #PointerMask = 0xfffffffffffffffd
    #vtable = mmdata & PointerMask
    #DumperBase.warn('QML DATA: %s' % value.stringify())
    #data = value['data']
    #return #data.cast(d.lookupType(value.type.name.replace('QV4::', 'QV4::Heap::')))
    typeName = value.type.name.replace('QV4::', 'QV4::Heap::')
    #DumperBase.warn('TYOE DATA: %s' % typeName)
    return d.createValue(base, typeName)


def qdump__QV4__Heap__Base(d, value):
    mm_data = value.extractPointer()
    d.putValue('[%s]' % mm_data)
    if d.isExpanded():
        with Children(d):
            with SubItem(d, 'vtable'):
                d.putItem(d.createValue(mm_data & (~3), d.qtNamespace() + 'QV4::VTable'))
            d.putBoolItem('isMarked', mm_data & 1)
            d.putBoolItem('inUse', (mm_data & 2) == 0)
            with SubItem(d, 'nextFree'):
                d.putItem(d.createValue(mm_data & (~3), value.type))


def qdump__QV4__Heap__String(d, value):
    # Note: There's also the 'Identifier' case. And the largestSubLength != 0 case.
    (baseClass, textOrLeft, idOrRight, subtype, stringHash, largestSub, length, mm) \
        = value.split('QppIIIIp')
    textPtr = d.split('{QStringDataPtr}', textOrLeft)[0]
    qdump__QStringData(d, d.createValue(textOrLeft, d.qtNamespace() + 'QStringData'))
    if d.isExpanded():
        with Children(d):
            d.putFields(value)


def qmlPutHeapChildren(d, value):
    d.putItem(extractQmlData(d, value))


def qdump__QV4__Object(d, value):
    qmlPutHeapChildren(d, value)


def qdump__QV4__FunctionObject(d, value):
    #qmlPutHeapChildren(d, value)
    d.putEmptyValue()
    if d.isExpanded():
        with Children(d):
            d.putFields(value)
            d.putSubItem('heap', extractQmlData(d, value))
            d.putCallItem('sourceLocation', '@QQmlSourceLocation',
                          value, 'sourceLocation')


def qdump__QV4__CompilationUnit(d, value):
    qmlPutHeapChildren(d, value)


def qdump__QV4__CallContext(d, value):
    qmlPutHeapChildren(d, value)


def qdump__QV4__ScriptFunction(d, value):
    qmlPutHeapChildren(d, value)


def qdump__QV4__SimpleScriptFunction(d, value):
    qdump__QV4__FunctionObject(d, value)


def qdump__QV4__ExecutionContext(d, value):
    qmlPutHeapChildren(d, value)


def qdump__QQmlSourceLocation(d, value):
    (sourceFile, line, col) = value.split('pHH')
    (data, size, alloc) = d.stringData(value)
    d.putValue(d.readMemory(data, 2 * size), 'utf16')
    d.putField('valuesuffix', ':%s:%s' % (line, col))
    d.putPlainChildren(value)


#def qdump__QV4__CallData(d, value):
#    argc = value['argc'].integer()
#    d.putItemCount(argc)
#    if d.isExpanded():
#        with Children(d):
#            d.putSubItem('[this]', value['thisObject'])
#            for i in range(0, argc):
#                d.putSubItem(i, value['args'][i])
#

def qdump__QV4__String(d, value):
    qmlPutHeapChildren(d, value)


def qdump__QV4__Identifier(d, value):
    d.putStringValue(value)
    d.putPlainChildren(value)


def qdump__QV4__PropertyHash(d, value):
    data = value.extractPointer()
    (ref, alloc, size, numBits, entries) = d.split('iiiip', data)
    n = 0
    innerType = d.qtNamespace() + 'QV4::Identifier'
    with Children(d):
        for i in range(alloc):
            (identifier, index) = d.split('pI', entries + i * 2 * d.ptrSize())
            if identifier != 0:
                n += 1
                with SubItem(d):
                    d.putItem(d, d.createValue(identifier, innerType))
                    d.put('keysuffix', ' %d' % index)
    d.putItemCount(n)
    d.putPlainChildren(value)


def qdump__QV4__InternalClass__Transition(d, value):
    identifier = d.createValue(value.extractPointer(), d.qtNamespace() + 'QV4::Identifier')
    d.putStringValue(identifier)
    d.putPlainChildren(value)


def qdump__QV4__InternalClassTransition(d, value):
    qdump__QV4__InternalClass__Transition(d, value)


def qdump__QV4__SharedInternalClassData(d, value):
    (ref, alloc, size, pad, data) = value.split('iIIip')
    val = d.createValue(data, value.type[0])
    with Children(d):
        with SubItem(d, 'data'):
            d.putItem(val)
            short = d.currentValue
        d.putIntItem('size', size)
        d.putIntItem('alloc', alloc)
        d.putIntItem('refcount', ref)
    d.putValue(short.value, short.encoding)


def qdump__QV4__IdentifierTable(d, value):
    (engine, alloc, size, numBits, pad, entries) = value.split('piiiip')
    n = 0
    innerType = d.qtNamespace() + 'QV4::Heap::String'
    with Children(d):
        for i in range(alloc):
            identifierPtr = d.extractPointer(entries + i * d.ptrSize())
            if identifierPtr != 0:
                n += 1
                with SubItem(d, None):
                    d.putItem(d.createValue(identifierPtr, innerType))
    d.putItemCount(n)
    d.putPlainChildren(value)


if False:
    # 32 bit.
    QV4_Masks_SilentNaNBit =           0x00040000
    QV4_Masks_NaN_Mask =               0x7ff80000
    QV4_Masks_NotDouble_Mask =         0x7ffa0000
    QV4_Masks_Type_Mask =              0xffffc000
    QV4_Masks_Immediate_Mask =         QV4_Masks_NotDouble_Mask | 0x00004000 | QV4_Masks_SilentNaNBit
    QV4_Masks_IsNullOrUndefined_Mask = QV4_Masks_Immediate_Mask | 0x08000
    QV4_Masks_Tag_Shift = 32

    QV4_ValueType_Undefined_Type =     QV4_Masks_Immediate_Mask | 0x00000
    QV4_ValueType_Null_Type =          QV4_Masks_Immediate_Mask | 0x10000
    QV4_ValueType_Boolean_Type =       QV4_Masks_Immediate_Mask | 0x08000
    QV4_ValueType_Integer_Type =       QV4_Masks_Immediate_Mask | 0x18000
    QV4_ValueType_Managed_Type =       QV4_Masks_NotDouble_Mask | 0x00000 | QV4_Masks_SilentNaNBit
    QV4_ValueType_Empty_Type =         QV4_Masks_NotDouble_Mask | 0x18000 | QV4_Masks_SilentNaNBit

    QV4_ConvertibleToInt =             QV4_Masks_Immediate_Mask | 0x1

    QV4_ValueTypeInternal_Null_Type_Internal =    QV4_ValueType_Null_Type | QV4_ConvertibleToInt
    QV4_ValueTypeInternal_Boolean_Type_Internal = QV4_ValueType_Boolean_Type | QV4_ConvertibleToInt
    QV4_ValueTypeInternal_Integer_Type_Internal = QV4_ValueType_Integer_Type | QV4_ConvertibleToInt


def QV4_getValue(d, jsval):  # (Dumper, QJSValue *jsval) -> QV4::Value *
    dd = d.split('Q', jsval)[0]
    if dd & 3:
        return 0
    return dd


def QV4_getVariant(d, jsval):  # (Dumper, QJSValue *jsval) -> QVariant *
    dd = d.split('Q', jsval)[0]
    if dd & 1:
        return dd & ~3
    return 0


def QV4_valueForData(d, jsval):  # (Dumper, QJSValue *jsval) -> QV4::Value *
    v = QV4_getValue(d, jsval)
    if v:
        return v
    d.warn('Not implemented: VARIANT')
    return 0


def QV4_putObjectValue(d, objectPtr):
    ns = d.qtNamespace()
    base = d.extractPointer(objectPtr)
    (inlineMemberOffset, inlineMemberSize, internalClass, prototype,
     memberData, arrayData) = d.split('IIpppp', base)
    d.putValue('PTR: 0x%x' % objectPtr)
    if d.isExpanded():
        with Children(d):
            with SubItem(d, '[raw]'):
                d.putValue('[0x%x]' % objectPtr)
                d.putType(' ')
            d.putIntItem('inlineMemberOffset', inlineMemberOffset)
            d.putIntItem('inlineMemberSize', inlineMemberSize)
            d.putIntItem('internalClass', internalClass)
            d.putIntItem('prototype', prototype)
            d.putPtrItem('memberData', memberData)
            d.putPtrItem('arrayData', arrayData)
            d.putSubItem('OBJ', d.createValue(objectPtr, ns + 'QV4::Object'))
            #d.putFields(value)


def qdump__QV4_Object(d, value):
    ns = d.qtNamespace()
    d.putEmptyValue()
    if d.isExpanded():
        with Children(d):
            with SubItem(d, '[raw]'):
                base = d.extractPointer(objectPtr)
                (inlineMemberOffset, inlineMemberSize, internalClass, prototype,
                 memberData, arrayData) = d.split('IIpppp', base)
                d.putValue('PTR: 0x%x' % objectPtr)


def qdump__QV4__Value(d, value):
    if d.ptrSize() == 4:
        qdump_32__QV4__Value(d, value)
    else:
        qdump_64__QV4__Value(d, value)


def qdump_32__QV4__Value(d, value):
    # QV4_Masks_SilentNaNBit           = 0x00040000
    # QV4_Masks_NaN_Mask               = 0x7ff80000
    # QV4_Masks_NotDouble_Mask         = 0x7ffa0000
    # QV4_Masks_Type_Mask              = 0xffffc000
    ns = d.qtNamespace()
    v = value.split('Q')[0]
    tag = v >> 32
    val = v & 0xffffffff
    if (tag & 0x7fff2000) == 0x7fff2000:  # Int
        d.putValue(val)
        d.putBetterType('%sQV4::Value (int32)' % ns)
    elif (tag & 0x7fff4000) == 0x7fff4000:  # Bool
        d.putValue(val)
        d.putBetterType('%sQV4::Value (bool)' % ns)
    elif (tag & 0x7fff0000) == 0x7fff0000:  # Null
        d.putValue(val)
        d.putBetterType('%sQV4::Value (null)' % ns)
    elif (tag & 0x7ffa0000) != 0x7ffa0000:  # Double
        d.putValue(value.split('d')[0])
        d.putBetterType('%sQV4::Value (double)' % ns)
    elif tag == 0x7ffa0000:
        if val == 0:
            d.putValue('(undefined)')
            d.putBetterType('%sQV4::Value (undefined)' % ns)
        else:
            managed = d.createValue(val, ns + 'QV4::Heap::Base')
            qdump__QV4__Heap__Base(d, managed)
            #d.putValue('[0x%x]' % v)
    #d.putPlainChildren(value)
    if d.isExpanded():
        with Children(d):
            with SubItem(d, '[raw]'):
                d.putValue('[0x%x]' % v)
                d.putType(' ')
            with SubItem(d, '[val]'):
                d.putValue('[0x%x]' % val)
                d.putType(' ')
            with SubItem(d, '[tag]'):
                d.putValue('[0x%x]' % tag)
                d.putType(' ')
            #with SubItem(d, '[vtable]'):
            #    d.putItem(d.createValue(vtable, ns + 'QV4::VTable'))
            #    d.putType(' ');
            d.putFields(value)


def qdump_64__QV4__Value(d, value):
    dti = d.qtDeclarativeTypeInfoVersion()
    new = dti is not None and dti >= 2
    if new:
        QV4_NaNEncodeMask =         0xfffc000000000000
        QV4_Masks_Immediate_Mask =  0x00020000  # bit 49

        QV4_ValueTypeInternal_Empty_Type_Internal =     QV4_Masks_Immediate_Mask | 0
        QV4_ConvertibleToInt =                          QV4_Masks_Immediate_Mask | 0x10000  # bit 48
        QV4_ValueTypeInternal_Null_Type_Internal =      QV4_ConvertibleToInt | 0x08000
        QV4_ValueTypeInternal_Boolean_Type_Internal =   QV4_ConvertibleToInt | 0x04000
        QV4_ValueTypeInternal_Integer_Type_Internal =   QV4_ConvertibleToInt | 0x02000

        QV4_ValueType_Undefined_Type = 0  # Dummy to make generic code below pass.

    else:
        QV4_NaNEncodeMask =         0xffff800000000000
        QV4_Masks_Immediate_Mask =  0x00018000

        QV4_IsInt32Mask =           0x0002000000000000
        QV4_IsDoubleMask =          0xfffc000000000000
        QV4_IsNumberMask =          QV4_IsInt32Mask | QV4_IsDoubleMask
        QV4_IsNullOrUndefinedMask = 0x0000800000000000
        QV4_IsNullOrBooleanMask =   0x0001000000000000

        QV4_Masks_NaN_Mask =                0x7ff80000
        QV4_Masks_Type_Mask =               0xffff8000
        QV4_Masks_IsDouble_Mask =           0xfffc0000
        QV4_Masks_IsNullOrUndefined_Mask =  0x00008000
        QV4_Masks_IsNullOrBoolean_Mask =    0x00010000

        QV4_ValueType_Undefined_Type =  QV4_Masks_IsNullOrUndefined_Mask
        QV4_ValueType_Null_Type =       QV4_Masks_IsNullOrUndefined_Mask \
            | QV4_Masks_IsNullOrBoolean_Mask
        QV4_ValueType_Boolean_Type =    QV4_Masks_IsNullOrBoolean_Mask
        QV4_ValueType_Integer_Type =    0x20000 | QV4_Masks_IsNullOrBoolean_Mask
        QV4_ValueType_Managed_Type =    0
        QV4_ValueType_Empty_Type =      QV4_ValueType_Undefined_Type | 0x4000

        QV4_ValueTypeInternal_Null_Type_Internal =      QV4_ValueType_Null_Type
        QV4_ValueTypeInternal_Boolean_Type_Internal =   QV4_ValueType_Boolean_Type
        QV4_ValueTypeInternal_Integer_Type_Internal =   QV4_ValueType_Integer_Type

    QV4_PointerMask = 0xfffffffffffffffd

    QV4_Masks_Tag_Shift =           32
    QV4_IsDouble_Shift =            64 - 14
    QV4_IsNumber_Shift =            64 - 15
    QV4_IsConvertibleToInt_Shift =  64 - 16
    QV4_IsManaged_Shift =           64 - 17

    v = value.split('Q')[0]
    tag = v >> QV4_Masks_Tag_Shift
    vtable = v & QV4_PointerMask
    ns = d.qtNamespace()
    if (v >> QV4_IsNumber_Shift) == 1:
        d.putBetterType('%sQV4::Value (int32)' % ns)
        vv = v & 0xffffffff
        vv = vv if vv < 0x80000000 else -(0x100000000 - vv)
        d.putBetterType('%sQV4::Value (int32)' % ns)
        d.putValue('%d' % vv)
    elif (v >> QV4_IsDouble_Shift):
        d.putBetterType('%sQV4::Value (double)' % ns)
        d.putValue('%x' % (v ^ QV4_NaNEncodeMask), 'float:8')
    elif tag == QV4_ValueType_Undefined_Type and not new:
        d.putBetterType('%sQV4::Value (undefined)' % ns)
        d.putValue('(undefined)')
    elif tag == QV4_ValueTypeInternal_Null_Type_Internal:
        d.putBetterType('%sQV4::Value (null?)' % ns)
        d.putValue('(null?)')
    elif v == 0:
        if new:
            d.putBetterType('%sQV4::Value (undefined)' % ns)
            d.putValue('(undefined)')
        else:
            d.putBetterType('%sQV4::Value (null)' % ns)
            d.putValue('(null)')
    #elif ((v >> QV4_IsManaged_Shift) & ~1) == 1:
    #    d.putBetterType('%sQV4::Value (null/undef)' % ns)
    #    d.putValue('(null/undef)')
    #elif v & QV4_IsNullOrBooleanMask:
    #    d.putBetterType('%sQV4::Value (null/bool)' % ns)
    #    d.putValue('(null/bool)')
    #    d.putValue(v & 1)
    else:
        (parentv, flags, pad, className) = d.split('pIIp', vtable)
        #vtable = value['m']['vtable']
        if flags & 2:  # isString'
            d.putBetterType('%sQV4::Value (string)' % ns)
            qdump__QV4__Heap__String(d, d.createValue(v, ns + 'QV4::Heap::String'))
            #d.putStringValue(d.extractPointer(value) + 2 * d.ptrSize())
            #d.putValue('ptr: 0x%x' % d.extractPointer(value))
            return
        elif flags & 4:  # isObject
            d.putBetterType('%sQV4::Value (object)' % ns)
            #QV4_putObjectValue(d, d.extractPointer(value) + 2 * d.ptrSize())
            arrayVTable = d.symbolAddress(ns + 'QV4::ArrayObject::static_vtbl')
            #DumperBase.warn('ARRAY VTABLE: 0x%x' % arrayVTable)
            d.putExpandable()
            d.putItem(d.createValue(d.extractPointer(value) + 2 * d.ptrSize(), ns + 'QV4::Object'))
            return
        elif flags & 8:  # isFunction
            d.putBetterType('%sQV4::Value (function)' % ns)
            d.putEmptyValue()
        else:
            d.putBetterType('%sQV4::Value (unknown)' % ns)
            #d.putValue('[0x%x]' % v)
            d.putValue('[0x%x : flag 0x%x : tag 0x%x]' % (v, flags, tag))
    if d.isExpanded():
        with Children(d):
            with SubItem(d, '[raw]'):
                d.putValue('[0x%x]' % v)
                d.putType(' ')
            with SubItem(d, '[vtable]'):
                d.putItem(d.createValue(vtable, ns + 'QV4::VTable'))
                d.putType(' ')
            d.putFields(value)


def qdump__QV__PropertyHashData(d, value):
    (ref, alloc, size, numBits, entries) = value.split('IIIIp')
    d.putItemCount(size)
    if d.isExpanded():
        with Children(d):
            d.putFields(value)


def qdump__QV__PropertyHash(d, value):
    qdump__QV__PropertyHashData(d, d.createValue(d.extractPointer(), value.type.name + 'Data'))


def qdump__QV4__Scoped(d, value):
    innerType = value.type[0]
    d.putItem(d.createValue(value.extractPointer(), innerType))
    #d.putEmptyValue()
    #if d.isExpanded():
    #    with Children(d):
    #        d.putSubItem('[]', d.createValue(value.extractPointer(), innerType))
    #        d.putFields(value)


def qdump__QV4__ScopedString(d, value):
    innerType = value.type[0]
    qdump__QV4__String(d, d.createValue(value.extractPointer(), innerType))


def qdump__QJSValue(d, value):
    if d.ptrSize() == 4:
        qdump_32__QJSValue(d, value)
    else:
        qdump_64__QJSValue(d, value)


def qdump_32__QJSValue(d, value):
    ns = d.qtNamespace()
    dd = value.split('I')[0]
    d.putValue('[0x%x]' % dd)
    if dd == 0:
        d.putValue('(null)')
        d.putType(value.type.name + ' (null)')
    elif dd & 1:
        variant = d.createValue(dd & ~3, ns + 'QVariant')
        qdump__QVariant(d, variant)
        d.putBetterType(d.currentType.value.replace('QVariant', 'QJSValue', 1))
    elif dd & 3 == 0:
        v4value = d.createValue(dd, ns + 'QV4::Value')
        qdump_32__QV4__Value(d, v4value)
        d.putBetterType(d.currentType.value.replace('QV4::Value', 'QJSValue', 1))
        return
    if d.isExpanded():
        with Children(d):
            with SubItem(d, '[raw]'):
                d.putValue('[0x%x]' % dd)
                d.putType(' ')
            d.putFields(value)


def qdump_64__QJSValue(d, value):
    ns = d.qtNamespace()
    dd = value.split('Q')[0]
    if dd == 0:
        d.putValue('(null)')
        d.putType(value.type.name + ' (null)')
    elif dd & 1:
        variant = d.createValue(dd & ~3, ns + 'QVariant')
        qdump__QVariant(d, variant)
        d.putBetterType(d.currentType.value.replace('QVariant', 'QJSValue', 1))
    else:
        d.putEmptyValue()
        #qdump__QV4__Value(d, d.createValue(dd, ns + 'QV4::Value'))
        #return
    if d.isExpanded():
        with Children(d):
            with SubItem(d, '[raw]'):
                d.putValue('[0x%x]' % dd)
                d.putType(' ')
            d.putFields(value)


def qdump__QQmlBinding(d, value):
    d.putEmptyValue()
    if d.isExpanded():
        with Children(d):
            d.putCallItem('expressionIdentifier', '@QString',
                          value, 'expressionIdentifier')
            d.putFields(value)


#######################################################################
#
# Webkit
#
#######################################################################


def jstagAsString(tag):
    # enum { Int32Tag =        0xffffffff };
    # enum { CellTag =         0xfffffffe };
    # enum { TrueTag =         0xfffffffd };
    # enum { FalseTag =        0xfffffffc };
    # enum { NullTag =         0xfffffffb };
    # enum { UndefinedTag =    0xfffffffa };
    # enum { EmptyValueTag =   0xfffffff9 };
    # enum { DeletedValueTag = 0xfffffff8 };
    if tag == -1:
        return 'Int32'
    if tag == -2:
        return 'Cell'
    if tag == -3:
        return 'True'
    if tag == -4:
        return 'Null'
    if tag == -5:
        return 'Undefined'
    if tag == -6:
        return 'Empty'
    if tag == -7:
        return 'Deleted'
    return 'Unknown'


def qdump__QTJSC__JSValue(d, value):
    d.putEmptyValue()
    d.putExpandable()
    if d.isExpanded():
        with Children(d):
            tag = value['u']['asBits']['tag']
            payload = value['u']['asBits']['payload']
            #d.putIntItem('tag', tag)
            with SubItem(d, 'tag'):
                d.putValue(jstagAsString(int(tag)))
                d.putNoType()

            d.putIntItem('payload', int(payload))
            d.putFields(value['u'])

            if tag == -2:
                cellType = d.lookupType('QTJSC::JSCell').pointer()
                d.putSubItem('cell', payload.cast(cellType))

            try:
                # FIXME: This might not always be a variant.
                delegateType = d.lookupType(d.qtNamespace() + 'QScript::QVariantDelegate').pointer()
                delegate = scriptObject['d']['delegate'].cast(delegateType)
                #d.putSubItem('delegate', delegate)
                variant = delegate['m_value']
                d.putSubItem('variant', variant)
            except:
                pass


def qdump__QScriptValue(d, value):
    # structure:
    #  engine        QScriptEnginePrivate
    #  jscValue      QTJSC::JSValue
    #  next          QScriptValuePrivate *
    #  numberValue   5.5987310416280426e-270 myns::qsreal
    #  prev          QScriptValuePrivate *
    #  ref           QBasicAtomicInt
    #  stringValue   QString
    #  type          QScriptValuePrivate::Type: { JavaScriptCore, Number, String }
    #d.putEmptyValue()
    dd = value['d_ptr']['d']
    ns = d.qtNamespace()
    if dd.pointer() == 0:
        d.putValue('(invalid)')
        return
    if int(dd['type']) == 1:  # Number
        d.putValue(dd['numberValue'])
        d.putType('%sQScriptValue (Number)' % ns)
        return
    if int(dd['type']) == 2:  # String
        d.putStringValue(dd['stringValue'])
        d.putType('%sQScriptValue (String)' % ns)
        return

    d.putType('%sQScriptValue (JSCoreValue)' % ns)
    x = dd['jscValue']['u']
    tag = x['asBits']['tag']
    payload = x['asBits']['payload']
    #isValid = int(x['asBits']['tag']) != -6   # Empty
    #isCell = int(x['asBits']['tag']) == -2
    #DumperBase.warn('IS CELL: %s ' % isCell)
    #isObject = False
    #className = 'UNKNOWN NAME'
    #if isCell:
    #    # isCell() && asCell()->isObject();
    #    # in cell: m_structure->typeInfo().type() == ObjectType;
    #    cellType = d.lookupType('QTJSC::JSCell').pointer()
    #    cell = payload.cast(cellType).dereference()
    #    dtype = 'NO DYNAMIC TYPE'
    #    try:
    #        dtype = cell.dynamic_type
    #    except:
    #        pass
    #    warn('DYNAMIC TYPE: %s' % dtype)
    #    warn('STATUC  %s' % cell.type)
    #    type = cell['m_structure']['m_typeInfo']['m_type']
    #    isObject = int(type) == 7 # ObjectType;
    #    className = 'UNKNOWN NAME'
    #DumperBase.warn('IS OBJECT: %s ' % isObject)

    #inline bool JSCell::inherits(const ClassInfo* info) const
    #for (const ClassInfo* ci = classInfo(); ci; ci = ci->parentClass) {
    #    if (ci == info)
    #        return true;
    #return false;

    try:
        # This might already fail for 'native' payloads.
        scriptObjectType = d.lookupType(ns + 'QScriptObject').pointer()
        scriptObject = payload.cast(scriptObjectType)

        # FIXME: This might not always be a variant.
        delegateType = d.lookupType(ns + 'QScript::QVariantDelegate').pointer()
        delegate = scriptObject['d']['delegate'].cast(delegateType)
        #d.putSubItem('delegate', delegate)

        variant = delegate['m_value']
        #d.putSubItem('variant', variant)
        t = qdump__QVariant(d, variant)
        # Override the 'QVariant (foo)' output
        d.putBetterType('%sQScriptValue (%s)' % (ns, t))
        if t != 'JSCoreValue':
            return
    except:
        pass

    # This is a 'native' JSCore type for e.g. QDateTime.
    d.putValue('<native>')
    d.putExpandable()
    if d.isExpanded():
        with Children(d):
            d.putSubItem('jscValue', dd['jscValue'])


def qdump__QQmlAccessorProperties__Properties(d, value):
    size = int(value['count'])
    d.putItemCount(size)
    if d.isExpanded():
        d.putArrayData(value['properties'], size)


#
# QJson
#

def qdumpHelper_qle_cutBits(value, offset, length):
    return (value >> offset) & ((1 << length) - 1)


def qdump__QJsonPrivate__qle_bitfield(d, value):
    offset = value.type[0]
    length = value.type[1]
    val = value['val'].integer()
    d.putValue('%s' % qdumpHelper_qle_cutBits(val, offset, length))


def qdumpHelper_qle_signedbitfield_value(d, value):
    offset = value.type[0]
    length = value.type[1]
    val = value['val'].integer()
    val = (val >> offset) & ((1 << length) - 1)
    if val >= (1 << (length - 1)):
        val -= (1 << (length - 1))
    return val


def qdump__QJsonPrivate__qle_signedbitfield(d, value):
    d.putValue('%s' % qdumpHelper_qle_signedbitfield_value(d, value))


def qdump__QJsonPrivate__q_littleendian(d, value):
    d.putValue('%s' % value['val'].integer())


def qdumpHelper_QJsonValue(d, data, base, pv):
    """
    Parameters are the parameters to the
    QJsonValue(QJsonPrivate::Data *data, QJsonPrivate::Base *base,
               const QJsonPrivate::Value& pv)
    constructor. We 'inline' the construction here.

    data is passed as pointer integer
    base is passed as pointer integer
    pv is passed as 32 bit integer.
    """
    d.checkIntType(data)
    d.checkIntType(base)
    d.checkIntType(pv)

    t = qdumpHelper_qle_cutBits(pv, 0, 3)
    v = qdumpHelper_qle_cutBits(pv, 5, 27)
    latinOrIntValue = qdumpHelper_qle_cutBits(pv, 3, 1)

    if t == 0:
        d.putType('QJsonValue (Null)')
        d.putValue('Null')
        return
    if t == 1:
        d.putType('QJsonValue (Bool)')
        d.putValue('true' if v else 'false')
        return
    if t == 2:
        d.putType('QJsonValue (Number)')
        if latinOrIntValue:
            w = toInteger(v)
            if w >= 0x4000000:
                w -= 0x8000000
            d.putValue(w)
        else:
            data = base + v
            f = d.split('d', data)[0]
            d.putValue(str(f))
        return
    if t == 3:
        d.putType('QJsonValue (String)')
        data = base + v
        if latinOrIntValue:
            length = d.extractUShort(data)
            d.putValue(d.readMemory(data + 2, length), 'latin1')
        else:
            length = d.extractUInt(data)
            d.putValue(d.readMemory(data + 4, length * 2), 'utf16')
        return
    if t == 4:
        d.putType('QJsonValue (Array)')
        qdumpHelper_QJsonArray(d, data, base + v)
        return
    if t == 5:
        d.putType('QJsonValue (Object)')
        qdumpHelper_QJsonObject(d, data, base + v)


def qdumpHelper_QJsonArray(d, data, array):
    """
    Parameters are the parameters to the
    QJsonArray(QJsonPrivate::Data *data, QJsonPrivate::Array *array)
    constructor. We 'inline' the construction here.

    array is passed as integer pointer to the QJsonPrivate::Base object.
    """

    if data:
        # The 'length' part of the _dummy member:
        n = qdumpHelper_qle_cutBits(d.extractUInt(array + 4), 1, 31)
    else:
        n = 0

    d.putItemCount(n)
    if d.isExpanded():
        with Children(d, maxNumChild=1000):
            table = array + d.extractUInt(array + 8)
            for i in range(n):
                with SubItem(d, i):
                    qdumpHelper_QJsonValue(d, data, array, d.extractUInt(table + 4 * i))


def qdumpHelper_QJsonObject(d, data, obj):
    """
    Parameters are the parameters to the
    QJsonObject(QJsonPrivate::Data *data, QJsonPrivate::Object *object);
    constructor. We "inline" the construction here.

    obj is passed as integer pointer to the QJsonPrivate::Base object.
    """

    if data:
        # The 'length' part of the _dummy member:
        n = qdumpHelper_qle_cutBits(d.extractUInt(obj + 4), 1, 31)
    else:
        n = 0

    d.putItemCount(n)
    if d.isExpanded():
        with Children(d, maxNumChild=1000):
            table = obj + d.extractUInt(obj + 8)
            for i in range(n):
                with SubItem(d, i):
                    entryPtr = table + 4 * i  # entryAt(i)
                    entryStart = obj + d.extractUInt(entryPtr)  # Entry::value
                    keyStart = entryStart + 4  # sizeof(QJsonPrivate::Entry) == 4
                    val = d.extractInt(entryStart)
                    key = d.extractInt(keyStart)
                    isLatinKey = qdumpHelper_qle_cutBits(val, 4, 1)
                    if isLatinKey:
                        keyLength = d.extractUShort(keyStart)
                        d.putField('key', d.readMemory(keyStart + 2, keyLength))
                        d.putField('keyencoded', 'latin1')
                    else:
                        keyLength = d.extractUInt(keyStart)
                        d.putField('key', d.readMemory(keyStart + 4, keyLength))
                        d.putField('keyencoded', 'utf16')

                    qdumpHelper_QJsonValue(d, data, obj, val)


def qdump__QJsonValue(d, value):
    (data, dd, t) = value.split('QpI')

    if d.qtVersion() >= 0x050f00:
        value = d.createProxyValue((data, dd, t, False), 'QCborValue_proxy')
        d.putItem(value)
        return

    if t == 0:
        d.putType('QJsonValue (Null)')
        d.putValue('Null')
        return
    if t == 1:
        d.putType('QJsonValue (Bool)')
        v = value.split('b')
        d.putValue('true' if v else 'false')
        return
    if t == 2:
        d.putType('QJsonValue (Number)')
        d.putValue(value.split('d'))
        return
    if t == 3:
        d.putType('QJsonValue (String)')
        elided, base = d.encodeStringHelper(data, d.displayStringLimit)
        d.putValue(base, 'utf16', elided=elided)
        return
    if t == 4:
        d.putType('QJsonValue (Array)')
        qdumpHelper_QJsonArray(d, dd, data)
        return
    if t == 5:
        d.putType('QJsonValue (Object)')
        qdumpHelper_QJsonObject(d, dd, data)
        return
    d.putType('QJsonValue (Undefined)')
    d.putEmptyValue()


def qdump__QJsonArray(d, value):
    if d.qtVersion() >= 0x050f00:
        _, container_ptr = value.split('pp')
        qdumpHelper_QCbor_array(d, container_ptr, False)
        return

    qdumpHelper_QJsonArray(d, value['d'].pointer(), value['a'].pointer())


def qdump__QJsonObject(d, value):
    if d.qtVersion() >= 0x050f00:
        _, container_ptr = value.split('pp')
        qdumpHelper_QCbor_map(d, container_ptr, False)
        return

    qdumpHelper_QJsonObject(d, value['d'].pointer(), value['o'].pointer())


def qdump__QSqlResultPrivate(d, value):
    # QSqlResult *q_ptr;
    # QPointer<QSqlDriver> sqldriver;
    # int idx;
    # QString sql;
    # bool active;
    # bool isSel;
    # QSqlError error;
    # bool forwardOnly;
    # QSql::NumericalPrecisionPolicy precisionPolicy;
    # int bindCount;
    # QSqlResult::BindingSyntax binds;
    # QString executedQuery;
    # QHash<int, QSql::ParamType> types;
    # QVector<QVariant> values;
    # QHash<QString, QList<int> > indexes;
    # QVector<QHolder> holders
    vptr, qptr, sqldriver1, sqldriver2, idx, pad, sql, active, isSel, pad, \
        error1, error2, error3, \
        forwardOnly, pad, precisionPolicy, bindCount, \
        binds, executedQuery, types, values, indexes, holders = \
        value.split('ppppi@{QString}bb@pppb@iiii{QString}ppp')

    d.putStringValue(sql)
    d.putPlainChildren(value)


def qdump__QSqlField(d, value):
    val, dptr = value.split('{QVariant}p')
    qdump__QVariant(d, val)
    d.putBetterType(d.currentType.value.replace('QVariant', 'QSqlField'))
    d.putPlainChildren(value)


def qdump__QLazilyAllocated(d, value):
    p = value.extractPointer()
    if p == 0:
        d.putValue("(null)")
    else:
        d.putItem(d.createValue(p, value.type[0]))
        d.putBetterType(value.type)


def qdump__qfloat16(d, value):
    h = value.split('H')[0]
    # Stole^H^H^HHeavily inspired by J.F. Sebastian at
    # http://math.stackexchange.com/questions/1128204/how-to-convert-
    # from-floating-point-binary-to-decimal-in-half-precision16-bits
    sign = h >> 15
    exp = (h >> 10) & 0b011111
    fraction = h & (2**10 - 1)
    if exp == 0:
        if fraction == 0:
            res = -0.0 if sign else 0.0
        else:
            res = (-1)**sign * fraction / 2**10 * 2**(-14)  # subnormal
    elif exp == 0b11111:
        res = ('-inf' if sign else 'inf') if fraction == 0 else 'nan'
    else:
        res = (-1)**sign * (1 + 1. * fraction / 2**10) * 2**(exp - 15)
    d.putValue(res)
<<<<<<< HEAD
    d.putPlainChildren(value)
=======
    d.putNumChild(1)
    d.putPlainChildren(value)



def qdumpHelper_QCbor_string(d, container_ptr, element_index, is_bytes):
    # d.split('i@{QByteArray::size_type}pp', container_ptr) doesn't work with CDB, so be explicit:
    offset = 2 * d.ptrSize() if d.qtVersion() >= 0x060000 else 8
    data_d_ptr, elements_d_ptr = d.split('pp', container_ptr + offset)
    elements_data_ptr, elements_size, _ = d.vectorDataHelper(elements_d_ptr)
    element_at_n_addr = elements_data_ptr + element_index * 16 # sizeof(QtCbor::Element) == 15
    element_value, _, element_flags = d.split('qII', element_at_n_addr)
    enc = 'latin1' if is_bytes or (element_flags & 8) else 'utf16'
    bytedata, _, _ = d.byteArrayDataHelper(data_d_ptr)
    bytedata += element_value
    if d.qtVersion() >= 0x060000:
        bytedata_len = d.extractInt64(bytedata)
        bytedata_data = bytedata + 8
    else:
        bytedata_len = d.extractInt(bytedata)
        bytedata_data = bytedata + 4 # sizeof(QtCbor::ByteData) header part

    elided, shown = d.computeLimit(bytedata_len, d.displayStringLimit)
    res = d.readMemory(bytedata_data, shown)
    d.putValue(res, enc, elided=elided)


def qdumpHelper_QCborArray_valueAt(d, container_ptr, elements_data_ptr, idx, bytedata, is_cbor):
    element_at_n_addr = elements_data_ptr + idx * 16 # sizeof(QtCbor::Element) == 15
    element_value, element_type, element_flags = d.split('qII', element_at_n_addr)
    element_container, _, _ = d.split('pII', element_at_n_addr)
    if element_flags & 1: # QtCbor::Element::IsContainer
        return d.createProxyValue((-1, element_container, element_type, is_cbor), 'QCborValue_proxy')
    if element_flags & 2: # QtCbor::Element::HasByteData
        return d.createProxyValue((idx, container_ptr, element_type, is_cbor), 'QCborValue_proxy')
    return d.createProxyValue((element_value, 0, element_type, is_cbor), 'QCborValue_proxy')


def qdumpHelper_QCbor_array(d, container_ptr, is_cbor):
    if not container_ptr:
        d.putItemCount(0)
        return
    # d.split('i@{QByteArray::size_type}pp', container_ptr) doesn't work with CDB, so be explicit:
    offset = 2 * d.ptrSize() if d.qtVersion() >= 0x060000 else 8
    data_d_ptr, elements_d_ptr = d.split('pp', container_ptr + offset)
    elements_data_ptr, elements_size, _ = d.vectorDataHelper(elements_d_ptr)
    d.putItemCount(elements_size)
    if d.isExpanded():
        bytedata, _, _ = d.byteArrayDataHelper(data_d_ptr)
        with Children(d, maxNumChild=1000):
            for i in range(elements_size):
                d.putSubItem(i, qdumpHelper_QCborArray_valueAt(d, container_ptr, elements_data_ptr, i, bytedata, is_cbor))


def qdump__QCborArray(d, value):
    container_ptr = value.extractPointer()
    qdumpHelper_QCbor_array(d, container_ptr, True)


def qdumpHelper_QCbor_map(d, container_ptr, is_cbor):
    if not container_ptr:
        d.putItemCount(0)
        return
    # d.split('i@{QByteArray::size_type}pp', container_ptr) doesn't work with CDB, so be explicit:
    offset = 2 * d.ptrSize() if d.qtVersion() >= 0x060000 else 8
    data_d_ptr, elements_d_ptr = d.split('pp', container_ptr + offset)
    elements_data_ptr, elements_size, _ = d.vectorDataHelper(elements_d_ptr)
    elements_size = int(elements_size / 2)
    d.putItemCount(elements_size)
    if d.isExpanded():
        bytedata, _, _ = d.byteArrayDataHelper(data_d_ptr)
        with Children(d, maxNumChild=1000):
            for i in range(elements_size):
                key = qdumpHelper_QCborArray_valueAt(d, container_ptr, elements_data_ptr, 2 * i, bytedata, is_cbor)
                val = qdumpHelper_QCborArray_valueAt(d, container_ptr, elements_data_ptr, 2 * i + 1, bytedata, is_cbor)
                d.putPairItem(i, (key, val), 'key', 'value')


def qdump__QCborMap(d, value):
    container_ptr = value.extractPointer()
    qdumpHelper_QCbor_map(d, container_ptr, True)


def qdump__QCborValue(d, value):
    item_data, container_ptr, item_type = value.split('qpi')
    d.putItem(d.createProxyValue((item_data, container_ptr, item_type, True), 'QCborValue_proxy'))

def qdump__QCborValue_proxy(d, value):
    item_data, container_ptr, item_type, is_cbor = value.data()

    def typename(key, is_cbor):
        if is_cbor:
            return {
                'invalid'   : 'QCborValue (Invalid)',
                'int'       : 'QCborValue (Integer)',
                'false'     : 'QCborValue (False)',
                'true'      : 'QCborValue (True)',
                'null'      : 'QCborValue (Null)',
                'undefined' : 'QCborValue (Undefined)',
                'double'    : 'QCborValue (Double)',
                'bytes'     : 'QCborValue (ByteArray)',
                'string'    : 'QCborValue (String)',
                'map'       : 'QCborValue (Map)',
                'array'     : 'QCborValue (Array)'
            }.get(key, 'QCborValue (Unknown)')
        else:
            return {
                'invalid'   : 'QJsonValue (Invalid)',
                'int'       : 'QJsonValue (Number)',
                'false'     : 'QJsonValue (Bool)',
                'true'      : 'QJsonValue (Bool)',
                'null'      : 'QJsonValue (Null)',
                'undefined' : 'QJsonValue (Undefined)',
                'double'    : 'QJsonValue (Number)',
                'bytes'     : 'QJsonValue (ByteArray)',
                'string'    : 'QJsonValue (String)',
                'map'       : 'QJsonValue (Object)',
                'array'     : 'QJsonValue (Array)'
            }.get(key, 'QJsonValue (Unknown)')


    if item_type == 0xffffffffffffffff:
        d.putType(typename('invalid', is_cbor))
        d.putValue('Invalid')

    elif item_type == 0x00:
        d.putType(typename('int', is_cbor))
        d.putValue(item_data)

    elif item_type == 0x100 + 20:
        d.putType(typename('false', is_cbor))
        d.putValue('False')

    elif item_type == 0x100 + 21:
        d.putType(typename('true', is_cbor))
        d.putValue('True')

    elif item_type == 0x100 + 22:
        d.putType(typename('null', is_cbor))
        d.putValue('Null')

    elif item_type == 0x100 + 23:
        d.putType(typename('undefined', is_cbor))
        d.putValue('Undefined')

    elif item_type == 0x202:
        val = struct.unpack('d', struct.pack('q', item_data))
        d.putType(typename('double', is_cbor))
        d.putValue('%f' % val)

    elif item_type == 0x40:
        d.putType(typename('bytes', is_cbor))
        qdumpHelper_QCbor_string(d, container_ptr, item_data, True)

    elif item_type == 0x60:
        d.putType(typename('string', is_cbor))
        qdumpHelper_QCbor_string(d, container_ptr, item_data, False)

    elif item_type == 0x80:
        d.putType(typename('array', is_cbor))
        qdumpHelper_QCbor_array(d, container_ptr, is_cbor)

    elif item_type == 0xa0:
        d.putType(typename('map', is_cbor))
        qdumpHelper_QCbor_map(d, container_ptr, is_cbor)

    elif item_type == 0x10000:
        d.putType('QCborValue (DateTime)')
        d.putValue('DateTime')

    elif item_type == 0x10020:
        d.putType('QCborValue (Url)')
        d.putValue('Url')

    elif item_type == 0x10023:
        d.putType('QCborValue (RegularExpression)')
        d.putValue('RegularExpression')

    elif item_type == 0x10025:
        d.putType('QCborValue (Uuid)')
        d.putValue('Uuid')

    else:
        d.putType('QCborValue (Unknown)')
        d.putValue(item_data)
>>>>>>> 759b38e2
<|MERGE_RESOLUTION|>--- conflicted
+++ resolved
@@ -3038,10 +3038,6 @@
     else:
         res = (-1)**sign * (1 + 1. * fraction / 2**10) * 2**(exp - 15)
     d.putValue(res)
-<<<<<<< HEAD
-    d.putPlainChildren(value)
-=======
-    d.putNumChild(1)
     d.putPlainChildren(value)
 
 
@@ -3226,4 +3222,3 @@
     else:
         d.putType('QCborValue (Unknown)')
         d.putValue(item_data)
->>>>>>> 759b38e2
