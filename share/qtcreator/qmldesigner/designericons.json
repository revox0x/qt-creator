--- conflicted
+++ resolved
@@ -32,12 +32,9 @@
     "ArrangeIcon": {
         "iconName": "arrange_small"
     },
-<<<<<<< HEAD
-=======
     "BackspaceIcon": {
         "iconName": "backspace_small"
     },
->>>>>>> df7398e2
     "CameraIcon": {
         "iconName": "camera_small"
     },
