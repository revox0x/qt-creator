--- conflicted
+++ resolved
@@ -53,11 +53,8 @@
         anchors.fill: parent
 
         Text {
-<<<<<<< HEAD
-=======
             id: textName
 
->>>>>>> 7dfa7469
             text: uniformDisplayName
             color: StudioTheme.Values.themeTextColor
             font.pixelSize: StudioTheme.Values.baseFontSize
