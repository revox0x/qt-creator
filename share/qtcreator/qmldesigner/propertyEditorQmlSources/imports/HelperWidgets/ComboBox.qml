// Copyright (C) 2016 The Qt Company Ltd.
// SPDX-License-Identifier: LicenseRef-Qt-Commercial OR GPL-3.0-only WITH Qt-GPL-exception-1.0

import QtQuick
import StudioControls 1.0 as StudioControls
import StudioTheme 1.0 as StudioTheme

StudioControls.ComboBox {
    id: comboBox

    property variant backendValue

    labelColor: comboBox.edit && !colorLogic.errorState ? StudioTheme.Values.themeTextColor
                                                        : colorLogic.textColor
    property string scope: "Qt"

    enum ValueType { String, Integer, Enum }
    property int valueType: ComboBox.ValueType.Enum

    onModelChanged: colorLogic.invalidate()

    hasActiveDrag: comboBox.backendValue?.hasActiveDrag ?? false

    // This is available in all editors.

    onValueTypeChanged: {
        if (comboBox.valueType === ComboBox.ValueType.Integer)
            comboBox.useInteger = true
        else
            comboBox.useInteger = false
    }

    // This property shouldn't be used anymore, valueType has come to replace it.
    property bool useInteger: false

    onUseIntegerChanged: {
        if (comboBox.useInteger) {
            comboBox.valueType = ComboBox.ValueType.Integer
        } else {
            if (comboBox.valueType === ComboBox.ValueType.Integer)
                comboBox.valueType = ComboBox.ValueType.Enum // set to default
        }
    }

    property bool __isCompleted: false

    property bool manualMapping: false

    signal valueFromBackendChanged

    property bool block: false

    property bool showExtendedFunctionButton: true

    property alias colorLogic: colorLogic

    DropArea {
        id: dropArea

        anchors.fill: parent

        property string dropData: ""

        onEntered: (drag) => {
            dropArea.dropData = drag.getDataAsString(drag.keys[0]).split(",")[0]
            drag.accepted = comboBox.backendValue !== undefined && comboBox.backendValue.hasActiveDrag
            comboBox.hasActiveHoverDrag = drag.accepted
        }

        onExited: comboBox.hasActiveHoverDrag = false

        onDropped: (drag) => {
            drag.accept()
            comboBox.backendValue.commitDrop(dropArea.dropData)
            comboBox.hasActiveHoverDrag = false
        }
    }

    ExtendedFunctionLogic {
        id: extFuncLogic
        backendValue: comboBox.backendValue
    }

    actionIndicator.icon.color: extFuncLogic.color
    actionIndicator.icon.text: extFuncLogic.glyph
    actionIndicator.onClicked: extFuncLogic.show()
    actionIndicator.forceVisible: extFuncLogic.menuVisible

    actionIndicator.visible: comboBox.showExtendedFunctionButton

    ColorLogic {
        id: colorLogic
        backendValue: comboBox.backendValue
        onValueFromBackendChanged: colorLogic.invalidate()

        function invalidate() {
            if (comboBox.block)
                return

            comboBox.block = true

            if (comboBox.manualMapping) {
                comboBox.valueFromBackendChanged()
            } else if (comboBox.valueRole && comboBox.textRole !== comboBox.valueRole) {
                switch (comboBox.valueType) {
                case ComboBox.ValueType.Enum:
                    comboBox.currentIndex = comboBox.indexOfValue(comboBox.backendValue.enumeration)
                    break
                case ComboBox.ValueType.String:
                case ComboBox.ValueType.Integer:
                default:
                    comboBox.currentIndex = comboBox.indexOfValue(comboBox.backendValue.value)
                }
            } else {
                switch (comboBox.valueType) {
                case ComboBox.ValueType.String:
                    if (comboBox.currentText !== comboBox.backendValue.value) {
                        var index = comboBox.find(comboBox.backendValue.value)
                        if (index < 0)
                            index = 0

                        if (index !== comboBox.currentIndex)
                            comboBox.currentIndex = index
                    }
                    break
                case ComboBox.ValueType.Integer:
                    if (comboBox.currentIndex !== comboBox.backendValue.value)
                        comboBox.currentIndex = comboBox.backendValue.value
                    break
                case ComboBox.ValueType.Enum:
                default:
                    if (!comboBox.backendValue)
                        break

                    var enumString = comboBox.backendValue.enumeration

                    if (enumString === "")
                        enumString = comboBox.backendValue.value

                    index = comboBox.find(enumString)

                    if (index < 0)
                        index = 0

                    if (index !== comboBox.currentIndex)
                        comboBox.currentIndex = index
                }
            }

            comboBox.block = false
        }
    }

    onAccepted: {
        if (!comboBox.__isCompleted || comboBox.backendValue === undefined || comboBox.manualMapping)
            return

        let inputText = comboBox.editText
<<<<<<< HEAD
        let inputValue = inputText;
        let index = comboBox.find(inputText)
        if (index !== -1) {
            let modelIdx = comboBox.model.index(index)
            inputValue = comboBox.valueRole
                    ? comboBox.model.data(modelIdx, comboBox.valueRole)
                    : comboBox.textAt(index)
        }
=======
        let inputValue = inputText
        let index = comboBox.find(inputText)
        if (index !== -1)
            inputValue = comboBox.valueRole ? comboBox.valueAt(index) : comboBox.textAt(index)
>>>>>>> df7398e2

        comboBox.backendValue.value = inputValue

        comboBox.dirty = false
    }

    onCompressedActivated: {
        if (!comboBox.__isCompleted || comboBox.backendValue === undefined || comboBox.manualMapping)
            return

        if (comboBox.valueRole && comboBox.textRole !== comboBox.valueRole) {
            let inputText = comboBox.currentText
            let inputValue = comboBox.currentValue
            let index = comboBox.find(inputText)
<<<<<<< HEAD
            if (index !== -1) {
                let modelIdx = comboBox.model.index(index)
                inputValue = comboBox.model.data(modelIdx, comboBox.valueRole)
            }
            comboBox.backendValue.value = inputValue
            return
        }

        switch (comboBox.valueType) {
        case ComboBox.ValueType.String:
            comboBox.backendValue.value = comboBox.currentText
            break
        case ComboBox.ValueType.Integer:
            comboBox.backendValue.value = comboBox.currentIndex
            break
        case ComboBox.ValueType.Enum:
        default:
            comboBox.backendValue.setEnumeration(comboBox.scope, comboBox.currentText)
=======

            if (index !== -1)
                inputValue = comboBox.valueAt(index)

            switch (comboBox.valueType) {
            case ComboBox.ValueType.Enum:
                comboBox.backendValue.setEnumeration(comboBox.scope, inputValue)
                break
            case ComboBox.ValueType.String:
            case ComboBox.ValueType.Integer:
            default:
                comboBox.backendValue.value = inputValue
            }
        } else {
            switch (comboBox.valueType) {
            case ComboBox.ValueType.String:
                comboBox.backendValue.value = comboBox.currentText
                break
            case ComboBox.ValueType.Integer:
                comboBox.backendValue.value = comboBox.currentIndex
                break
            case ComboBox.ValueType.Enum:
            default:
                comboBox.backendValue.setEnumeration(comboBox.scope, comboBox.currentText)
            }
>>>>>>> df7398e2
        }
    }

    Component.onCompleted: {
        colorLogic.invalidate()
        comboBox.__isCompleted = true
    }

    Connections {
        target: modelNodeBackend
        function onSelectionToBeChanged() {
            comboBox.popup.close()
        }
    }
}<|MERGE_RESOLUTION|>--- conflicted
+++ resolved
@@ -156,21 +156,10 @@
             return
 
         let inputText = comboBox.editText
-<<<<<<< HEAD
-        let inputValue = inputText;
-        let index = comboBox.find(inputText)
-        if (index !== -1) {
-            let modelIdx = comboBox.model.index(index)
-            inputValue = comboBox.valueRole
-                    ? comboBox.model.data(modelIdx, comboBox.valueRole)
-                    : comboBox.textAt(index)
-        }
-=======
         let inputValue = inputText
         let index = comboBox.find(inputText)
         if (index !== -1)
             inputValue = comboBox.valueRole ? comboBox.valueAt(index) : comboBox.textAt(index)
->>>>>>> df7398e2
 
         comboBox.backendValue.value = inputValue
 
@@ -185,26 +174,6 @@
             let inputText = comboBox.currentText
             let inputValue = comboBox.currentValue
             let index = comboBox.find(inputText)
-<<<<<<< HEAD
-            if (index !== -1) {
-                let modelIdx = comboBox.model.index(index)
-                inputValue = comboBox.model.data(modelIdx, comboBox.valueRole)
-            }
-            comboBox.backendValue.value = inputValue
-            return
-        }
-
-        switch (comboBox.valueType) {
-        case ComboBox.ValueType.String:
-            comboBox.backendValue.value = comboBox.currentText
-            break
-        case ComboBox.ValueType.Integer:
-            comboBox.backendValue.value = comboBox.currentIndex
-            break
-        case ComboBox.ValueType.Enum:
-        default:
-            comboBox.backendValue.setEnumeration(comboBox.scope, comboBox.currentText)
-=======
 
             if (index !== -1)
                 inputValue = comboBox.valueAt(index)
@@ -230,7 +199,6 @@
             default:
                 comboBox.backendValue.setEnumeration(comboBox.scope, comboBox.currentText)
             }
->>>>>>> df7398e2
         }
     }
 
