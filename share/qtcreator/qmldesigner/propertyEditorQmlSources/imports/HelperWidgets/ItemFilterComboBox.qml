--- conflicted
+++ resolved
@@ -13,11 +13,7 @@
     editable: true
     model: comboBox.addDefaultItem(itemFilterModel.itemModel)
 
-<<<<<<< HEAD
-    validator: RegExpValidator { regExp: /(^$|^[a-z_]\w*)/ }
-=======
     validator: RegularExpressionValidator { regularExpression: /(^$|^[a-z_]\w*)/ }
->>>>>>> df7398e2
 
     HelperWidgets.ItemFilterModel {
         id: itemFilterModel
