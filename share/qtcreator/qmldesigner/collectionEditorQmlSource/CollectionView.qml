--- conflicted
+++ resolved
@@ -4,14 +4,8 @@
 import QtQuick
 import QtQuick.Controls
 import QtQuick.Layouts
-<<<<<<< HEAD
-import QtQuickDesignerTheme 1.0
-import HelperWidgets 2.0 as HelperWidgets
-import StudioTheme 1.0 as StudioTheme
-=======
 import HelperWidgets as HelperWidgets
 import StudioTheme as StudioTheme
->>>>>>> 4e16d1a0
 import CollectionEditorBackend
 
 Item {
