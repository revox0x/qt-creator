--- conflicted
+++ resolved
@@ -1,16 +1,8 @@
-<<<<<<< HEAD
 QTCREATOR_VERSION = 4.11.82
 QTCREATOR_COMPAT_VERSION = 4.11.82
 QTCREATOR_DISPLAY_VERSION = 4.12.0-beta1
-QTCREATOR_COPYRIGHT_YEAR = 2019
+QTCREATOR_COPYRIGHT_YEAR = 2020
 BINARY_ARTIFACTS_BRANCH = master
-=======
-QTCREATOR_VERSION = 4.11.2
-QTCREATOR_COMPAT_VERSION = 4.11.0
-QTCREATOR_DISPLAY_VERSION = 4.11.2
-QTCREATOR_COPYRIGHT_YEAR = 2020
-BINARY_ARTIFACTS_BRANCH = 4.11
->>>>>>> ee579b5b
 
 IDE_DISPLAY_NAME = Qt Creator
 IDE_ID = qtcreator
