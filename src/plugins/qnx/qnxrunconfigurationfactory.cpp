/****************************************************************************
**
** Copyright (C) 2016 BlackBerry Limited. All rights reserved.
** Contact: KDAB (info@kdab.com)
**
** This file is part of Qt Creator.
**
** Commercial License Usage
** Licensees holding valid commercial Qt licenses may use this file in
** accordance with the commercial license agreement provided with the
** Software or, alternatively, in accordance with the terms contained in
** a written agreement between you and The Qt Company. For licensing terms
** and conditions see https://www.qt.io/terms-conditions. For further
** information use the contact form at https://www.qt.io/contact-us.
**
** GNU General Public License Usage
** Alternatively, this file may be used under the terms of the GNU
** General Public License version 3 as published by the Free Software
** Foundation with exceptions as appearing in the file LICENSE.GPL3-EXCEPT
** included in the packaging of this file. Please review the following
** information to ensure the GNU General Public License requirements will
** be met: https://www.gnu.org/licenses/gpl-3.0.html.
**
****************************************************************************/

#include "qnxrunconfigurationfactory.h"

#include "qnxconstants.h"
#include "qnxrunconfiguration.h"
#include "qnxdevicefactory.h"

<<<<<<< HEAD
=======
#include <projectexplorer/kitinformation.h>
#include <projectexplorer/target.h>
#include <qmakeprojectmanager/qmakeproject.h>
#include <qmakeprojectmanager/qmakeprojectmanagerconstants.h>

using namespace ProjectExplorer;

>>>>>>> 0bcc983c
namespace Qnx {
namespace Internal {

QnxRunConfigurationFactory::QnxRunConfigurationFactory()
{
<<<<<<< HEAD
    registerRunConfiguration<QnxRunConfiguration>(Constants::QNX_QNX_RUNCONFIGURATION_PREFIX);
    addSupportedTargetDeviceType(Constants::QNX_QNX_OS_TYPE);
=======
    registerRunConfiguration<QnxRunConfiguration>(Qnx::Constants::QNX_QNX_RUNCONFIGURATION_PREFIX);
    setSupportedTargetDeviceTypes({Qnx::Constants::QNX_QNX_OS_TYPE});
    addSupportedProjectType(QmakeProjectManager::Constants::QMAKEPROJECT_ID);
}

QList<ProjectExplorer::BuildTargetInfo>
   QnxRunConfigurationFactory::availableBuildTargets(Target *parent, CreationMode mode) const
{
    auto project = qobject_cast<QmakeProjectManager::QmakeProject *>(parent->project());
    QTC_ASSERT(project, return {});

    const QList<BuildTargetInfo> buildTargets = project->buildTargets(mode);
    return Utils::transform(buildTargets, [](BuildTargetInfo bti) {
        bti.displayName = tr("%1 on QNX Device").arg(QFileInfo(bti.targetName).completeBaseName());
        return bti;
    });
}

bool QnxRunConfigurationFactory::canCreateHelper(ProjectExplorer::Target *parent,
                                                 const QString &buildTarget) const
{
    auto project = qobject_cast<QmakeProjectManager::QmakeProject *>(parent->project());
    QTC_ASSERT(project, return false);
    return project->hasApplicationProFile(Utils::FileName::fromString(buildTarget));
>>>>>>> 0bcc983c
}

} // namespace Internal
} // namespace Qnx<|MERGE_RESOLUTION|>--- conflicted
+++ resolved
@@ -29,50 +29,16 @@
 #include "qnxrunconfiguration.h"
 #include "qnxdevicefactory.h"
 
-<<<<<<< HEAD
-=======
-#include <projectexplorer/kitinformation.h>
-#include <projectexplorer/target.h>
-#include <qmakeprojectmanager/qmakeproject.h>
 #include <qmakeprojectmanager/qmakeprojectmanagerconstants.h>
 
-using namespace ProjectExplorer;
-
->>>>>>> 0bcc983c
 namespace Qnx {
 namespace Internal {
 
 QnxRunConfigurationFactory::QnxRunConfigurationFactory()
 {
-<<<<<<< HEAD
     registerRunConfiguration<QnxRunConfiguration>(Constants::QNX_QNX_RUNCONFIGURATION_PREFIX);
     addSupportedTargetDeviceType(Constants::QNX_QNX_OS_TYPE);
-=======
-    registerRunConfiguration<QnxRunConfiguration>(Qnx::Constants::QNX_QNX_RUNCONFIGURATION_PREFIX);
-    setSupportedTargetDeviceTypes({Qnx::Constants::QNX_QNX_OS_TYPE});
     addSupportedProjectType(QmakeProjectManager::Constants::QMAKEPROJECT_ID);
-}
-
-QList<ProjectExplorer::BuildTargetInfo>
-   QnxRunConfigurationFactory::availableBuildTargets(Target *parent, CreationMode mode) const
-{
-    auto project = qobject_cast<QmakeProjectManager::QmakeProject *>(parent->project());
-    QTC_ASSERT(project, return {});
-
-    const QList<BuildTargetInfo> buildTargets = project->buildTargets(mode);
-    return Utils::transform(buildTargets, [](BuildTargetInfo bti) {
-        bti.displayName = tr("%1 on QNX Device").arg(QFileInfo(bti.targetName).completeBaseName());
-        return bti;
-    });
-}
-
-bool QnxRunConfigurationFactory::canCreateHelper(ProjectExplorer::Target *parent,
-                                                 const QString &buildTarget) const
-{
-    auto project = qobject_cast<QmakeProjectManager::QmakeProject *>(parent->project());
-    QTC_ASSERT(project, return false);
-    return project->hasApplicationProFile(Utils::FileName::fromString(buildTarget));
->>>>>>> 0bcc983c
 }
 
 } // namespace Internal
