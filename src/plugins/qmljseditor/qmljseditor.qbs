import qbs.base 1.0

import "../QtcPlugin.qbs" as QtcPlugin

QtcPlugin {
    name: "QmlJSEditor"

    Depends { name: "Qt"; submodules: ["widgets", "script"] }
    Depends { name: "Core" }
    Depends { name: "TextEditor" }
    Depends { name: "ProjectExplorer" }
    Depends { name: "QmlJSTools" }
    Depends { name: "QmlJS" }
    Depends { name: "LanguageUtils" }
    Depends { name: "Find" }
    Depends { name: "QmlEditorWidgets" }
    Depends { name: "CPlusPlus" }

<<<<<<< HEAD
    Depends { name: "cpp" }
=======
    cpp.defines: base.concat("QT_CREATOR")
>>>>>>> 24e81241

    files: [
        "QmlJSEditor.mimetypes.xml",
        "jsfilewizard.cpp",
        "jsfilewizard.h",
        "qmlexpressionundercursor.cpp",
        "qmlexpressionundercursor.h",
        "qmlfilewizard.cpp",
        "qmlfilewizard.h",
        "qmljsautocompleter.cpp",
        "qmljsautocompleter.h",
        "qmljscompletionassist.cpp",
        "qmljscompletionassist.h",
        "qmljscomponentfromobjectdef.cpp",
        "qmljscomponentfromobjectdef.h",
        "qmljscomponentnamedialog.cpp",
        "qmljscomponentnamedialog.h",
        "qmljscomponentnamedialog.ui",
        "qmljseditor.cpp",
        "qmljseditor.h",
        "qmljseditor.qrc",
        "qmljseditor_global.h",
        "qmljseditorconstants.h",
        "qmljseditoreditable.cpp",
        "qmljseditoreditable.h",
        "qmljseditorfactory.cpp",
        "qmljseditorfactory.h",
        "qmljseditorplugin.cpp",
        "qmljseditorplugin.h",
        "qmljsfindreferences.cpp",
        "qmljsfindreferences.h",
        "qmljshighlighter.cpp",
        "qmljshighlighter.h",
        "qmljshoverhandler.cpp",
        "qmljshoverhandler.h",
        "qmljsoutline.cpp",
        "qmljsoutline.h",
        "qmljsoutlinetreeview.cpp",
        "qmljsoutlinetreeview.h",
        "qmljspreviewrunner.cpp",
        "qmljspreviewrunner.h",
        "qmljsquickfix.cpp",
        "qmljsquickfix.h",
        "qmljsquickfixassist.cpp",
        "qmljsquickfixassist.h",
        "qmljsquickfixes.cpp",
        "qmljsreuse.cpp",
        "qmljsreuse.h",
        "qmljssemantichighlighter.cpp",
        "qmljssemantichighlighter.h",
        "qmljssemanticinfoupdater.cpp",
        "qmljssemanticinfoupdater.h",
        "qmljssnippetprovider.cpp",
        "qmljssnippetprovider.h",
        "qmljswrapinloader.cpp",
        "qmljswrapinloader.h",
        "qmloutlinemodel.cpp",
        "qmloutlinemodel.h",
        "qmltaskmanager.cpp",
        "qmltaskmanager.h",
        "quicktoolbar.cpp",
        "quicktoolbar.h",
        "quicktoolbarsettingspage.cpp",
        "quicktoolbarsettingspage.h",
        "quicktoolbarsettingspage.ui",
        "images/qmlfile.png",
    ]

    Export {
        Depends { name: "QmlJSTools" }
    }
}<|MERGE_RESOLUTION|>--- conflicted
+++ resolved
@@ -15,12 +15,6 @@
     Depends { name: "Find" }
     Depends { name: "QmlEditorWidgets" }
     Depends { name: "CPlusPlus" }
-
-<<<<<<< HEAD
-    Depends { name: "cpp" }
-=======
-    cpp.defines: base.concat("QT_CREATOR")
->>>>>>> 24e81241
 
     files: [
         "QmlJSEditor.mimetypes.xml",
