--- conflicted
+++ resolved
@@ -42,21 +42,10 @@
   PUBLIC_INCLUDES ${CMAKE_CURRENT_LIST_DIR}/cmakegen
   SOURCES_PREFIX ${CMAKE_CURRENT_LIST_DIR}/cmakegen
   SOURCES
-<<<<<<< HEAD
-      checkablefiletreeitem.cpp checkablefiletreeitem.h
-      cmakegeneratordialog.cpp cmakegeneratordialog.h
-      cmakegeneratordialogtreemodel.cpp cmakegeneratordialogtreemodel.h
-      cmakeprojectconverter.cpp cmakeprojectconverter.h
-      cmakeprojectconverterdialog.cpp cmakeprojectconverterdialog.h
-      generatecmakelists.cpp generatecmakelists.h
-      generatecmakelistsconstants.h
-      cmakegenerator.cpp cmakegenerator.h
-=======
       cmakegenerator.cpp cmakegenerator.h
       cmakewriter.cpp cmakewriter.h
       cmakewriterv0.cpp cmakewriterv0.h
       cmakewriterv1.cpp cmakewriterv1.h
->>>>>>> 7dfa7469
       boilerplate.qrc
 )
 
