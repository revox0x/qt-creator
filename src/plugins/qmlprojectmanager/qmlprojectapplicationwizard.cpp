--- conflicted
+++ resolved
@@ -79,11 +79,7 @@
         "QML file that contains the main view.\n\n"
         "You can review Qt Quick UI projects in the QML Viewer and you need not build them. "
         "You do not need to have the development environment installed "
-<<<<<<< HEAD
-        "on your computer to create and run this type of project.\n\nRequires <b>Qt 4.7.4</b> or newer."));
-=======
         "on your computer to create and run this type of projects.\n\nRequires <b>Qt 5.0</b> or newer."));
->>>>>>> 9820278a
     parameters.setCategory(QLatin1String(ProjectExplorer::Constants::QT_APPLICATION_WIZARD_CATEGORY));
     parameters.setDisplayCategory(QT_TRANSLATE_NOOP("ProjectExplorer", "Qt Application"));
     return parameters;
