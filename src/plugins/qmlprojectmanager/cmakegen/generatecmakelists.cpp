--- conflicted
+++ resolved
@@ -62,7 +62,7 @@
 
 const QmlBuildSystem *getBuildSystem()
 {
-    auto project = ProjectExplorer::SessionManager::startupProject();
+    auto project = ProjectExplorer::ProjectManager::startupProject();
     if (project && project->activeTarget() && project->activeTarget()->buildSystem()) {
         return qobject_cast<QmlProjectManager::QmlBuildSystem *>(
             project->activeTarget()->buildSystem());
@@ -93,14 +93,8 @@
     QObject::connect(ProjectExplorer::ProjectManager::instance(),
                      &ProjectExplorer::ProjectManager::startupProjectChanged,
                      [action]() {
-<<<<<<< HEAD
-                         auto qmlProject = qobject_cast<QmlProject *>(
-                             ProjectExplorer::ProjectManager::startupProject());
-                         action->setEnabled(qmlProject != nullptr);
-=======
                          if (auto buildSystem = getBuildSystem())
                              action->setEnabled(!buildSystem->qtForMCUs());
->>>>>>> 5b287485
                      });
 }
 
@@ -262,18 +256,6 @@
 {
     QString value = {};
 
-<<<<<<< HEAD
-    auto *target = ProjectExplorer::ProjectManager::startupProject()->activeTarget();
-    if (target && target->buildSystem()) {
-        auto buildSystem = qobject_cast<QmlProjectManager::QmlBuildSystem *>(target->buildSystem());
-        if (buildSystem) {
-            auto envItems = buildSystem->environment();
-            auto confEnv = std::find_if(envItems.begin(), envItems.end(),
-                                     [key](NameValueItem &item){return item.name == key;});
-            if (confEnv != envItems.end())
-                value = confEnv->value;
-        }
-=======
     if (auto buildSystem = getBuildSystem()) {
         auto envItems = buildSystem->environment();
         auto confEnv = std::find_if(envItems.begin(), envItems.end(), [key](NameValueItem &item) {
@@ -281,7 +263,6 @@
         });
         if (confEnv != envItems.end())
             value = confEnv->value;
->>>>>>> 5b287485
     }
 
     return value;
@@ -596,23 +577,6 @@
 
     bool envHeaderOk = true;
     QString environment;
-<<<<<<< HEAD
-    auto *target = ProjectExplorer::ProjectManager::startupProject()->activeTarget();
-    if (target && target->buildSystem()) {
-        auto buildSystem = qobject_cast<QmlProjectManager::QmlBuildSystem *>(target->buildSystem());
-        if (buildSystem) {
-            for (EnvironmentItem &envItem : buildSystem->environment()) {
-                QString key = envItem.name;
-                QString value = envItem.value;
-                if (isFileResource(value))
-                    value.prepend(":/");
-                environment.append(QString(ENV_HEADER_VARIABLE_LINE).arg(key).arg(value));
-            }
-            QString envHeaderContent = GenerateCmake::readTemplate(ENV_HEADER_TEMPLATE_PATH)
-                    .arg(environment);
-            FilePath envHeaderPath = srcDir.pathAppended(FILENAME_ENV_HEADER);
-            envHeaderOk = m_fileQueue.queueFile(envHeaderPath, envHeaderContent);
-=======
 
     if (auto buildSystem = getBuildSystem()) {
         for (EnvironmentItem &envItem : buildSystem->environment()) {
@@ -621,7 +585,6 @@
             if (isFileResource(value))
                 value.prepend(":/");
             environment.append(QString(ENV_HEADER_VARIABLE_LINE).arg(key).arg(value));
->>>>>>> 5b287485
         }
         QString envHeaderContent = GenerateCmake::readTemplate(ENV_HEADER_TEMPLATE_PATH)
                                        .arg(environment);
