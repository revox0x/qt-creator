--- conflicted
+++ resolved
@@ -650,20 +650,13 @@
         processPackage(package);
     processPackage(qtForMCUsSdkPackage);
 
-<<<<<<< HEAD
-    const QString path = QLatin1String(HostOsInfo::isWindowsHost() ? "Path" : "PATH");
-    pathAdditions.append("${" + path + "}");
-    pathAdditions.append(QDir::toNativeSeparators(Core::ICore::libexecPath() + "/clang/bin"));
-    changes.append({path, pathAdditions.join(HostOsInfo::pathListSeparator())});
-=======
     // Clang not needed in version 1.7+
     if (mcuTarget->qulVersion() < QVersionNumber{1,7}) {
-        const QString path = QLatin1String(HostOsInfo().isWindowsHost() ? "Path" : "PATH");
+        const QString path = QLatin1String(HostOsInfo::isWindowsHost() ? "Path" : "PATH");
         pathAdditions.append("${" + path + "}");
         pathAdditions.append(QDir::toNativeSeparators(Core::ICore::libexecPath() + "/clang/bin"));
         changes.append({path, pathAdditions.join(HostOsInfo::pathListSeparator())});
     }
->>>>>>> 70670cad
 
     if (kitNeedsQtVersion())
         changes.append({QLatin1String("LD_LIBRARY_PATH"), "%{Qt:QT_INSTALL_LIBS}"});
