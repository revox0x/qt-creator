--- conflicted
+++ resolved
@@ -47,21 +47,15 @@
     : ProjectExplorer::DeviceProcess(device, parent)
     , m_process(new Utils::QtcProcess(this))
 {
-<<<<<<< HEAD
+    if (Utils::HostOsInfo::isWindowsHost())
+        m_process->setUseCtrlCStub(true);
+
     connect(m_process,
             static_cast<void (QProcess::*)(QProcess::ProcessError)>(&QProcess::error),
             this, &GdbServerProviderProcess::error);
     connect(m_process,
             static_cast<void (QProcess::*)(int)>(&QProcess::finished),
             this, &GdbServerProviderProcess::finished);
-=======
-    if (Utils::HostOsInfo::isWindowsHost())
-        m_process->setUseCtrlCStub(true);
-
-    connect(m_process, SIGNAL(error(QProcess::ProcessError)),
-            SIGNAL(error(QProcess::ProcessError)));
-    connect(m_process, SIGNAL(finished(int)), SIGNAL(finished()));
->>>>>>> 89d86931
 
     connect(m_process, &QProcess::readyReadStandardOutput,
             this, &ProjectExplorer::DeviceProcess::readyReadStandardOutput);
