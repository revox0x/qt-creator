--- conflicted
+++ resolved
@@ -452,8 +452,7 @@
             if (!contains)
                 mems.push_back(newMem);
         }
-<<<<<<< HEAD
-    } while ((item = item->parentPackItem()));
+    } while ((item->level() > 1) && (item = static_cast<const DeviceSelectionItem *>(item->parent())));
 
     // Fix relative SVD file path to make it as absolute.
     const QFileInfo fi(selection.svd);
@@ -462,10 +461,6 @@
         selection.svd = QFileInfo(dir, fi.filePath()).absoluteFilePath();
     }
 
-=======
-
-    } while ((item->level() > 1) && (item = static_cast<const DeviceSelectionItem *>(item->parent())));
->>>>>>> 3faa9194
     return selection;
 }
 
