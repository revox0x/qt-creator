--- conflicted
+++ resolved
@@ -67,16 +67,9 @@
 {
     Utils::SynchronousProcess selectedXcode;
     selectedXcode.setTimeoutS(5);
-<<<<<<< HEAD
     selectedXcode.setCommand({"/usr/bin/xcode-select", {"--print-path"}});
-    selectedXcode.setProcessUserEventWhileRunning();
     selectedXcode.runBlocking();
     if (selectedXcode.result() != QtcProcess::FinishedWithSuccess)
-=======
-    const CommandLine xcodeSelect{"/usr/bin/xcode-select", {"--print-path"}};
-    Utils::SynchronousProcessResponse response = selectedXcode.runBlocking(xcodeSelect);
-    if (response.result != Utils::SynchronousProcessResponse::Finished)
->>>>>>> 975c6cb0
         qCWarning(probeLog)
                 << QString::fromLatin1("Could not detect selected Xcode using xcode-select");
     else
