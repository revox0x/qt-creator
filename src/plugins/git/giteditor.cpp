--- conflicted
+++ resolved
@@ -326,12 +326,7 @@
 
 bool GitEditor::open(QString *errorString, const QString &fileName, const QString &realFileName)
 {
-<<<<<<< HEAD
-    bool res = VcsBaseEditorWidget::open(errorString, fileName, realFileName);
     Core::Id editorId = editor()->document()->id();
-=======
-    Core::Id editorId = editor()->id();
->>>>>>> 93184f79
     if (editorId == Git::Constants::GIT_COMMIT_TEXT_EDITOR_ID
             || editorId == Git::Constants::GIT_REBASE_EDITOR_ID) {
         QFileInfo fi(fileName);
