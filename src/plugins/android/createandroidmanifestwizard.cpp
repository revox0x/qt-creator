/****************************************************************************
**
** Copyright (C) 2016 The Qt Company Ltd.
** Contact: https://www.qt.io/licensing/
**
** This file is part of Qt Creator.
**
** Commercial License Usage
** Licensees holding valid commercial Qt licenses may use this file in
** accordance with the commercial license agreement provided with the
** Software or, alternatively, in accordance with the terms contained in
** a written agreement between you and The Qt Company. For licensing terms
** and conditions see https://www.qt.io/terms-conditions. For further
** information use the contact form at https://www.qt.io/contact-us.
**
** GNU General Public License Usage
** Alternatively, this file may be used under the terms of the GNU
** General Public License version 3 as published by the Free Software
** Foundation with exceptions as appearing in the file LICENSE.GPL3-EXCEPT
** included in the packaging of this file. Please review the following
** information to ensure the GNU General Public License requirements will
** be met: https://www.gnu.org/licenses/gpl-3.0.html.
**
****************************************************************************/

#include "createandroidmanifestwizard.h"

#include <android/androidconfigurations.h>
#include <android/androidconstants.h>
#include <android/androidmanager.h>

#include <coreplugin/editormanager/editormanager.h>

#include <projectexplorer/buildsystem.h>
#include <projectexplorer/project.h>
#include <projectexplorer/projectnodes.h>
#include <projectexplorer/runconfiguration.h>
#include <projectexplorer/target.h>

#include <qtsupport/qtkitinformation.h>

#include <utils/infolabel.h>
#include <utils/pathchooser.h>

#include <QCheckBox>
#include <QComboBox>
#include <QDir>
#include <QFileInfo>
#include <QFormLayout>
#include <QLabel>
#include <QMessageBox>
#include <QVBoxLayout>

using namespace ProjectExplorer;
using namespace Utils;

namespace Android {
namespace Internal {

//
// NoApplicationProFilePage
//

class NoApplicationProFilePage : public QWizardPage
{
    Q_DECLARE_TR_FUNCTIONS(Android::NoApplicationProFilePage)

public:
    NoApplicationProFilePage(CreateAndroidManifestWizard *wizard);
};

NoApplicationProFilePage::NoApplicationProFilePage(CreateAndroidManifestWizard *)
{
    auto layout = new QVBoxLayout(this);
    auto label = new QLabel(this);
    label->setWordWrap(true);
    label->setText(tr("No application .pro file found in this project."));
    layout->addWidget(label);
    setTitle(tr("No Application .pro File"));
}


//
// ChooseProFilePage
//

class ChooseProFilePage : public QWizardPage
{
    Q_DECLARE_TR_FUNCTIONS(Android::ChooseProfilePage)

public:
    explicit ChooseProFilePage(CreateAndroidManifestWizard *wizard);

private:
    void nodeSelected(int index);

    CreateAndroidManifestWizard *m_wizard;
    QComboBox *m_comboBox;
};

ChooseProFilePage::ChooseProFilePage(CreateAndroidManifestWizard *wizard)
    : m_wizard(wizard)
{
    auto fl = new QFormLayout(this);
    QLabel *label = new QLabel(this);
    label->setWordWrap(true);
    label->setText(tr("Select the .pro file for which you want to create the Android template files."));
    fl->addRow(label);

    BuildSystem *buildSystem = wizard->buildSystem();
    QString currentBuildKey = buildSystem->target()->activeBuildKey();

    m_comboBox = new QComboBox(this);
    for (const BuildTargetInfo &bti : buildSystem->applicationTargets()) {
        const QString displayName = bti.buildKey;
        m_comboBox->addItem(displayName, QVariant(bti.buildKey)); // TODO something more?
        if (bti.buildKey == currentBuildKey)
            m_comboBox->setCurrentIndex(m_comboBox->count() - 1);
    }

    nodeSelected(m_comboBox->currentIndex());
    connect(m_comboBox, QOverload<int>::of(&QComboBox::currentIndexChanged),
            this, &ChooseProFilePage::nodeSelected);

    fl->addRow(tr(".pro file:"), m_comboBox);
    setTitle(tr("Select a .pro File"));
}

void ChooseProFilePage::nodeSelected(int index)
{
    Q_UNUSED(index)
    m_wizard->setBuildKey(m_comboBox->itemData(m_comboBox->currentIndex()).toString());
}


//
// ChooseDirectoryPage
//

class ChooseDirectoryPage : public QWizardPage
{
    Q_DECLARE_TR_FUNCTIONS(Android::ChooseDirectoryPage)

public:
    ChooseDirectoryPage(CreateAndroidManifestWizard *wizard);

private:
    void initializePage() final;
    bool isComplete() const final;
    void checkPackageSourceDir();

    CreateAndroidManifestWizard *m_wizard;
    PathChooser *m_androidPackageSourceDir = nullptr;
    InfoLabel *m_sourceDirectoryWarning = nullptr;
    QLabel *m_label;
    QFormLayout *m_layout;
    bool m_complete = true;
};

ChooseDirectoryPage::ChooseDirectoryPage(CreateAndroidManifestWizard *wizard)
    : m_wizard(wizard)
{
    m_layout = new QFormLayout(this);
    m_label = new QLabel(this);
    m_label->setWordWrap(true);
    m_layout->addRow(m_label);

    m_androidPackageSourceDir = new PathChooser(this);
    m_androidPackageSourceDir->setExpectedKind(PathChooser::Directory);
    m_layout->addRow(tr("Android package source directory:"), m_androidPackageSourceDir);

    m_sourceDirectoryWarning =
            new InfoLabel(tr("The Android package source directory cannot be the same as "
                             "the project directory."), InfoLabel::Error, this);
    m_sourceDirectoryWarning->setVisible(false);
    m_sourceDirectoryWarning->setElideMode(Qt::ElideNone);
    m_sourceDirectoryWarning->setWordWrap(true);
    m_layout->addRow(m_sourceDirectoryWarning);

    connect(m_androidPackageSourceDir, &PathChooser::filePathChanged,
            m_wizard, &CreateAndroidManifestWizard::setDirectory);

    if (wizard->copyGradle()) {
        auto checkBox = new QCheckBox(this);
        connect(checkBox, &QCheckBox::toggled, wizard, &CreateAndroidManifestWizard::setCopyGradle);
        checkBox->setChecked(false);
        checkBox->setText(tr("Copy the Gradle files to Android directory"));
        checkBox->setToolTip(tr("It is highly recommended if you are planning to extend the Java part of your Qt application."));
        m_layout->addRow(checkBox);
    }
}

void ChooseDirectoryPage::checkPackageSourceDir()
{
    const QString buildKey = m_wizard->buildKey();
    const BuildTargetInfo bti = m_wizard->buildSystem()->buildTarget(buildKey);
    const QString projectDir = bti.projectFilePath.toFileInfo().absolutePath();

    const QString newDir = m_androidPackageSourceDir->filePath().toString();
    bool isComplete = QFileInfo(projectDir) != QFileInfo(newDir);

    m_sourceDirectoryWarning->setVisible(!isComplete);

    if (isComplete != m_complete) {
        m_complete = isComplete;
        emit completeChanged();
    }
}

bool ChooseDirectoryPage::isComplete() const
{
    return m_complete;
}

void ChooseDirectoryPage::initializePage()
{
    const Target *target = m_wizard->buildSystem()->target();
    const QString buildKey = m_wizard->buildKey();
    const BuildTargetInfo bti = target->buildTarget(buildKey);
    const QString projectDir = bti.projectFilePath.toFileInfo().absolutePath();

    QString androidPackageDir;
    if (const ProjectNode *node = target->project()->findNodeForBuildKey(buildKey))
        androidPackageDir = node->data(Android::Constants::AndroidPackageSourceDir).toString();

    if (androidPackageDir.isEmpty()) {
        m_label->setText(tr("Select the Android package source directory.\n\n"
                          "The files in the Android package source directory are copied to the build directory's "
                          "Android directory and the default files are overwritten."));

        m_androidPackageSourceDir->setPath(projectDir + "/android");
        connect(m_androidPackageSourceDir, &PathChooser::rawPathChanged,
                this, &ChooseDirectoryPage::checkPackageSourceDir);
    } else {
        m_label->setText(tr("The Android template files will be created in the %1 set in the .pro "
                            "file.").arg(QLatin1String(Constants::ANDROID_PACKAGE_SOURCE_DIR)));
        m_androidPackageSourceDir->setPath(androidPackageDir);
        m_androidPackageSourceDir->setReadOnly(true);
    }


    m_wizard->setDirectory(m_androidPackageSourceDir->filePath());
}

//
// CreateAndroidManifestWizard
//
CreateAndroidManifestWizard::CreateAndroidManifestWizard(BuildSystem *buildSystem)
    : m_buildSystem(buildSystem)
{
    setWindowTitle(tr("Create Android Template Files Wizard"));

    const QList<BuildTargetInfo> buildTargets = buildSystem->applicationTargets();
    QtSupport::BaseQtVersion *version = QtSupport::QtKitAspect::qtVersion(buildSystem->kit());
    m_copyGradle = version && version->qtVersion() >= QtSupport::QtVersionNumber(5, 4, 0);

    if (buildTargets.isEmpty()) {
        // oh uhm can't create anything
        addPage(new NoApplicationProFilePage(this));
    } else if (buildTargets.size() == 1) {
        setBuildKey(buildTargets.first().buildKey);
        addPage(new ChooseDirectoryPage(this));
    } else {
        addPage(new ChooseProFilePage(this));
        addPage(new ChooseDirectoryPage(this));
    }
}

QString CreateAndroidManifestWizard::buildKey() const
{
    return m_buildKey;
}

void CreateAndroidManifestWizard::setBuildKey(const QString &buildKey)
{
    m_buildKey = buildKey;
}

void CreateAndroidManifestWizard::setDirectory(const FilePath &directory)
{
    m_directory = directory;
}

bool CreateAndroidManifestWizard::copyGradle()
{
    return m_copyGradle;
}

void CreateAndroidManifestWizard::setCopyGradle(bool copy)
{
    m_copyGradle = copy;
}

void CreateAndroidManifestWizard::createAndroidTemplateFiles()
{
    if (m_directory.isEmpty())
        return;

    FileUtils::CopyAskingForOverwrite copy(this);
    Target *target = m_buildSystem->target();
    QtSupport::BaseQtVersion *version = QtSupport::QtKitAspect::qtVersion(target->kit());
    if (!version)
        return;
    if (version->qtVersion() < QtSupport::QtVersionNumber(5, 4, 0)) {
        FileUtils::copyRecursively(version->prefix() / "src/android/java/AndroidManifest.xml",
                                   m_directory / "AndroidManifest.xml",
                                   nullptr,
                                   copy);
    } else {
        FileUtils::copyRecursively(version->prefix() / "src/android/templates",
                                   m_directory,
                                   nullptr,
                                   copy);

        if (m_copyGradle) {
            FilePath gradlePath = version->prefix() / "src/3rdparty/gradle";
            if (!gradlePath.exists())
<<<<<<< HEAD
                gradlePath = AndroidConfigurations::currentConfig().sdkLocation() / "/tools/templates/gradle/wrapper";
            FileUtils::copyRecursively(gradlePath, m_directory, nullptr, copy);
=======
                gradlePath = AndroidConfigurations::currentConfig().sdkLocation().pathAppended("tools/templates/gradle/wrapper");
            FileUtils::copyRecursively(gradlePath, FilePath::fromString(m_directory), nullptr, copy);
>>>>>>> 2ab7176e
        }

        AndroidManager::updateGradleProperties(target, m_buildKey);
    }


    QString androidPackageDir;
    ProjectNode *node = target->project()->findNodeForBuildKey(m_buildKey);
    if (node) {
        node->addFiles(copy.files());
        androidPackageDir = node->data(Android::Constants::AndroidPackageSourceDir).toString();

        if (androidPackageDir.isEmpty()) {
            // and now time for some magic
            const BuildTargetInfo bti = target->buildTarget(m_buildKey);
            const QString value = "$$PWD/"
                                  + bti.projectFilePath.toFileInfo().absoluteDir().relativeFilePath(
                                      m_directory.toString());
            bool result = node->setData(Android::Constants::AndroidPackageSourceDir, value);

            if (!result) {
                QMessageBox::warning(this,
                                     tr("Project File not Updated"),
                                     tr("Could not update the project file %1.")
                                         .arg(bti.projectFilePath.toUserOutput()));
            }
        }
    }
    Core::EditorManager::openEditor(m_directory / "AndroidManifest.xml");
}

BuildSystem *CreateAndroidManifestWizard::buildSystem() const
{
    return m_buildSystem;
}

void CreateAndroidManifestWizard::accept()
{
    createAndroidTemplateFiles();
    Wizard::accept();
}

} // namespace Internal
} // namespace Android<|MERGE_RESOLUTION|>--- conflicted
+++ resolved
@@ -315,13 +315,8 @@
         if (m_copyGradle) {
             FilePath gradlePath = version->prefix() / "src/3rdparty/gradle";
             if (!gradlePath.exists())
-<<<<<<< HEAD
-                gradlePath = AndroidConfigurations::currentConfig().sdkLocation() / "/tools/templates/gradle/wrapper";
+                gradlePath = AndroidConfigurations::currentConfig().sdkLocation() / "tools/templates/gradle/wrapper";
             FileUtils::copyRecursively(gradlePath, m_directory, nullptr, copy);
-=======
-                gradlePath = AndroidConfigurations::currentConfig().sdkLocation().pathAppended("tools/templates/gradle/wrapper");
-            FileUtils::copyRecursively(gradlePath, FilePath::fromString(m_directory), nullptr, copy);
->>>>>>> 2ab7176e
         }
 
         AndroidManager::updateGradleProperties(target, m_buildKey);
