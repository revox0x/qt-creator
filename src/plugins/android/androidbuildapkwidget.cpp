--- conflicted
+++ resolved
@@ -62,7 +62,7 @@
       m_step(step)
 {
     m_ui->setupUi(this);
-    setDisplayName(tr("<b>Build Android APK</b>"));
+    setDisplayName("<b>" + tr("Build Android APK" + "</b>"));
     setSummaryText(displayName());
 
     // Target sdk combobox
@@ -135,19 +135,6 @@
     delete m_ui;
 }
 
-<<<<<<< HEAD
-=======
-QString AndroidBuildApkInnerWidget::displayName() const
-{
-    return "<b>" + tr("Build Android APK") + "</b>";
-}
-
-QString AndroidBuildApkInnerWidget::summaryText() const
-{
-    return displayName();
-}
-
->>>>>>> d1430c95
 void AndroidBuildApkInnerWidget::setTargetSdk(const QString &sdk)
 {
     m_step->setBuildTargetSdk(sdk);
@@ -238,8 +225,8 @@
     BuildStepConfigWidget(step),
     m_step(step)
 {
-    setDisplayName(tr("<b>Build Android APK</b>"));
-    setSummaryText(tr("<b>Build Android APK</b>"));
+    setDisplayName("<b>" + tr("Build Android APK" + "</b>"));
+    setSummaryText("<b>" + tr("Build Android APK" + "</b>"));
 
     m_extraLibraryListModel = new AndroidExtraLibraryListModel(m_step->target(), this);
 
@@ -331,18 +318,5 @@
     m_removeAndroidExtraLibButton->setEnabled(m_androidExtraLibsListView->selectionModel()->hasSelection());
 }
 
-<<<<<<< HEAD
-=======
-QString AndroidBuildApkWidget::summaryText() const
-{
-    return "<b>" + tr("Build Android APK") + "</b>";
-}
-
-QString AndroidBuildApkWidget::displayName() const
-{
-    return summaryText();
-}
-
->>>>>>> d1430c95
 } // Internal
 } // Android