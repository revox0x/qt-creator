--- conflicted
+++ resolved
@@ -258,34 +258,19 @@
     if (d->connection && d->connection->isConnected()) {
         d->connectionTimer.stop();
         d->connectionAttempts = 0;
-<<<<<<< HEAD
     } else if (d->connection && d->connection->socketState() != QAbstractSocket::ConnectedState) {
-        // Replace the connection after trying for some time. On some operating systems (OSX) the
-        // very first connection to a TCP server takes a very long time to get established.
-
-        // delete directly here, so that any pending events aren't delivered. We don't want the
-        // connection first to be established and then torn down again.
-        delete d->connection;
-        d->connection = 0;
-        connectTcpClient(d->tcpPort);
-=======
-    } else if (d->connection &&
-               d->connection->socketState() != QAbstractSocket::ConnectedState) {
         if (d->connectionAttempts < 3) {
-            // Replace the connection after trying for some time. On some operating systems (OSX)
-            // the very first connection to a TCP server takes a very long time to get established.
-            // On other operating systems (Windows) any connection can actually take a long time,
-            // so after clearing the connection twice, leave it around until the 50 attempts are
-            // done.
+            // Replace the connection after trying for some time. On some operating systems (OSX) the
+            // very first connection to a TCP server takes a very long time to get established.
 
             // delete directly here, so that any pending events aren't delivered. We don't want the
             // connection first to be established and then torn down again.
             delete d->connection;
             d->connection = 0;
-            connectClient(d->tcpPort);
+            connectTcpClient(d->tcpPort);
+        } else if (!d->connection->isConnecting()) {
+            d->connection->connectToHost(d->tcpHost, d->tcpPort);
         }
-        connectToClient();
->>>>>>> fc576821
     } else if (d->connectionAttempts == 50) {
         d->connectionTimer.stop();
         d->connectionAttempts = 0;
