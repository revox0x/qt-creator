--- conflicted
+++ resolved
@@ -134,21 +134,12 @@
     QHash <int, QmlStatisticsRelativesMap> m_data;
     QmlProfilerModelManager *m_modelManager;
 
-<<<<<<< HEAD
-    // for level computation
-    QHash<int, qint64> m_startTimesPerLevel;
-    int m_level = 0;
-
-    // compute parent-child relationship and call count
-    QHash<int, int> m_typesPerLevel;
-=======
     struct Frame {
         qint64 startTime;
         int typeId;
     };
     QStack<Frame> m_callStack;
     QStack<Frame> m_compileStack;
->>>>>>> 181a17bb
     const QmlProfilerStatisticsRelation m_relation;
 };
 
