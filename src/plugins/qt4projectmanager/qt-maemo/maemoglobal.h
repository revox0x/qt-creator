--- conflicted
+++ resolved
@@ -95,13 +95,9 @@
     static QString targetRoot(const QtVersion *qtVersion);
     static QString targetName(const QtVersion *qtVersion);
     static QString madCommand(const QtVersion *qtVersion);
-<<<<<<< HEAD
+    static QString madDeveloperUiName(OsVersion maemoVersion);
     static OsVersion version(const QtVersion *qtVersion);
-=======
-    static QString madDeveloperUiName(MaemoVersion maemoVersion);
-    static MaemoVersion version(const QtVersion *qtVersion);
 
->>>>>>> eb03bd1a
     // TODO: IS this still needed with Qt Version having an Abi?
     static QString architecture(const QtVersion *version);
 
