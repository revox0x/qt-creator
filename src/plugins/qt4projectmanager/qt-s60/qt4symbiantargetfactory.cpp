--- conflicted
+++ resolved
@@ -164,7 +164,6 @@
 
 QList<BuildConfigurationInfo> Qt4SymbianTargetFactory::availableBuildConfigurations(const QString &id, const QString &proFilePath, const QtVersionNumber &minimumQtVersion)
 {
-<<<<<<< HEAD
     QList<BuildConfigurationInfo> infos = Qt4BaseTargetFactory::availableBuildConfigurations(id, proFilePath, minimumQtVersion);
     if (id != Constants::S60_EMULATOR_TARGET_ID)
         return infos;
@@ -174,27 +173,6 @@
         if (info.buildConfig & QtVersion::DebugBuild)
             tmp << info;
     return tmp;
-=======
-    QList<BuildConfigurationInfo> infos;
-    QList<QtVersion *> knownVersions = QtVersionManager::instance()->versionsForTargetId(id, minimumQtVersion);
-
-    foreach (QtVersion *version, knownVersions) {
-        if (!version->isValid() || !version->toolChainAvailable(id))
-            continue;
-
-        bool buildAll = version->defaultBuildConfig() & QtVersion::BuildAll;
-        QtVersion::QmakeBuildConfigs config = buildAll ? QtVersion::BuildAll : QtVersion::QmakeBuildConfig(0);
-        QString dir = QFileInfo(proFilePath).absolutePath(), id;
-        if (id == Constants::S60_EMULATOR_TARGET_ID) {
-            infos.append(BuildConfigurationInfo(version, config | QtVersion::DebugBuild, QString(), dir));
-        } else {
-            infos.append(BuildConfigurationInfo(version, config, QString(), dir));
-            infos.append(BuildConfigurationInfo(version, config ^ QtVersion::DebugBuild, QString(), dir));
-        }
-    }
-
-    return infos;
->>>>>>> da0e926a
 }
 
 bool Qt4SymbianTargetFactory::isMobileTarget(const QString &id)
@@ -245,11 +223,7 @@
                                     info.version, info.buildConfig,
                                     info.additionalArguments, info.directory);
 
-<<<<<<< HEAD
-    t->addDeployConfiguration(t->createDeployConfiguration(ProjectExplorer::Constants::DEFAULT_DEPLOYCONFIGURATION_ID));
-=======
-    t->addDeployConfiguration(t->deployConfigurationFactory()->create(t, QLatin1String(Qt4ProjectManager::Constants::S60_DEVICE_TARGET_ID)));
->>>>>>> da0e926a
+    t->addDeployConfiguration(t->createDeployConfiguration(QLatin1String(Qt4ProjectManager::Constants::S60_DEVICE_TARGET_ID)));
 
     t->createApplicationProFiles();
 
