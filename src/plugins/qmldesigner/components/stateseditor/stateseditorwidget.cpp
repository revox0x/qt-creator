--- conflicted
+++ resolved
@@ -78,11 +78,7 @@
     engine()->addImportPath(propertyEditorResourcesPath() + "/imports");
     engine()->addImportPath(qmlSourcesPath() + "/imports");
 
-<<<<<<< HEAD
-    m_qmlSourceUpdateShortcut = new QShortcut(QKeySequence(Qt::CTRL + Qt::Key_F10), this);
-=======
-    m_qmlSourceUpdateShortcut = new QShortcut(QKeySequence(Qt::CTRL | Qt::Key_F4), this);
->>>>>>> c3fd118c
+    m_qmlSourceUpdateShortcut = new QShortcut(QKeySequence(Qt::CTRL | Qt::Key_F10), this);
     connect(m_qmlSourceUpdateShortcut, &QShortcut::activated, this, &StatesEditorWidget::reloadQmlSource);
 
     setObjectName(Constants::OBJECT_NAME_STATES_EDITOR);
