--- conflicted
+++ resolved
@@ -26,16 +26,7 @@
                    selectedItemsChanged)
 
 public:
-<<<<<<< HEAD
-    enum Roles {
-        IdRole = Qt::UserRole + 1,
-        NameRole,
-        IdAndNameRole
-    };
-    Q_ENUM(Roles)
-=======
     enum { IdRole = Qt::DisplayRole, NameRole = Qt::UserRole, IdAndNameRole, EnabledRole };
->>>>>>> df7398e2
 
     explicit ItemFilterModel(QObject *parent = nullptr);
 
@@ -51,20 +42,10 @@
 
     static void registerDeclarativeType();
 
-<<<<<<< HEAD
-    // Make index accessible for Qml side since it's not accessible by default in QAbstractListModel
-    Q_INVOKABLE QModelIndex index(int row, int column = 0, const QModelIndex &parent = QModelIndex()) const override;
-    Q_INVOKABLE virtual int rowCount(const QModelIndex &parent = QModelIndex()) const override;
-    Q_INVOKABLE virtual QVariant data(const QModelIndex &index, int role = Qt::DisplayRole) const override;
-    Q_INVOKABLE virtual bool setData(const QModelIndex &index, const QVariant &value, int role = Qt::EditRole) override;
-
-    virtual QHash<int,QByteArray> roleNames() const override;
-=======
     virtual int rowCount(const QModelIndex &parent = QModelIndex()) const override;
     virtual QVariant data(const QModelIndex &index, int role = Qt::DisplayRole) const override;
 
     virtual QHash<int, QByteArray> roleNames() const override;
->>>>>>> df7398e2
 
 signals:
     void typeFilterChanged();
@@ -82,11 +63,7 @@
     QList<qint32> m_modelInternalIds;
     QmlDesigner::ModelNode m_modelNode;
     bool m_selectionOnly;
-<<<<<<< HEAD
-    static QHash<int, QByteArray> m_roles;
-=======
     QStringList m_selectedItems;
->>>>>>> df7398e2
 };
 
 QML_DECLARE_TYPE(ItemFilterModel)