--- conflicted
+++ resolved
@@ -1698,17 +1698,7 @@
 
 QString getEffectIcon(const QString &effectPath)
 {
-<<<<<<< HEAD
     Utils::FilePath projectPath = QmlDesignerPlugin::instance()->documentManager().currentProjectDirPath();
-=======
-    const ProjectExplorer::Target *target = ProjectExplorer::ProjectTree::currentTarget();
-    if (!target) {
-        qWarning() << __FUNCTION__ << "No project open";
-        return QString();
-    }
-
-    Utils::FilePath projectPath = target->project()->projectDirectory();
->>>>>>> f7639f45
     QString effectName = QFileInfo(effectPath).baseName();
     QString effectResDir = "asset_imports/Effects/" + effectName;
     Utils::FilePath effectResPath = projectPath.resolvePath(effectResDir + "/" + effectName + ".qml");
@@ -1731,14 +1721,9 @@
     Utils::FilePath qmlPath = effectsResDir.resolvePath(effectName + "/" + effectName + ".qml");
     if (!qmlPath.exists()) {
         QMessageBox msgBox;
-<<<<<<< HEAD
         msgBox.setText(QObject::tr("Effect %1 is not complete.").arg(effectName));
         msgBox.setInformativeText(QObject::tr("Ensure that you have saved it in Qt Quick Effect Maker."
                                               "\nDo you want to edit this effect?"));
-=======
-        msgBox.setText(QObject::tr("Effect %1 not complete").arg(effectName));
-        msgBox.setInformativeText(QObject::tr("Do you want to edit %1?").arg(effectName));
->>>>>>> f7639f45
         msgBox.setStandardButtons(QMessageBox::No | QMessageBox::Yes);
         msgBox.setDefaultButton(QMessageBox::Yes);
         msgBox.setIcon(QMessageBox::Question);
