// Copyright (C) 2020 The Qt Company Ltd.
// SPDX-License-Identifier: LicenseRef-Qt-Commercial OR GPL-3.0-only WITH Qt-GPL-exception-1.0
#pragma once

#include "itemlibraryinfo.h"
#include <qmldesignercomponents_global.h>

#include <abstractview.h>
#include <modelcache.h>

#include <QImage>
#include <QPointer>
#include <QSize>
#include <QTimer>
#include <QVariant>
#include <QVector>

QT_BEGIN_NAMESPACE
class QAction;
class QInputEvent;
QT_END_NAMESPACE

namespace QmlDesigner {

class Edit3DWidget;
class Edit3DAction;
class Edit3DCameraAction;

class QMLDESIGNERCOMPONENTS_EXPORT Edit3DView : public AbstractView
{
    Q_OBJECT

public:
    Edit3DView(ExternalDependenciesInterface &externalDependencies);
<<<<<<< HEAD
=======
    ~Edit3DView() override;
>>>>>>> f7639f45

    WidgetInfo widgetInfo() override;

    Edit3DWidget *edit3DWidget() const;

    void selectedNodesChanged(const QList<ModelNode> &selectedNodeList, const QList<ModelNode> &lastSelectedNodeList) override;
    void renderImage3DChanged(const QImage &img) override;
    void updateActiveScene3D(const QVariantMap &sceneState) override;
    void modelAttached(Model *model) override;
    void modelAboutToBeDetached(Model *model) override;
    void importsChanged(const QList<Import> &addedImports, const QList<Import> &removedImports) override;
    void customNotification(const AbstractView *view, const QString &identifier, const QList<ModelNode> &nodeList, const QList<QVariant> &data) override;
    void nodeAtPosReady(const ModelNode &modelNode, const QVector3D &pos3d) override;

    void sendInputEvent(QInputEvent *e) const;
    void edit3DViewResized(const QSize &size) const;

    QSize canvasSize() const;

    void createEdit3DActions();
    QVector<Edit3DAction *> leftActions() const;
    QVector<Edit3DAction *> rightActions() const;
    QVector<Edit3DAction *> visibilityToggleActions() const;
    QVector<Edit3DAction *> backgroundColorActions() const;
    Edit3DAction *edit3DAction(View3DActionType type) const;
<<<<<<< HEAD
=======
    void setSeeker(SeekerSlider *slider);
>>>>>>> f7639f45

    void addQuick3DImport();
    void startContextMenu(const QPoint &pos);
    void dropMaterial(const ModelNode &matNode, const QPointF &pos);
    void dropBundleMaterial(const QPointF &pos);
    void dropTexture(const ModelNode &textureNode, const QPointF &pos);
    void dropComponent(const ItemLibraryEntry &entry, const QPointF &pos);
<<<<<<< HEAD
    void dropAsset(const QString &file, const QPointF &pos);
=======
>>>>>>> f7639f45

private slots:
    void onEntriesChanged();

private:
    enum class NodeAtPosReqType {
        BundleMaterialDrop,
        ComponentDrop,
        MaterialDrop,
        TextureDrop,
        ContextMenu,
        AssetDrop,
        None
    };

    void registerEdit3DAction(Edit3DAction *action);
<<<<<<< HEAD
=======
    void unregisterEdit3DAction(Edit3DAction *action);
>>>>>>> f7639f45

    void createEdit3DWidget();
    void checkImports();
    void handleEntriesChanged();
    void showMaterialPropertiesView();

    Edit3DAction *createSelectBackgroundColorAction(QAction *syncBackgroundColorAction);
    Edit3DAction *createGridColorSelectionAction();
    Edit3DAction *createResetColorAction(QAction *syncBackgroundColorAction);
    Edit3DAction *createSyncBackgroundColorAction();
    Edit3DAction *createSeekerSliderAction();

    QPointer<Edit3DWidget> m_edit3DWidget;
    QVector<Edit3DAction *> m_leftActions;
    QVector<Edit3DAction *> m_rightActions;
    QVector<Edit3DAction *> m_visibilityToggleActions;
    QVector<Edit3DAction *> m_backgroundColorActions;
<<<<<<< HEAD

    QMap<View3DActionType, QSharedPointer<Edit3DAction>> m_edit3DActions;
=======
    QMap<View3DActionType, Edit3DAction *> m_edit3DActions;
>>>>>>> f7639f45
    Edit3DAction *m_selectionModeAction = nullptr;
    Edit3DAction *m_moveToolAction = nullptr;
    Edit3DAction *m_rotateToolAction = nullptr;
    Edit3DAction *m_scaleToolAction = nullptr;
    Edit3DAction *m_fitAction = nullptr;
    Edit3DCameraAction *m_alignCamerasAction = nullptr;
    Edit3DCameraAction *m_alignViewAction = nullptr;
    Edit3DAction *m_cameraModeAction = nullptr;
    Edit3DAction *m_orientationModeAction = nullptr;
    Edit3DAction *m_editLightAction = nullptr;
    Edit3DAction *m_showGridAction = nullptr;
    Edit3DAction *m_showSelectionBoxAction = nullptr;
    Edit3DAction *m_showIconGizmoAction = nullptr;
    Edit3DAction *m_showCameraFrustumAction = nullptr;
    Edit3DAction *m_showParticleEmitterAction = nullptr;
    Edit3DAction *m_resetAction = nullptr;
    Edit3DAction *m_particleViewModeAction = nullptr;
    Edit3DAction *m_particlesPlayAction = nullptr;
    Edit3DAction *m_particlesRestartAction = nullptr;
    Edit3DAction *m_visibilityTogglesAction = nullptr;
    Edit3DAction *m_backgrondColorMenuAction = nullptr;
    Edit3DAction *m_seekerAction = nullptr;
    int particlemode;
    ModelCache<QImage> m_canvasCache;
    ModelNode m_droppedModelNode;
    ItemLibraryEntry m_droppedEntry;
<<<<<<< HEAD
    QString m_droppedFile;
=======
>>>>>>> f7639f45
    NodeAtPosReqType m_nodeAtPosReqType;
    QPoint m_contextMenuPos;
    QTimer m_compressionTimer;

    friend class Edit3DAction;
};

} // namespace QmlDesigner<|MERGE_RESOLUTION|>--- conflicted
+++ resolved
@@ -32,10 +32,6 @@
 
 public:
     Edit3DView(ExternalDependenciesInterface &externalDependencies);
-<<<<<<< HEAD
-=======
-    ~Edit3DView() override;
->>>>>>> f7639f45
 
     WidgetInfo widgetInfo() override;
 
@@ -61,10 +57,6 @@
     QVector<Edit3DAction *> visibilityToggleActions() const;
     QVector<Edit3DAction *> backgroundColorActions() const;
     Edit3DAction *edit3DAction(View3DActionType type) const;
-<<<<<<< HEAD
-=======
-    void setSeeker(SeekerSlider *slider);
->>>>>>> f7639f45
 
     void addQuick3DImport();
     void startContextMenu(const QPoint &pos);
@@ -72,10 +64,7 @@
     void dropBundleMaterial(const QPointF &pos);
     void dropTexture(const ModelNode &textureNode, const QPointF &pos);
     void dropComponent(const ItemLibraryEntry &entry, const QPointF &pos);
-<<<<<<< HEAD
     void dropAsset(const QString &file, const QPointF &pos);
-=======
->>>>>>> f7639f45
 
 private slots:
     void onEntriesChanged();
@@ -92,10 +81,6 @@
     };
 
     void registerEdit3DAction(Edit3DAction *action);
-<<<<<<< HEAD
-=======
-    void unregisterEdit3DAction(Edit3DAction *action);
->>>>>>> f7639f45
 
     void createEdit3DWidget();
     void checkImports();
@@ -113,12 +98,8 @@
     QVector<Edit3DAction *> m_rightActions;
     QVector<Edit3DAction *> m_visibilityToggleActions;
     QVector<Edit3DAction *> m_backgroundColorActions;
-<<<<<<< HEAD
 
     QMap<View3DActionType, QSharedPointer<Edit3DAction>> m_edit3DActions;
-=======
-    QMap<View3DActionType, Edit3DAction *> m_edit3DActions;
->>>>>>> f7639f45
     Edit3DAction *m_selectionModeAction = nullptr;
     Edit3DAction *m_moveToolAction = nullptr;
     Edit3DAction *m_rotateToolAction = nullptr;
@@ -145,10 +126,7 @@
     ModelCache<QImage> m_canvasCache;
     ModelNode m_droppedModelNode;
     ItemLibraryEntry m_droppedEntry;
-<<<<<<< HEAD
     QString m_droppedFile;
-=======
->>>>>>> f7639f45
     NodeAtPosReqType m_nodeAtPosReqType;
     QPoint m_contextMenuPos;
     QTimer m_compressionTimer;
