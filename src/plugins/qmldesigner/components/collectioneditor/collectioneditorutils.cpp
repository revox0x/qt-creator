// Copyright (C) 2023 The Qt Company Ltd.
// SPDX-License-Identifier: LicenseRef-Qt-Commercial OR GPL-3.0-only WITH Qt-GPL-exception-1.0

#include "collectioneditorutils.h"

#include "collectiondatatypemodel.h"
#include "model.h"
#include "nodemetainfo.h"
#include "propertymetainfo.h"

#include <coreplugin/documentmanager.h>
#include <coreplugin/icore.h>
#include <projectexplorer/project.h>
#include <projectexplorer/projectexplorer.h>
#include <projectexplorer/projectmanager.h>
#include <qmljs/qmljsmodelmanagerinterface.h>
#include <utils/qtcassert.h>

#include <variant>

#include <QColor>
#include <QJsonArray>
#include <QJsonDocument>
#include <QJsonObject>
#include <QJsonParseError>
#include <QJsonValue>
#include <QUrl>

using DataType = QmlDesigner::CollectionDetails::DataType;

namespace {

using CollectionDataVariant = std::variant<QString, bool, double, int, QUrl, QColor>;

inline bool operator<(const QColor &a, const QColor &b)
{
    return a.name(QColor::HexArgb) < b.name(QColor::HexArgb);
}

inline CollectionDataVariant valueToVariant(const QVariant &value, DataType type)
{
    switch (type) {
    case DataType::String:
        return value.toString();
    case DataType::Real:
        return value.toDouble();
    case DataType::Integer:
        return value.toInt();
    case DataType::Boolean:
        return value.toBool();
    case DataType::Color:
        return value.value<QColor>();
    case DataType::Image:
    case DataType::Url:
        return value.value<QUrl>();
    default:
        return false;
    }
}

struct LessThanVisitor
{
    template<typename T1, typename T2>
    bool operator()(const T1 &a, const T2 &b) const
    {
        return CollectionDataVariant(a).index() < CollectionDataVariant(b).index();
    }

    template<typename T>
    bool operator()(const T &a, const T &b) const
    {
        return a < b;
    }
};

Utils::FilePath findFile(const Utils::FilePath &path, const QString &fileName)
{
    QDirIterator it(path.toString(), QDirIterator::Subdirectories);

    while (it.hasNext()) {
        QFileInfo file(it.next());
        if (file.isDir())
            continue;

        if (file.fileName() == fileName)
            return Utils::FilePath::fromFileInfo(file);
    }
    return {};
}

Utils::FilePath dataStoreDir()
{
    using Utils::FilePath;
    ProjectExplorer::Project *currentProject = ProjectExplorer::ProjectManager::startupProject();

    if (!currentProject)
        return {};

    FilePath oldImportDirectory = currentProject->projectDirectory().pathAppended(
        "imports/" + currentProject->displayName());
    if (oldImportDirectory.exists())
        return oldImportDirectory;

    return currentProject->projectDirectory().pathAppended(currentProject->displayName());
}

inline Utils::FilePath collectionPath(const QString &filePath)
{
    return dataStoreDir().pathAppended(filePath);
}

inline Utils::FilePath qmlDirFilePath()
{
    return collectionPath("qmldir");
}

} // namespace

namespace QmlDesigner::CollectionEditorUtils {

bool variantIslessThan(const QVariant &a, const QVariant &b, DataType type)
{
    return std::visit(LessThanVisitor{}, valueToVariant(a, type), valueToVariant(b, type));
}

QString getSourceCollectionType(const ModelNode &node)
{
    using namespace QmlDesigner;
    if (node.type() == CollectionEditorConstants::JSONCOLLECTIONMODEL_TYPENAME)
        return "json";

    return {};
}

Utils::FilePath dataStoreJsonFilePath()
{
    return collectionPath("models.json");
}

Utils::FilePath dataStoreQmlFilePath()
{
    return collectionPath("DataStore.qml");
}

bool canAcceptCollectionAsModel(const ModelNode &node)
{
    const NodeMetaInfo nodeMetaInfo = node.metaInfo();
    if (!nodeMetaInfo.isValid())
        return false;

    const PropertyMetaInfo modelProperty = nodeMetaInfo.property("model");
    if (!modelProperty.isValid())
        return false;

    return modelProperty.isWritable() && !modelProperty.isPrivate()
           && modelProperty.propertyType().isVariant();
}

bool hasTextRoleProperty(const ModelNode &node)
{
    const NodeMetaInfo nodeMetaInfo = node.metaInfo();
    if (!nodeMetaInfo.isValid())
        return false;

    const PropertyMetaInfo textRoleProperty = nodeMetaInfo.property("textRole");
    if (!textRoleProperty.isValid())
        return false;

    return textRoleProperty.isWritable() && !textRoleProperty.isPrivate()
           && textRoleProperty.propertyType().isString();
}

QString getSourceCollectionPath(const ModelNode &dataStoreNode)
{
    using Utils::FilePath;
    if (!dataStoreNode.isValid())
        return {};

    const FilePath expectedFile = dataStoreJsonFilePath();

    if (expectedFile.exists())
        return expectedFile.toFSPathString();

    return {};
}

bool isDataStoreNode(const ModelNode &dataStoreNode)
{
    using Utils::FilePath;

    if (!dataStoreNode.isValid())
        return false;

    const FilePath expectedFile = dataStoreQmlFilePath();

    if (!expectedFile.exists())
        return false;

    FilePath modelPath = FilePath::fromUserInput(dataStoreNode.model()->fileUrl().toLocalFile());

    return modelPath.isSameFile(expectedFile);
}

bool ensureDataStoreExists(bool &justCreated)
{
    using Utils::FilePath;
    using Utils::FileReader;
    using Utils::FileSaver;

    FilePath qmlDestinationPath = dataStoreQmlFilePath();
    justCreated = false;

    auto extractDependency = [&justCreated](const FilePath &filePath) -> bool {
        if (filePath.exists())
            return true;

        const QString templateFileName = filePath.fileName() + u".tpl";
        const FilePath templatePath = findFile(Core::ICore::resourcePath(), templateFileName);
        if (!templatePath.exists()) {
            qWarning() << Q_FUNC_INFO << __LINE__ << templateFileName << "does not exist";
            return false;
        }

        if (!filePath.parentDir().ensureWritableDir()) {
            qWarning() << Q_FUNC_INFO << __LINE__ << "Cannot create directory"
                       << filePath.parentDir();
            return false;
        }

        if (templatePath.copyFile(filePath)) {
            justCreated = true;
            return true;
        }

        qWarning() << Q_FUNC_INFO << __LINE__ << "Cannot copy" << templateFileName << "to" << filePath;
        return false;
    };

    if (!extractDependency(dataStoreJsonFilePath()))
        return false;

    if (!extractDependency(collectionPath("data.json")))
        return false;

    if (!extractDependency(collectionPath("JsonData.qml")))
        return false;

    if (!qmlDestinationPath.exists()) {
        if (qmlDestinationPath.ensureExistingFile()) {
            justCreated = true;
        } else {
            qWarning() << Q_FUNC_INFO << __LINE__ << "Can't create DataStore Qml File";
            return false;
        }
    }

    FilePath qmlDirPath = qmlDirFilePath();
    qmlDirPath.ensureExistingFile();

    FileReader qmlDirReader;
    if (!qmlDirReader.fetch(qmlDirPath)) {
        qWarning() << Q_FUNC_INFO << __LINE__ << "Can't read the content of the qmldir";
        return false;
    }

    QByteArray qmlDirContent = qmlDirReader.data();
    const QList<QByteArray> qmlDirLines = qmlDirContent.split('\n');
    for (const QByteArray &line : qmlDirLines) {
        if (line.startsWith("singleton DataStore "))
            return true;
    }

    if (!qmlDirContent.isEmpty() && qmlDirContent.back() != '\n')
        qmlDirContent.append("\n");
    qmlDirContent.append("singleton DataStore 1.0 DataStore.qml\n");

    FileSaver qmlDirSaver(qmlDirPath);
    qmlDirSaver.write(qmlDirContent);

    if (qmlDirSaver.finalize()) {
        justCreated = true;
        return true;
    }

    qWarning() << Q_FUNC_INFO << __LINE__ << "Can't write to the qmldir file";
    return false;
}

QJsonObject defaultCollection()
{
    QJsonObject collectionObject;
<<<<<<< HEAD

    QJsonArray columns;
    QJsonObject defaultColumn;
    defaultColumn.insert("name", "Column 1");
    defaultColumn.insert("type", "string");
    columns.append(defaultColumn);

    QJsonArray collectionData;
    QJsonArray cellData;
    cellData.append(QString{});
    collectionData.append(cellData);

    collectionObject.insert("columns", columns);
    collectionObject.insert("data", collectionData);

=======

    QJsonArray columns;
    QJsonObject defaultColumn;
    defaultColumn.insert("name", "Column 1");
    defaultColumn.insert("type", CollectionDataTypeModel::dataTypeToString(DataType::String));
    columns.append(defaultColumn);

    QJsonArray collectionData;
    QJsonArray cellData;
    cellData.append(QString{});
    collectionData.append(cellData);

    collectionObject.insert("columns", columns);
    collectionObject.insert("data", collectionData);

>>>>>>> 7dfa7469
    return collectionObject;
}

QJsonObject defaultColorCollection()
{
    using Utils::FilePath;
    using Utils::FileReader;
    const FilePath templatePath = findFile(Core::ICore::resourcePath(), "Colors.json.tpl");

    FileReader fileReader;
    if (!fileReader.fetch(templatePath)) {
        qWarning() << Q_FUNC_INFO << __LINE__ << "Can't read the content of the file" << templatePath;
        return {};
    }

    QJsonParseError parseError;
    const CollectionDetails collection = CollectionDetails::fromImportedJson(fileReader.data(),
                                                                             &parseError);
    if (parseError.error != QJsonParseError::NoError) {
        qWarning() << Q_FUNC_INFO << __LINE__ << "Error in template file" << parseError.errorString();
        return {};
    }

    return collection.toLocalJson();
}

bool writeToJsonDocument(const Utils::FilePath &path, const QJsonDocument &document, QString *errorString)
{
    Core::FileChangeBlocker fileBlocker(path);
    Utils::FileSaver jsonFile(path);
    if (jsonFile.write(document.toJson()))
        jsonFile.finalize();
    if (errorString)
        *errorString = jsonFile.errorString();

    return !jsonFile.hasError();
}

} // namespace QmlDesigner::CollectionEditorUtils<|MERGE_RESOLUTION|>--- conflicted
+++ resolved
@@ -289,23 +289,6 @@
 QJsonObject defaultCollection()
 {
     QJsonObject collectionObject;
-<<<<<<< HEAD
-
-    QJsonArray columns;
-    QJsonObject defaultColumn;
-    defaultColumn.insert("name", "Column 1");
-    defaultColumn.insert("type", "string");
-    columns.append(defaultColumn);
-
-    QJsonArray collectionData;
-    QJsonArray cellData;
-    cellData.append(QString{});
-    collectionData.append(cellData);
-
-    collectionObject.insert("columns", columns);
-    collectionObject.insert("data", collectionData);
-
-=======
 
     QJsonArray columns;
     QJsonObject defaultColumn;
@@ -321,7 +304,6 @@
     collectionObject.insert("columns", columns);
     collectionObject.insert("data", collectionData);
 
->>>>>>> 7dfa7469
     return collectionObject;
 }
 
