--- conflicted
+++ resolved
@@ -20,13 +20,9 @@
 #include "qmldesignerconstants.h"
 #include "qmlobjectnode.h"
 #include "variantproperty.h"
-<<<<<<< HEAD
-#include <utils3d.h>
-=======
 #include "utils3d.h"
 
 #include <designerpaths.h>
->>>>>>> 7dfa7469
 
 #include <coreplugin/messagebox.h>
 #include <enumeration.h>
@@ -397,15 +393,12 @@
         m_bundleEffectPos = data.size() == 1 ? data.first() : QVariant();
         m_widget->effectsModel()->addInstance(m_draggedBundleEffect);
         m_bundleEffectTarget = nodeList.first() ? nodeList.first() : Utils3D::active3DSceneNode(this);
-<<<<<<< HEAD
-=======
     } else if (identifier == "add_material_to_content_lib") {
         QTC_ASSERT(nodeList.size() == 1 && data.size() == 1, return);
 
         addLibMaterial(nodeList.first(), data.first().value<QPixmap>());
     } else if (identifier == "add_assets_to_content_lib") {
         addLibAssets(data.first().toStringList());
->>>>>>> 7dfa7469
     }
 }
 
