// Copyright (C) 2022 The Qt Company Ltd.
// SPDX-License-Identifier: LicenseRef-Qt-Commercial OR GPL-3.0-only WITH Qt-GPL-exception-1.0

#include "materialbrowserview.h"

#include "bindingproperty.h"
#include "createtexture.h"
#include "designmodecontext.h"
#include "materialbrowsermodel.h"
#include "materialbrowsertexturesmodel.h"
#include "materialbrowserwidget.h"
#include "nodeabstractproperty.h"
#include "nodeinstanceview.h"
#include "nodemetainfo.h"
#include "qmldesignerconstants.h"
#include "qmlobjectnode.h"
#include "variantproperty.h"

#include <coreplugin/icore.h>

#include <utils/algorithm.h>
#include <utils/qtcassert.h>

#include <QQmlContext>
#include <QQmlEngine>
#include <QQuickItem>
#include <QQuickView>
#include <QTimer>

namespace QmlDesigner {

static QString propertyEditorResourcesPath()
{
#ifdef SHARE_QML_PATH
    if (qEnvironmentVariableIsSet("LOAD_QML_FROM_SOURCE"))
        return QLatin1String(SHARE_QML_PATH) + "/propertyEditorQmlSources";
#endif
    return Core::ICore::resourcePath("qmldesigner/propertyEditorQmlSources").toString();
}

MaterialBrowserView::MaterialBrowserView(AsynchronousImageCache &imageCache,
                                         ExternalDependenciesInterface &externalDependencies)
    : AbstractView{externalDependencies}
    , m_imageCache(imageCache)
{
    m_previewTimer.setSingleShot(true);
    connect(&m_previewTimer, &QTimer::timeout, this, &MaterialBrowserView::requestPreviews);
}

MaterialBrowserView::~MaterialBrowserView()
{}

bool MaterialBrowserView::hasWidget() const
{
    return true;
}

WidgetInfo MaterialBrowserView::widgetInfo()
{
    if (m_widget.isNull()) {
        m_widget = new MaterialBrowserWidget(m_imageCache, this);

        auto matEditorContext = new Internal::MaterialBrowserContext(m_widget.data());
        Core::ICore::addContextObject(matEditorContext);

        // custom notifications below are sent to the MaterialEditor
        MaterialBrowserModel *matBrowserModel = m_widget->materialBrowserModel().data();

        connect(matBrowserModel, &MaterialBrowserModel::selectedIndexChanged, this, [&] (int idx) {
            ModelNode matNode = m_widget->materialBrowserModel()->materialAt(idx);
            emitCustomNotification("selected_material_changed", {matNode}, {});
        });

        connect(matBrowserModel, &MaterialBrowserModel::applyToSelectedTriggered, this,
                [&] (const ModelNode &material, bool add) {
            emitCustomNotification("apply_to_selected_triggered", {material}, {add});
        });

        connect(matBrowserModel, &MaterialBrowserModel::renameMaterialTriggered, this,
                [&] (const ModelNode &material, const QString &newName) {
            emitCustomNotification("rename_material", {material}, {newName});
        });

        connect(matBrowserModel, &MaterialBrowserModel::addNewMaterialTriggered, this, [&] {
            emitCustomNotification("add_new_material");
        });

        connect(matBrowserModel, &MaterialBrowserModel::duplicateMaterialTriggered, this,
                [&] (const ModelNode &material) {
            emitCustomNotification("duplicate_material", {material});
        });

        connect(matBrowserModel, &MaterialBrowserModel::pasteMaterialPropertiesTriggered, this,
                [&] (const ModelNode &material,
                     const QList<QmlDesigner::MaterialBrowserModel::PropertyCopyData> &propDatas,
                     bool all) {
            QmlObjectNode mat(material);
            executeInTransaction(__FUNCTION__, [&] {
                if (all) { // all material properties copied
                    // remove current properties
                    PropertyNameList propNames;
                    if (mat.isInBaseState()) {
                        const QList<AbstractProperty> baseProps = material.properties();
                        for (const auto &baseProp : baseProps) {
                            if (!baseProp.isDynamic())
                                propNames.append(baseProp.name());
                        }
                    } else {
                        QmlPropertyChanges changes = mat.propertyChangeForCurrentState();
                        if (changes.isValid()) {
                            const QList<AbstractProperty> changedProps = changes.targetProperties();
                            for (const auto &changedProp : changedProps) {
                                if (!changedProp.isDynamic())
                                    propNames.append(changedProp.name());
                            }
                        }
                    }
                    for (const PropertyName &propName : std::as_const(propNames)) {
                        if (propName != "objectName" && propName != "data")
                            mat.removeProperty(propName);
                    }
                }

                // apply pasted properties
                for (const QmlDesigner::MaterialBrowserModel::PropertyCopyData &propData : propDatas) {
                    if (propData.isValid) {
                        const bool isDynamic = !propData.dynamicTypeName.isEmpty();
                        const bool isBaseState = currentState().isBaseState();
                        const bool hasProperty = mat.hasProperty(propData.name);
                        if (propData.isBinding) {
                            if (isDynamic && (!hasProperty || isBaseState)) {
                                mat.modelNode().bindingProperty(propData.name)
                                        .setDynamicTypeNameAndExpression(
                                            propData.dynamicTypeName, propData.value.toString());
                                continue;
                            }
                            mat.setBindingProperty(propData.name, propData.value.toString());
                        } else {
                            const bool isRecording = mat.timelineIsActive()
                                    && mat.currentTimeline().isRecording();
                            if (isDynamic && (!hasProperty || (isBaseState && !isRecording))) {
                                mat.modelNode().variantProperty(propData.name)
                                        .setDynamicTypeNameAndValue(
                                            propData.dynamicTypeName, propData.value);
                                continue;
                            }
                            mat.setVariantProperty(propData.name, propData.value);
                        }
                    } else {
                        mat.removeProperty(propData.name);
                    }
                }
            });
        });

        // custom notifications below are sent to the TextureEditor
        MaterialBrowserTexturesModel *texturesModel = m_widget->materialBrowserTexturesModel().data();
        connect(texturesModel, &MaterialBrowserTexturesModel::selectedIndexChanged, this, [&] (int idx) {
            ModelNode texNode = m_widget->materialBrowserTexturesModel()->textureAt(idx);
            emitCustomNotification("selected_texture_changed", {texNode});
        });
        connect(texturesModel, &MaterialBrowserTexturesModel::duplicateTextureTriggered, this,
                [&] (const ModelNode &texture) {
            emitCustomNotification("duplicate_texture", {texture});
        });

        connect(texturesModel, &MaterialBrowserTexturesModel::applyToSelectedMaterialTriggered, this,
                [&] (const ModelNode &texture) {
            if (!m_widget)
                return;
            const ModelNode material = m_widget->materialBrowserModel()->selectedMaterial();
            applyTextureToMaterial({material}, texture);
        });

        connect(texturesModel, &MaterialBrowserTexturesModel::applyToSelectedModelTriggered, this,
                [&] (const ModelNode &texture) {
            if (m_selectedModels.size() != 1)
                return;
            applyTextureToModel3D(m_selectedModels[0], texture);
        });

        connect(texturesModel, &MaterialBrowserTexturesModel::addNewTextureTriggered, this, [&] {
            emitCustomNotification("add_new_texture");
        });

        connect(texturesModel, &MaterialBrowserTexturesModel::updateSceneEnvStateRequested, this, [&]() {
            ModelNode activeSceneEnv = CreateTexture(this).resolveSceneEnv(m_sceneId);
            const bool sceneEnvExists = activeSceneEnv.isValid();
            m_widget->materialBrowserTexturesModel()->setHasSceneEnv(sceneEnvExists);
        });

        connect(texturesModel, &MaterialBrowserTexturesModel::updateModelSelectionStateRequested, this, [&]() {
            bool hasModel = false;
            if (m_selectedModels.size() == 1)
                hasModel = getMaterialOfModel(m_selectedModels.at(0)).isValid();
            m_widget->materialBrowserTexturesModel()->setHasSingleModelSelection(hasModel);
        });

        connect(texturesModel, &MaterialBrowserTexturesModel::applyAsLightProbeRequested, this,
                [&] (const ModelNode &texture) {
            executeInTransaction(__FUNCTION__, [&] {
                CreateTexture(this).assignTextureAsLightProbe(texture, m_sceneId);
            });
        });
    }

    return createWidgetInfo(m_widget.data(),
                            "MaterialBrowser",
                            WidgetInfo::LeftPane,
                            0,
                            tr("Material Browser"),
                            tr("Material Browser view"));
}

void MaterialBrowserView::createTextures(const QStringList &assetPaths)
{
    auto *create = new CreateTextures(this);

    executeInTransaction("MaterialBrowserView::createTextures", [&]() {
        create->execute(assetPaths, AddTextureMode::Texture, m_sceneId);
    });

    create->deleteLater();
}

void MaterialBrowserView::modelAttached(Model *model)
{
    AbstractView::modelAttached(model);

    m_widget->clearSearchFilter();
    m_widget->materialBrowserModel()->setHasMaterialLibrary(false);
    m_hasQuick3DImport = model->hasImport("QtQuick3D");

    // Project load is already very busy and may even trigger puppet reset, so let's wait a moment
    // before refreshing the model
    QTimer::singleShot(1000, model, [this]() {
        refreshModel(true);
        loadPropertyGroups(); // Needs the delay because it uses metaInfo
    });

    m_sceneId = model->active3DSceneId();
}

void MaterialBrowserView::refreshModel(bool updateImages)
{
    if (!model())
        return;

    ModelNode matLib = modelNodeForId(Constants::MATERIAL_LIB_ID);
    QList<ModelNode> materials;
    QList<ModelNode> textures;

    if (m_hasQuick3DImport && matLib.isValid()) {
        const QList <ModelNode> matLibNodes = matLib.directSubModelNodes();
        for (const ModelNode &node : matLibNodes) {
            if (isMaterial(node))
                materials.append(node);
            else if (isTexture(node))
                textures.append(node);
        }
    }

    m_widget->materialBrowserModel()->setMaterials(materials, m_hasQuick3DImport);
    m_widget->materialBrowserTexturesModel()->setTextures(textures);
    m_widget->materialBrowserModel()->setHasMaterialLibrary(matLib.isValid());

    if (updateImages)
        updateMaterialsPreview();
}

void MaterialBrowserView::updateMaterialsPreview()
{
    const QList<ModelNode> materials = m_widget->materialBrowserModel()->materials();
    for (const ModelNode &node : materials)
        m_previewRequests.insert(node);
    if (!m_previewRequests.isEmpty())
        m_previewTimer.start(0);
}

bool MaterialBrowserView::isMaterial(const ModelNode &node) const
{
    return node.metaInfo().isQtQuick3DMaterial();
}

bool MaterialBrowserView::isTexture(const ModelNode &node) const
{
    if (!node.isValid())
        return false;

    return node.metaInfo().isQtQuick3DTexture();
}

void MaterialBrowserView::modelAboutToBeDetached(Model *model)
{
    m_widget->materialBrowserModel()->setMaterials({}, m_hasQuick3DImport);
    m_widget->materialBrowserModel()->setHasMaterialLibrary(false);
    m_widget->clearPreviewCache();

    if (m_propertyGroupsLoaded) {
        m_propertyGroupsLoaded = false;
        m_widget->materialBrowserModel()->unloadPropertyGroups();
    }

    AbstractView::modelAboutToBeDetached(model);
}

void MaterialBrowserView::selectedNodesChanged(const QList<ModelNode> &selectedNodeList,
                                               [[maybe_unused]] const QList<ModelNode> &lastSelectedNodeList)
{
    m_selectedModels = Utils::filtered(selectedNodeList, [](const ModelNode &node) {
        return node.metaInfo().isQtQuick3DModel();
    });

    m_widget->materialBrowserModel()->setHasModelSelection(!m_selectedModels.isEmpty());

    // the logic below selects the material of the first selected model if auto selection is on
    if (!m_autoSelectModelMaterial)
        return;

    if (selectedNodeList.size() > 1 || m_selectedModels.isEmpty())
        return;

    ModelNode mat = getMaterialOfModel(m_selectedModels.at(0));

    if (!mat.isValid())
        return;

    // if selected object is a model, select its material in the material browser and editor
    int idx = m_widget->materialBrowserModel()->materialIndex(mat);
    m_widget->materialBrowserModel()->selectMaterial(idx);
}

void MaterialBrowserView::modelNodePreviewPixmapChanged(const ModelNode &node, const QPixmap &pixmap)
{
    if (isMaterial(node))
        m_widget->updateMaterialPreview(node, pixmap);
}

void MaterialBrowserView::nodeIdChanged(const ModelNode &node, [[maybe_unused]] const QString &newId,
                                                               [[maybe_unused]] const QString &oldId)
{
    if (isTexture(node))
        m_widget->materialBrowserTexturesModel()->updateTextureSource(node);
}

void MaterialBrowserView::variantPropertiesChanged(const QList<VariantProperty> &propertyList,
                                                   [[maybe_unused]] PropertyChangeFlags propertyChange)
{
    for (const VariantProperty &property : propertyList) {
        ModelNode node(property.parentModelNode());
        if (isMaterial(node) && property.name() == "objectName") {
            m_widget->materialBrowserModel()->updateMaterialName(node);
        } else if (property.name() == "source") {
            QmlObjectNode selectedTex = m_widget->materialBrowserTexturesModel()->selectedTexture();
            if (isTexture(node))
                m_widget->materialBrowserTexturesModel()->updateTextureSource(node);
            else if (selectedTex.propertyChangeForCurrentState() == node)
                m_widget->materialBrowserTexturesModel()->updateTextureSource(selectedTex);
        }
    }
}

void MaterialBrowserView::propertiesRemoved(const QList<AbstractProperty> &propertyList)
{
    for (const AbstractProperty &prop : propertyList) {
        if (isTexture(prop.parentModelNode()) && prop.name() == "source")
            m_widget->materialBrowserTexturesModel()->updateTextureSource(prop.parentModelNode());
    }
}

void MaterialBrowserView::nodeReparented(const ModelNode &node,
                                         const NodeAbstractProperty &newPropertyParent,
                                         const NodeAbstractProperty &oldPropertyParent,
                                         [[maybe_unused]] PropertyChangeFlags propertyChange)
{
    Q_UNUSED(propertyChange)

    if (node.id() == Constants::MATERIAL_LIB_ID)
        m_widget->materialBrowserModel()->setHasMaterialLibrary(true);

    if (!isMaterial(node) && !isTexture(node))
        return;

    ModelNode newParentNode = newPropertyParent.parentModelNode();
    ModelNode oldParentNode = oldPropertyParent.parentModelNode();
    bool added = newParentNode.id() == Constants::MATERIAL_LIB_ID;
    bool removed = oldParentNode.id() == Constants::MATERIAL_LIB_ID;

    if (!added && !removed)
        return;

    refreshModel(removed);

    if (isMaterial(node)) {
        if (added && !m_puppetResetPending) {
            // Workaround to fix various material issues all likely caused by QTBUG-103316
            resetPuppet();
            m_puppetResetPending = true;
        }
        int idx = m_widget->materialBrowserModel()->materialIndex(node);
        m_widget->materialBrowserModel()->selectMaterial(idx);
        m_widget->materialBrowserModel()->refreshSearch();
    } else { // is texture
        int idx = m_widget->materialBrowserTexturesModel()->textureIndex(node);
        m_widget->materialBrowserTexturesModel()->selectTexture(idx);
        m_widget->materialBrowserTexturesModel()->refreshSearch();
    }
}

void MaterialBrowserView::nodeAboutToBeRemoved(const ModelNode &removedNode)
{
    // removing the material lib node
    if (removedNode.id() == Constants::MATERIAL_LIB_ID) {
        m_widget->materialBrowserModel()->setMaterials({}, m_hasQuick3DImport);
        m_widget->materialBrowserModel()->setHasMaterialLibrary(false);
        m_widget->clearPreviewCache();
        return;
    }

    // not under the material lib
    if (removedNode.parentProperty().parentModelNode().id() != Constants::MATERIAL_LIB_ID)
        return;

    if (isMaterial(removedNode))
        m_widget->materialBrowserModel()->removeMaterial(removedNode);
    else if (isTexture(removedNode))
        m_widget->materialBrowserTexturesModel()->removeTexture(removedNode);
}

void MaterialBrowserView::nodeRemoved([[maybe_unused]] const ModelNode &removedNode,
                                      const NodeAbstractProperty &parentProperty,
                                      [[maybe_unused]] PropertyChangeFlags propertyChange)
{
    if (parentProperty.parentModelNode().id() != Constants::MATERIAL_LIB_ID)
        return;

    m_widget->materialBrowserModel()->updateSelectedMaterial();
    m_widget->materialBrowserTexturesModel()->updateSelectedTexture();
}

void QmlDesigner::MaterialBrowserView::loadPropertyGroups()
{
    if (!m_hasQuick3DImport || m_propertyGroupsLoaded || !model())
        return;

    QString matPropsPath = model()->metaInfo("QtQuick3D.Material").importDirectoryPath()
                               + "/designer/propertyGroups.json";
    m_propertyGroupsLoaded = m_widget->materialBrowserModel()->loadPropertyGroups(matPropsPath);
}

void MaterialBrowserView::requestPreviews()
{
    if (model() && model()->nodeInstanceView()) {
        for (const auto &node : std::as_const(m_previewRequests))
            model()->nodeInstanceView()->previewImageDataForGenericNode(node, {});
    }
    m_previewRequests.clear();
}

ModelNode MaterialBrowserView::getMaterialOfModel(const ModelNode &model, int idx)
{
    QmlObjectNode qmlObjNode(model);
    QString matExp = qmlObjNode.expression("materials");
    if (matExp.isEmpty())
        return {};

    const QStringList mats = matExp.remove('[').remove(']').split(',', Qt::SkipEmptyParts);
    if (mats.isEmpty())
        return {};

    ModelNode mat = modelNodeForId(mats.at(idx));
    QTC_ASSERT(mat.isValid(), return {});

    return mat;
}

void MaterialBrowserView::importsChanged([[maybe_unused]] const Imports &addedImports,
                                         [[maybe_unused]] const Imports &removedImports)
{
    bool hasQuick3DImport = model()->hasImport("QtQuick3D");

    if (hasQuick3DImport == m_hasQuick3DImport)
        return;

    m_hasQuick3DImport = hasQuick3DImport;

    loadPropertyGroups();

    // Import change will trigger puppet reset, so we don't want to update previews immediately
    refreshModel(false);
}

void MaterialBrowserView::customNotification(const AbstractView *view,
                                             const QString &identifier,
                                             const QList<ModelNode> &nodeList,
                                             const QList<QVariant> &data)
{
    if (view == this && identifier != "select_texture")
        return;

    if (identifier == "select_material") {
        ModelNode matNode;
        if (!data.isEmpty() && !m_selectedModels.isEmpty()) {
            ModelNode model3D = m_selectedModels.at(0);
            QTC_ASSERT(model3D.isValid(), return);
            matNode = getMaterialOfModel(model3D, data[0].toInt());
        } else {
            matNode = nodeList.first();
        }
        QTC_ASSERT(matNode.isValid(), return);

        int idx = m_widget->materialBrowserModel()->materialIndex(matNode);
        if (idx != -1)
            m_widget->materialBrowserModel()->selectMaterial(idx);
    } else if (identifier == "select_texture") {
        int idx = m_widget->materialBrowserTexturesModel()->textureIndex(nodeList.first());
        if (idx != -1) {
            m_widget->materialBrowserTexturesModel()->selectTexture(idx);
            m_widget->materialBrowserTexturesModel()->refreshSearch();
            if (!data.isEmpty() && data[0].toBool())
                m_widget->focusMaterialSection(false);
        }
    } else if (identifier == "refresh_material_browser") {
        QTimer::singleShot(0, model(), [this]() {
            refreshModel(true);
        });
    } else if (identifier == "delete_selected_material") {
        m_widget->deleteSelectedItem();
    } else if (identifier == "apply_asset_to_model3D") {
        m_appliedTexturePath = data.at(0).toString();
        applyTextureToModel3D(nodeList.at(0));
    } else if (identifier == "apply_texture_to_model3D") {
        applyTextureToModel3D(nodeList.at(0), nodeList.at(1));
    } else if (identifier == "apply_texture_to_material") {
        applyTextureToMaterial({nodeList.at(0)}, nodeList.at(1));
    } else if (identifier == "focus_material_section") {
        m_widget->focusMaterialSection(true);
    }
}

void MaterialBrowserView::active3DSceneChanged(qint32 sceneId)
{
    m_sceneId = sceneId;
}

void MaterialBrowserView::currentStateChanged([[maybe_unused]] const ModelNode &node)
{
    m_widget->materialBrowserTexturesModel()->updateAllTexturesSources();
    updateMaterialsPreview();
}

void MaterialBrowserView::instancesCompleted(const QVector<ModelNode> &completedNodeList)
{
    for (const ModelNode &node : completedNodeList) {
        // We use root node completion as indication of puppet reset
        if (node.isRootNode()) {
            m_puppetResetPending  = false;
            QTimer::singleShot(1000, this, [this]() {
                if (!model() || !model()->nodeInstanceView())
                    return;
                const QList<ModelNode> materials = m_widget->materialBrowserModel()->materials();
                for (const ModelNode &node : materials)
                    m_previewRequests.insert(node);
                if (!m_previewRequests.isEmpty())
                    m_previewTimer.start(0);
            });
            break;
        }
    }
}

void MaterialBrowserView::instancePropertyChanged(const QList<QPair<ModelNode, PropertyName> > &propertyList)
{
    for (const auto &nodeProp : propertyList) {
        ModelNode node = nodeProp.first;
        if (node.metaInfo().isQtQuick3DMaterial())
            m_previewRequests.insert(node);
    }
    if (!m_previewRequests.isEmpty() && !m_previewTimer.isActive()) {
        // Updating material browser isn't urgent in e.g. timeline scrubbing case, so have a bit
        // of delay to reduce unnecessary rendering
        m_previewTimer.start(500);
    }
}

void MaterialBrowserView::applyTextureToModel3D(const QmlObjectNode &model3D, const ModelNode &texture)
{
    if (!texture.isValid() && m_appliedTexturePath.isEmpty())
        return;

    if (!model3D.isValid() || !model3D.modelNode().metaInfo().isQtQuick3DModel())
        return;

    BindingProperty matsProp = model3D.bindingProperty("materials");
    QList<ModelNode> materials;
    if (hasId(matsProp.expression()))
        materials.append(modelNodeForId(matsProp.expression()));
    else
        materials = matsProp.resolveToModelNodeList();

    applyTextureToMaterial(materials, texture);
}

void MaterialBrowserView::applyTextureToMaterial(const QList<ModelNode> &materials,
                                                 const ModelNode &texture)
{
    if (materials.isEmpty())
        return;

    if (texture.isValid())
        m_appliedTextureId = texture.id();

    m_textureModels.clear();
    QStringList materialsModel;
    for (const ModelNode &mat : std::as_const(materials)) {
        QString matName = mat.variantProperty("objectName").value().toString();
        materialsModel.append(QLatin1String("%1 (%2)").arg(matName, mat.id()));
        QList<PropertyName> texProps;
        for (const PropertyMetaInfo &p : mat.metaInfo().properties()) {
            if (p.propertyType().isQtQuick3DTexture())
                texProps.append(p.name());
        }
        m_textureModels.insert(mat.id(), texProps);
    }

    QString path = MaterialBrowserWidget::qmlSourcesPath() + "/ChooseMaterialProperty.qml";

    m_chooseMatPropsView = new QQuickView;
    m_chooseMatPropsView->setTitle(tr("Select a material property"));
    m_chooseMatPropsView->setResizeMode(QQuickView::SizeRootObjectToView);
    m_chooseMatPropsView->setMinimumSize({150, 100});
    m_chooseMatPropsView->setMaximumSize({600, 400});
    m_chooseMatPropsView->setWidth(450);
    m_chooseMatPropsView->setHeight(300);
    m_chooseMatPropsView->setFlags(Qt::Widget);
    m_chooseMatPropsView->setModality(Qt::ApplicationModal);
    m_chooseMatPropsView->engine()->addImportPath(propertyEditorResourcesPath() + "/imports");
    m_chooseMatPropsView->rootContext()->setContextProperties({
        {"rootView", QVariant::fromValue(this)},
        {"materialsModel", QVariant::fromValue(materialsModel)},
        {"propertiesModel", QVariant::fromValue(m_textureModels.value(materials.at(0).id()))},
    });
    m_chooseMatPropsView->setSource(QUrl::fromLocalFile(path));
    m_chooseMatPropsView->installEventFilter(this);
    m_chooseMatPropsView->show();
}

void MaterialBrowserView::updatePropsModel(const QString &matId)
{
    m_chooseMatPropsView->rootContext()->setContextProperty("propertiesModel",
                                                QVariant::fromValue(m_textureModels.value(matId)));
}

void MaterialBrowserView::applyTextureToProperty(const QString &matId, const QString &propName)
{
    executeInTransaction(__FUNCTION__, [&] {
        if (m_appliedTextureId.isEmpty() && !m_appliedTexturePath.isEmpty()) {
            auto texCreator = new CreateTexture(this);
            ModelNode tex = texCreator->execute(m_appliedTexturePath, AddTextureMode::Texture);
            m_appliedTextureId = tex.id();
            m_appliedTexturePath.clear();
            texCreator->deleteLater();
        }
<<<<<<< HEAD

        QTC_ASSERT(!m_appliedTextureId.isEmpty(), return);

        QmlObjectNode mat = modelNodeForId(matId);
        QTC_ASSERT(mat.isValid(), return);

        BindingProperty texProp = mat.bindingProperty(propName.toLatin1());
        QTC_ASSERT(texProp.isValid(), return);

        mat.setBindingProperty(propName.toLatin1(), m_appliedTextureId);

=======

        QTC_ASSERT(!m_appliedTextureId.isEmpty(), return);

        QmlObjectNode mat = modelNodeForId(matId);
        QTC_ASSERT(mat.isValid(), return);

        BindingProperty texProp = mat.bindingProperty(propName.toLatin1());
        QTC_ASSERT(texProp.isValid(), return);

        mat.setBindingProperty(propName.toLatin1(), m_appliedTextureId);

>>>>>>> df7398e2
        closeChooseMatPropsView();
    });
}

void MaterialBrowserView::closeChooseMatPropsView()
{
    m_chooseMatPropsView->close();
}

bool MaterialBrowserView::eventFilter(QObject *obj, QEvent *event)
{
    if (event->type() == QEvent::KeyPress) {
        QKeyEvent *keyEvent = static_cast<QKeyEvent *>(event);
        if (keyEvent->key() == Qt::Key_Escape) {
            if (obj == m_chooseMatPropsView)
                m_chooseMatPropsView->close();
        }
    } else if (event->type() == QEvent::Close) {
        if (obj == m_chooseMatPropsView) {
            m_appliedTextureId.clear();
            m_appliedTexturePath.clear();
            m_chooseMatPropsView->deleteLater();
        }
    }

    return AbstractView::eventFilter(obj, event);
}

} // namespace QmlDesigner<|MERGE_RESOLUTION|>--- conflicted
+++ resolved
@@ -661,7 +661,6 @@
             m_appliedTexturePath.clear();
             texCreator->deleteLater();
         }
-<<<<<<< HEAD
 
         QTC_ASSERT(!m_appliedTextureId.isEmpty(), return);
 
@@ -673,19 +672,6 @@
 
         mat.setBindingProperty(propName.toLatin1(), m_appliedTextureId);
 
-=======
-
-        QTC_ASSERT(!m_appliedTextureId.isEmpty(), return);
-
-        QmlObjectNode mat = modelNodeForId(matId);
-        QTC_ASSERT(mat.isValid(), return);
-
-        BindingProperty texProp = mat.bindingProperty(propName.toLatin1());
-        QTC_ASSERT(texProp.isValid(), return);
-
-        mat.setBindingProperty(propName.toLatin1(), m_appliedTextureId);
-
->>>>>>> df7398e2
         closeChooseMatPropsView();
     });
 }
