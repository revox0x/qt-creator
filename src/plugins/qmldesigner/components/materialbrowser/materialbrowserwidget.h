--- conflicted
+++ resolved
@@ -63,10 +63,6 @@
     Q_INVOKABLE void acceptTextureDropOnMaterial(int matIndex, const QString &texId);
     Q_INVOKABLE void focusMaterialSection(bool focusMatSec);
     Q_INVOKABLE void addMaterialToContentLibrary();
-<<<<<<< HEAD
-    Q_INVOKABLE bool userBundleEnabled() const;
-=======
->>>>>>> 8790cbc9
 
     StudioQuickWidget *quickWidget() const;
 
