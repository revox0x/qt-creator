// Copyright (C) 2022 The Qt Company Ltd.
// SPDX-License-Identifier: LicenseRef-Qt-Commercial OR GPL-3.0+ OR GPL-3.0 WITH Qt-GPL-exception-1.0

#include "assetslibrarywidget.h"

#include "assetslibrarymodel.h"
#include "assetslibraryiconprovider.h"

#include <theme.h>

#include <designeractionmanager.h>
#include "modelnodeoperations.h"
#include <model.h>
#include <navigatorwidget.h>
#include <qmldesignerconstants.h>
#include <qmldesignerplugin.h>

#include <utils/algorithm.h>
#include <utils/environment.h>
#include <utils/filesystemwatcher.h>
#include <utils/fileutils.h>
#include <utils/qtcassert.h>
#include <utils/stylehelper.h>
#include <utils/utilsicons.h>
#include "utils/environment.h"
#include "utils/filepath.h"
#include "utils/qtcprocess.h"

#include <coreplugin/coreconstants.h>
#include <coreplugin/icore.h>
#include <coreplugin/messagebox.h>

#include <projectexplorer/projecttree.h>
#include <projectexplorer/target.h>
#include <projectexplorer/project.h>

#include <QApplication>
#include <QDrag>
#include <QFileDialog>
#include <QFileInfo>
#include <QFileSystemModel>
#include <QVBoxLayout>
#include <QImageReader>
#include <QMenu>
#include <QMimeData>
#include <QMouseEvent>
#include <QShortcut>
#include <QTimer>
#include <QToolButton>
#include <QQmlContext>
#include <QQuickItem>

#include <qtsupport/baseqtversion.h>
#include <qtsupport/qtkitinformation.h>

namespace QmlDesigner {

static QString propertyEditorResourcesPath()
{
#ifdef SHARE_QML_PATH
    if (Utils::qtcEnvironmentVariableIsSet("LOAD_QML_FROM_SOURCE"))
        return QLatin1String(SHARE_QML_PATH) + "/propertyEditorQmlSources";
#endif
    return Core::ICore::resourcePath("qmldesigner/propertyEditorQmlSources").toString();
}

bool AssetsLibraryWidget::eventFilter(QObject *obj, QEvent *event)
{
    if (event->type() == QEvent::FocusOut) {
        if (obj == m_assetsWidget.data())
            QMetaObject::invokeMethod(m_assetsWidget->rootObject(), "handleViewFocusOut");
    } else if (event->type() == QMouseEvent::MouseMove) {
        if (!m_assetsToDrag.isEmpty() && !m_model.isNull()) {
            QMouseEvent *me = static_cast<QMouseEvent *>(event);
            if ((me->globalPos() - m_dragStartPoint).manhattanLength() > 10) {
                QMimeData *mimeData = new QMimeData;
                mimeData->setData(Constants::MIME_TYPE_ASSETS, m_assetsToDrag.join(',').toUtf8());
                m_model->startDrag(mimeData,
                                   m_assetsIconProvider->requestPixmap(m_assetsToDrag[0], nullptr, {128, 128}));
                m_assetsToDrag.clear();
            }
        }
    } else if (event->type() == QMouseEvent::MouseButtonRelease) {
        m_assetsToDrag.clear();
    }

    return QObject::eventFilter(obj, event);
}

AssetsLibraryWidget::AssetsLibraryWidget(AsynchronousImageCache &asynchronousFontImageCache,
                                         SynchronousImageCache &synchronousFontImageCache)
    : m_itemIconSize(24, 24)
    , m_fontImageCache(synchronousFontImageCache)
    , m_assetsIconProvider(new AssetsLibraryIconProvider(synchronousFontImageCache))
    , m_fileSystemWatcher(new Utils::FileSystemWatcher(this))
    , m_assetsModel(new AssetsLibraryModel(m_fileSystemWatcher, this))
    , m_assetsWidget(new QQuickWidget(this))
{
    m_assetCompressionTimer.setInterval(200);
    m_assetCompressionTimer.setSingleShot(true);

    setWindowTitle(tr("Assets Library", "Title of assets library widget"));
    setMinimumWidth(250);

    m_assetsWidget->installEventFilter(this);

    m_fontPreviewTooltipBackend = std::make_unique<PreviewTooltipBackend>(asynchronousFontImageCache);
    // We want font images to have custom size, so don't scale them in the tooltip
    m_fontPreviewTooltipBackend->setScaleImage(false);
    // Note: Though the text specified here appears in UI, it shouldn't be translated, as it's
    // a commonly used sentence to preview the font glyphs in latin fonts.
    // For fonts that do not have latin glyphs, the font family name will have to suffice for preview.
    m_fontPreviewTooltipBackend->setAuxiliaryData(
        ImageCache::FontCollectorSizeAuxiliaryData{QSize{300, 150},
                                                   Theme::getColor(Theme::DStextColor).name(),
                                                   QStringLiteral("The quick brown fox jumps\n"
                                                                  "over the lazy dog\n"
                                                                  "1234567890")});
    // create assets widget
    m_assetsWidget->setResizeMode(QQuickWidget::SizeRootObjectToView);
    Theme::setupTheme(m_assetsWidget->engine());
    m_assetsWidget->engine()->addImportPath(propertyEditorResourcesPath() + "/imports");
    m_assetsWidget->setClearColor(Theme::getColor(Theme::Color::QmlDesigner_BackgroundColorDarkAlternate));
    m_assetsWidget->engine()->addImageProvider("qmldesigner_assets", m_assetsIconProvider);
    m_assetsWidget->rootContext()->setContextProperties(QVector<QQmlContext::PropertyPair>{
        {{"assetsModel"}, QVariant::fromValue(m_assetsModel.data())},
        {{"rootView"}, QVariant::fromValue(this)},
        {{"tooltipBackend"}, QVariant::fromValue(m_fontPreviewTooltipBackend.get())}
    });

    // If project directory contents change, or one of the asset files is modified, we must
    // reconstruct the model to update the icons
<<<<<<< HEAD
    connect(m_fileSystemWatcher,
            &Utils::FileSystemWatcher::directoryChanged,
            [this]([[maybe_unused]] const QString &changedDirPath) {
                m_assetCompressionTimer.start();
            });
=======
    connect(m_fileSystemWatcher, &Utils::FileSystemWatcher::directoryChanged,
            [this](const QString &changedDirPath) {
        Q_UNUSED(changedDirPath)
        m_assetCompressionTimer.start();
    });
>>>>>>> 02f7c9c3

    connect(m_fileSystemWatcher, &Utils::FileSystemWatcher::fileChanged,
            [](const QString &changeFilePath) {
        QmlDesignerPlugin::instance()->emitAssetChanged(changeFilePath);
    });

    auto layout = new QVBoxLayout(this);
    layout->setContentsMargins({});
    layout->setSpacing(0);
    layout->addWidget(m_assetsWidget.data());

    updateSearch();

    setStyleSheet(Theme::replaceCssColors(
        QString::fromUtf8(Utils::FileReader::fetchQrc(":/qmldesigner/stylesheet.css"))));

    m_qmlSourceUpdateShortcut = new QShortcut(QKeySequence(Qt::CTRL + Qt::Key_F6), this);
    connect(m_qmlSourceUpdateShortcut, &QShortcut::activated, this, &AssetsLibraryWidget::reloadQmlSource);

    connect(&m_assetCompressionTimer, &QTimer::timeout, this, [this]() {
        // TODO: find a clever way to only refresh the changed directory part of the model

        // Don't bother with asset updates after model has detached, project is probably closing
        if (!m_model.isNull()) {
            if (QApplication::activeModalWidget()) {
                // Retry later, as updating file system watchers can crash when there is an active
                // modal widget
                m_assetCompressionTimer.start();
            } else {
                m_assetsModel->refresh();
                // reload assets qml so that an overridden file's image shows the new image
                QTimer::singleShot(100, this, &AssetsLibraryWidget::reloadQmlSource);
            }
        }
    });

     QmlDesignerPlugin::trackWidgetFocusTime(this, Constants::EVENT_ASSETSLIBRARY_TIME);

    // init the first load of the QML UI elements
    reloadQmlSource();
}

AssetsLibraryWidget::~AssetsLibraryWidget() = default;

QList<QToolButton *> AssetsLibraryWidget::createToolBarWidgets()
{
    return {};
}

void AssetsLibraryWidget::handleSearchFilterChanged(const QString &filterText)
{
    if (filterText == m_filterText || (m_assetsModel->isEmpty() && filterText.contains(m_filterText)))
            return;

    m_filterText = filterText;
    updateSearch();
}

void AssetsLibraryWidget::handleAddAsset()
{
    addResources({});
}

void AssetsLibraryWidget::handleExtFilesDrop(const QList<QUrl> &simpleFilePaths,
                                             const QList<QUrl> &complexFilePaths,
                                             const QString &targetDirPath)
{
    auto toLocalFile = [](const QUrl &url) { return url.toLocalFile(); };

    QStringList simpleFilePathStrings = Utils::transform<QStringList>(simpleFilePaths, toLocalFile);
    QStringList complexFilePathStrings = Utils::transform<QStringList>(complexFilePaths,
                                                                       toLocalFile);

    if (!simpleFilePathStrings.isEmpty()) {
        if (targetDirPath.isEmpty()) {
            addResources(simpleFilePathStrings);
        } else {
            AddFilesResult result = ModelNodeOperations::addFilesToProject(simpleFilePathStrings,
                                                                           targetDirPath);
            if (result == AddFilesResult::Failed) {
                Core::AsynchronousMessageBox::warning(tr("Failed to Add Files"),
                                                      tr("Could not add %1 to project.")
                                                          .arg(simpleFilePathStrings.join(' ')));
            }
        }
    }

    if (!complexFilePathStrings.empty())
        addResources(complexFilePathStrings);
}

QSet<QString> AssetsLibraryWidget::supportedAssetSuffixes(bool complex)
{
    const QList<AddResourceHandler> handlers = QmlDesignerPlugin::instance()->viewManager()
                                                   .designerActionManager().addResourceHandler();

    QSet<QString> suffixes;
    for (const AddResourceHandler &handler : handlers) {
        if (AssetsLibraryModel::supportedSuffixes().contains(handler.filter) != complex)
            suffixes.insert(handler.filter);
    }

    return suffixes;
}

void AssetsLibraryWidget::openEffectMaker(const QString &filePath)
{
    const ProjectExplorer::Target *target = ProjectExplorer::ProjectTree::currentTarget();
    if (!target) {
        qWarning() << __FUNCTION__ << "No project open";
        return;
    }

    Utils::FilePath projectPath = target->project()->projectDirectory();
    QString effectName = QFileInfo(filePath).baseName();
    QString effectResDir = "asset_imports/Effects/" + effectName;
    Utils::FilePath effectResPath = projectPath.resolvePath(effectResDir);
    if (!effectResPath.exists())
        QDir(projectPath.toString()).mkpath(effectResDir);

    const QtSupport::QtVersion *baseQtVersion = QtSupport::QtKitAspect::qtVersion(target->kit());
    if (baseQtVersion) {
        auto effectMakerPath = baseQtVersion->binPath().pathAppended("QQEffectMaker").withExecutableSuffix();
        if (!effectMakerPath.exists()) {
            qWarning() << __FUNCTION__ << "Cannot find EffectMaker app";
            return;
        }

        Utils::FilePath effectPath = Utils::FilePath::fromString(filePath);
        QString effectContents = QString::fromUtf8(effectPath.fileContents());
        QStringList arguments;
        arguments << filePath;
        if (effectContents.isEmpty())
            arguments << "--create";
        arguments << "--exportpath" << effectResPath.toString();

        Utils::Environment env = Utils::Environment::systemEnvironment();
        if (env.osType() == Utils::OsTypeMac)
            env.appendOrSet("QSG_RHI_BACKEND", "metal");

        m_qqemProcess.reset(new Utils::QtcProcess);
        m_qqemProcess->setEnvironment(env);
        m_qqemProcess->setCommand({ effectMakerPath, arguments });
        m_qqemProcess->start();
    }
}

void AssetsLibraryWidget::setModel(Model *model)
{
    m_model = model;
}

QString AssetsLibraryWidget::qmlSourcesPath()
{
#ifdef SHARE_QML_PATH
    if (Utils::qtcEnvironmentVariableIsSet("LOAD_QML_FROM_SOURCE"))
        return QLatin1String(SHARE_QML_PATH) + "/itemLibraryQmlSources";
#endif
    return Core::ICore::resourcePath("qmldesigner/itemLibraryQmlSources").toString();
}

void AssetsLibraryWidget::clearSearchFilter()
{
    QMetaObject::invokeMethod(m_assetsWidget->rootObject(), "clearSearchFilter");
}

void AssetsLibraryWidget::reloadQmlSource()
{
    const QString assetsQmlPath = qmlSourcesPath() + "/Assets.qml";
    QTC_ASSERT(QFileInfo::exists(assetsQmlPath), return);
    m_assetsWidget->engine()->clearComponentCache();
    m_assetsWidget->setSource(QUrl::fromLocalFile(assetsQmlPath));
}

void AssetsLibraryWidget::updateSearch()
{
    m_assetsModel->setSearchText(m_filterText);
}

void AssetsLibraryWidget::setResourcePath(const QString &resourcePath)
{
    m_assetsModel->setRootPath(resourcePath);
    updateSearch();
}

void AssetsLibraryWidget::startDragAsset(const QStringList &assetPaths, const QPointF &mousePos)
{
    // Actual drag is created after mouse has moved to avoid a QDrag bug that causes drag to stay
    // active (and blocks mouse release) if mouse is released at the same spot of the drag start.
    m_assetsToDrag = assetPaths;
    m_dragStartPoint = mousePos.toPoint();
}

QPair<QString, QByteArray> AssetsLibraryWidget::getAssetTypeAndData(const QString &assetPath)
{
    QString suffix = "*." + assetPath.split('.').last().toLower();
    if (!suffix.isEmpty()) {
        if (AssetsLibraryModel::supportedImageSuffixes().contains(suffix)) {
            // Data: Image format (suffix)
            return {Constants::MIME_TYPE_ASSET_IMAGE, suffix.toUtf8()};
        } else if (AssetsLibraryModel::supportedFontSuffixes().contains(suffix)) {
            // Data: Font family name
            QRawFont font(assetPath, 10);
            QString fontFamily = font.isValid() ? font.familyName() : "";
            return {Constants::MIME_TYPE_ASSET_FONT, fontFamily.toUtf8()};
        } else if (AssetsLibraryModel::supportedShaderSuffixes().contains(suffix)) {
            // Data: shader type, frament (f) or vertex (v)
            return {Constants::MIME_TYPE_ASSET_SHADER,
                AssetsLibraryModel::supportedFragmentShaderSuffixes().contains(suffix) ? "f" : "v"};
        } else if (AssetsLibraryModel::supportedAudioSuffixes().contains(suffix)) {
            // No extra data for sounds
            return {Constants::MIME_TYPE_ASSET_SOUND, {}};
        } else if (AssetsLibraryModel::supportedVideoSuffixes().contains(suffix)) {
            // No extra data for videos
            return {Constants::MIME_TYPE_ASSET_VIDEO, {}};
        } else if (AssetsLibraryModel::supportedTexture3DSuffixes().contains(suffix)) {
            // Data: Image format (suffix)
            return {Constants::MIME_TYPE_ASSET_TEXTURE3D, suffix.toUtf8()};
        } else if (AssetsLibraryModel::supportedEffectMakerSuffixes().contains(suffix)) {
            // Data: Effect Maker format (suffix)
            return {Constants::MIME_TYPE_ASSET_EFFECT, suffix.toUtf8()};
        }
    }
    return {};
}

static QHash<QByteArray, QStringList> allImageFormats()
{
    const QList<QByteArray> mimeTypes = QImageReader::supportedMimeTypes();
    auto transformer = [](const QByteArray& format) -> QString { return QString("*.") + format; };
    QHash<QByteArray, QStringList> imageFormats;
    for (const auto &mimeType : mimeTypes)
        imageFormats.insert(mimeType, Utils::transform(QImageReader::imageFormatsForMimeType(mimeType), transformer));
    imageFormats.insert("image/vnd.radiance", {"*.hdr"});
    imageFormats.insert("image/ktx", {"*.ktx"});

    return imageFormats;
}

void AssetsLibraryWidget::addResources(const QStringList &files)
{
    clearSearchFilter();

    DesignDocument *document = QmlDesignerPlugin::instance()->currentDesignDocument();

    QTC_ASSERT(document, return);

    const QList<AddResourceHandler> handlers = QmlDesignerPlugin::instance()->viewManager()
                                                   .designerActionManager().addResourceHandler();

    QStringList fileNames = files;
    if (fileNames.isEmpty()) { // if no files, show the "add assets" dialog
        QMultiMap<QString, QString> map;
        QHash<QString, int> priorities;
        for (const AddResourceHandler &handler : handlers) {
            map.insert(handler.category, handler.filter);
            priorities.insert(handler.category, handler.piority);
        }

        QStringList sortedKeys = map.uniqueKeys();
        Utils::sort(sortedKeys, [&priorities](const QString &first, const QString &second) {
            return priorities.value(first) < priorities.value(second);
        });

        QStringList filters { tr("All Files (%1)").arg("*.*") };
        QString filterTemplate = "%1 (%2)";
        for (const QString &key : std::as_const(sortedKeys)) {
            const QStringList values = map.values(key);
            if (values.contains("*.png")) { // Avoid long filter for images by splitting
                const QHash<QByteArray, QStringList> imageFormats = allImageFormats();
                QHash<QByteArray, QStringList>::const_iterator i = imageFormats.constBegin();
                while (i != imageFormats.constEnd()) {
                    filters.append(filterTemplate.arg(key + QString::fromLatin1(i.key()), i.value().join(' ')));
                    ++i;
                }
            } else {
                filters.append(filterTemplate.arg(key, values.join(' ')));
            }
        }

        static QString lastDir;
        const QString currentDir = lastDir.isEmpty() ? document->fileName().parentDir().toString() : lastDir;

        fileNames = QFileDialog::getOpenFileNames(Core::ICore::dialogParent(),
                                                  tr("Add Assets"),
                                                  currentDir,
                                                  filters.join(";;"));

        if (!fileNames.isEmpty())
            lastDir = QFileInfo(fileNames.first()).absolutePath();
    }

    QHash<QString, QString> filterToCategory;
    QHash<QString, AddResourceOperation> categoryToOperation;
    for (const AddResourceHandler &handler : handlers) {
        filterToCategory.insert(handler.filter, handler.category);
        categoryToOperation.insert(handler.category, handler.operation);
    }

    QMultiMap<QString, QString> categoryFileNames; // filenames grouped by category

    for (const QString &fileName : std::as_const(fileNames)) {
        const QString suffix = "*." + QFileInfo(fileName).suffix().toLower();
        const QString category = filterToCategory.value(suffix);
        categoryFileNames.insert(category, fileName);
    }

    for (const QString &category : categoryFileNames.uniqueKeys()) {
        QStringList fileNames = categoryFileNames.values(category);
        AddResourceOperation operation = categoryToOperation.value(category);
        QmlDesignerPlugin::emitUsageStatistics(Constants::EVENT_RESOURCE_IMPORTED + category);
        if (operation) {
            AddFilesResult result = operation(fileNames,
                                              document->fileName().parentDir().toString());
            if (result == AddFilesResult::Failed) {
                Core::AsynchronousMessageBox::warning(tr("Failed to Add Files"),
                                                      tr("Could not add %1 to project.")
                                                          .arg(fileNames.join(' ')));
            }
        } else {
            Core::AsynchronousMessageBox::warning(tr("Failed to Add Files"),
                                                  tr("Could not add %1 to project. Unsupported file format.")
                                                      .arg(fileNames.join(' ')));
        }
    }
}

} // namespace QmlDesigner<|MERGE_RESOLUTION|>--- conflicted
+++ resolved
@@ -130,19 +130,11 @@
 
     // If project directory contents change, or one of the asset files is modified, we must
     // reconstruct the model to update the icons
-<<<<<<< HEAD
     connect(m_fileSystemWatcher,
             &Utils::FileSystemWatcher::directoryChanged,
             [this]([[maybe_unused]] const QString &changedDirPath) {
                 m_assetCompressionTimer.start();
             });
-=======
-    connect(m_fileSystemWatcher, &Utils::FileSystemWatcher::directoryChanged,
-            [this](const QString &changedDirPath) {
-        Q_UNUSED(changedDirPath)
-        m_assetCompressionTimer.start();
-    });
->>>>>>> 02f7c9c3
 
     connect(m_fileSystemWatcher, &Utils::FileSystemWatcher::fileChanged,
             [](const QString &changeFilePath) {
@@ -272,7 +264,7 @@
         }
 
         Utils::FilePath effectPath = Utils::FilePath::fromString(filePath);
-        QString effectContents = QString::fromUtf8(effectPath.fileContents());
+        QString effectContents = QString::fromUtf8(effectPath.fileContents().value_or(QByteArray()));
         QStringList arguments;
         arguments << filePath;
         if (effectContents.isEmpty())
