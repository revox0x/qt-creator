// Copyright (C) 2021 The Qt Company Ltd.
// SPDX-License-Identifier: LicenseRef-Qt-Commercial OR GPL-3.0+ OR GPL-3.0 WITH Qt-GPL-exception-1.0

#include "assetslibraryiconprovider.h"
#include "assetslibrarymodel.h"
#include "modelnodeoperations.h"

#include <theme.h>
#include <utils/hdrimage.h>
#include <utils/stylehelper.h>

namespace QmlDesigner {

AssetsLibraryIconProvider::AssetsLibraryIconProvider(SynchronousImageCache &fontImageCache)
    : QQuickImageProvider(QQuickImageProvider::Pixmap)
    , m_fontImageCache(fontImageCache)
{
}

QPixmap AssetsLibraryIconProvider::requestPixmap(const QString &id, QSize *size, const QSize &requestedSize)
{
    QPixmap pixmap;

    if (m_thumbnails.contains(id)) {
        pixmap = m_thumbnails[id];
    } else {
        pixmap = fetchPixmap(id, requestedSize);
        if (pixmap.isNull())
            pixmap = Utils::StyleHelper::dpiSpecificImageFile(":/AssetsLibrary/images/assets_default.png");

        if (requestedSize.isValid())
            pixmap = pixmap.scaled(requestedSize, Qt::KeepAspectRatio);

        m_thumbnails[id] = pixmap;
    }

    if (size) {
        size->setWidth(pixmap.width());
        size->setHeight(pixmap.height());
    }

    return pixmap;
}

QPixmap AssetsLibraryIconProvider::generateFontIcons(const QString &filePath, const QSize &requestedSize) const
{
    QSize reqSize = requestedSize.isValid() ? requestedSize : QSize{48, 48};
    return m_fontImageCache.icon(filePath, {},
           ImageCache::FontCollectorSizesAuxiliaryData{Utils::span{iconSizes},
                                                       Theme::getColor(Theme::DStextColor).name(),
                                                       "Abc"}).pixmap(reqSize);
}

QPixmap AssetsLibraryIconProvider::fetchPixmap(const QString &id, const QSize &requestedSize) const
{
    const QString suffix = "*." + id.split('.').last().toLower();
    if (id == "browse") {
        return Utils::StyleHelper::dpiSpecificImageFile(":/AssetsLibrary/images/browse.png");
    } else if (AssetsLibraryModel::supportedFontSuffixes().contains(suffix)) {
        return generateFontIcons(id, requestedSize);
    } else if (AssetsLibraryModel::supportedImageSuffixes().contains(suffix)) {
        return Utils::StyleHelper::dpiSpecificImageFile(id);
    } else if (AssetsLibraryModel::supportedTexture3DSuffixes().contains(suffix)) {
        return HdrImage{id}.toPixmap();
    } else {
        QString type;
        if (AssetsLibraryModel::supportedShaderSuffixes().contains(suffix))
            type = "shader";
        else if (AssetsLibraryModel::supportedAudioSuffixes().contains(suffix))
            type = "sound";
        else if (AssetsLibraryModel::supportedVideoSuffixes().contains(suffix))
            type = "video";
        else if (AssetsLibraryModel::supportedEffectMakerSuffixes().contains(suffix))
<<<<<<< HEAD
            type = "default";
=======
            type = QmlDesigner::ModelNodeOperations::getEffectIcon(id);
>>>>>>> 249c3561

        QString pathTemplate = QString(":/AssetsLibrary/images/asset_%1%2.png").arg(type);
        QString path = pathTemplate.arg('_' + QString::number(requestedSize.width()));

        return Utils::StyleHelper::dpiSpecificImageFile(QFileInfo::exists(path)
                                                            ? path
                                                            : pathTemplate.arg(""));
    }
}

void AssetsLibraryIconProvider::clearCache()
{
    m_thumbnails.clear();
}

void AssetsLibraryIconProvider::invalidateThumbnail(const QString &id)
{
    m_thumbnails.remove(id);
}

} // namespace QmlDesigner
<|MERGE_RESOLUTION|>--- conflicted
+++ resolved
@@ -71,11 +71,7 @@
         else if (AssetsLibraryModel::supportedVideoSuffixes().contains(suffix))
             type = "video";
         else if (AssetsLibraryModel::supportedEffectMakerSuffixes().contains(suffix))
-<<<<<<< HEAD
-            type = "default";
-=======
             type = QmlDesigner::ModelNodeOperations::getEffectIcon(id);
->>>>>>> 249c3561
 
         QString pathTemplate = QString(":/AssetsLibrary/images/asset_%1%2.png").arg(type);
         QString path = pathTemplate.arg('_' + QString::number(requestedSize.width()));
