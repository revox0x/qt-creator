<<<<<<< HEAD
=======
/**************************************************************************
**
** This file is part of Qt Creator
**
** Copyright (c) 2010 Nokia Corporation and/or its subsidiary(-ies).
**
** Contact: Nokia Corporation (qt-info@nokia.com)
**
** No Commercial Usage
**
** This file contains pre-release code and may not be distributed.
** You may use this file in accordance with the terms and conditions
** contained in the Technology Preview License Agreement accompanying
** this package.
**
** GNU Lesser General Public License Usage
**
** Alternatively, this file may be used under the terms of the GNU Lesser
** General Public License version 2.1 as published by the Free Software
** Foundation and appearing in the file LICENSE.LGPL included in the
** packaging of this file.  Please review the following information to
** ensure the GNU Lesser General Public License version 2.1 requirements
** will be met: http://www.gnu.org/licenses/old-licenses/lgpl-2.1.html.
**
** In addition, as a special exception, Nokia gives you certain additional
** rights.  These rights are described in the Nokia Qt LGPL Exception
** version 1.1, included in the file LGPL_EXCEPTION.txt in this package.
**
** If you have questions regarding the use of this file, please contact
** Nokia at qt-info@nokia.com.
**
**************************************************************************/

>>>>>>> 04e32b00
#include "nodeinstance.h"

#include <QPainter>
#include <modelnode.h>
#include "commondefines.h"

#include <QtDebug>

namespace QmlDesigner {

class ProxyNodeInstanceData
{
public:
    ProxyNodeInstanceData()
        : parentInstanceId(-1),
          penWidth(1),
          isAnchoredBySibling(false),
          isAnchoredByChildren(false),
          hasContent(false),
          isMovable(false),
          isResizable(false),
          isInPositioner(false)
    {}

    qint32 parentInstanceId;
    ModelNode modelNode;
    QRectF boundingRect;
    QPointF position;
    QSizeF size;
    QTransform transform;
    QTransform sceneTransform;
    int penWidth;
    bool isAnchoredBySibling;
    bool isAnchoredByChildren;
    bool hasContent;
    bool isMovable;
    bool isResizable;
    bool isInPositioner;


    QHash<QString, QVariant> propertyValues;
    QHash<QString, bool> hasBindingForProperty;
    QHash<QString, bool> hasAnchors;
    QHash<QString, QString> instanceTypes;

    QImage renderImage;
    QHash<QString, QPair<QString, qint32> > anchors;
};

NodeInstance::NodeInstance()
{
}

NodeInstance::NodeInstance(ProxyNodeInstanceData *dPointer)
    : d(dPointer)
{
}

NodeInstance NodeInstance::create(const ModelNode &node)
{
    ProxyNodeInstanceData *d = new ProxyNodeInstanceData;

    d->modelNode = node;

    return NodeInstance(d);
}

NodeInstance::~NodeInstance()
{
}

<<<<<<< HEAD
NodeInstance::NodeInstance(const NodeInstance &other)
  : d(other.d)
=======
/*!
\brief Creates a new NodeInstace for this NodeMetaInfo

\param metaInfo MetaInfo for which a Instance should be created
\param context QDeclarativeContext which should be used
\returns Internal Pointer of a NodeInstance
\see NodeMetaInfo
*/
Internal::ObjectNodeInstance::Pointer NodeInstance::createInstance(const NodeMetaInfo &metaInfo,
                                                                     QDeclarativeContext *context, QObject *objectToBeWrapped)
{
    Internal::ObjectNodeInstance::Pointer instance;

    if (!metaInfo.isValid())
        instance = Internal::DummyNodeInstance::create();
    else if (metaInfo.isSubclassOf("Qt/PathView", 4, 7))
        instance = Internal::DummyNodeInstance::create();
    else if (metaInfo.isSubclassOf("Qt/QWidget", 4, 7))
        instance = Internal::DummyNodeInstance::create();
    else if (metaInfo.isSubclassOf("Qt/QGraphicsView", 4, 7))
        instance = Internal::GraphicsViewNodeInstance::create(metaInfo, context, objectToBeWrapped);
    else if (metaInfo.isSubclassOf("Qt/QDeclarativeView", 4, 7))
        instance = Internal::QDeclarativeViewNodeInstance::create(metaInfo, context, objectToBeWrapped);
    else if (metaInfo.isSubclassOf("Qt/QGraphicsWidget", 4, 7))
        instance = Internal::DummyNodeInstance::create();
    else if (metaInfo.isSubclassOf("QDeclarativeBasePositioner", 4, 7))
        instance = Internal::PositionerNodeInstance::create(metaInfo, context, objectToBeWrapped);
    else if (metaInfo.isSubclassOf("Qt/Item", 4, 7))
        instance = Internal::QmlGraphicsItemNodeInstance::create(metaInfo, context, objectToBeWrapped);
    else if (metaInfo.isSubclassOf("Qt/QGraphicsScene", 4, 7))
        instance = Internal::GraphicsSceneNodeInstance::create(metaInfo, context, objectToBeWrapped);
    else if (metaInfo.isSubclassOf("Qt/Component", 4, 7))
        instance = Internal::ComponentNodeInstance::create(metaInfo, context, objectToBeWrapped);
    else if (metaInfo.isSubclassOf("Qt/PropertyChanges", 4, 7))
        instance = Internal::QmlPropertyChangesNodeInstance::create(metaInfo, context, objectToBeWrapped);
    else if (metaInfo.isSubclassOf("Qt/State", 4, 7))
        instance = Internal::QmlStateNodeInstance::create(metaInfo, context, objectToBeWrapped);
    else if (metaInfo.isSubclassOf("Qt/Transition", 4, 7))
        instance = Internal::QmlTransitionNodeInstance::create(metaInfo, context, objectToBeWrapped);
    else if (metaInfo.isSubclassOf("Qt/Behavior", 4, 7))
        instance = Internal::BehaviorNodeInstance::create(metaInfo, context, objectToBeWrapped);
    else if (metaInfo.isSubclassOf("Qt/QtObject", 4, 7))
        instance = Internal::ObjectNodeInstance::create(metaInfo, context, objectToBeWrapped);
    else
        instance = Internal::DummyNodeInstance::create();


    return instance;
}



NodeInstance NodeInstance::create(NodeInstanceView *nodeInstanceView, const ModelNode &node, QObject *objectToBeWrapped)
>>>>>>> 04e32b00
{
}

NodeInstance &NodeInstance::operator=(const NodeInstance &other)
{
    d = other.d;
    return *this;
}

ModelNode NodeInstance::modelNode() const
{
    if (d) {
        return  d->modelNode;
    } else {
        return ModelNode();
    }
}

qint32 NodeInstance::instanceId() const
{
    if (d) {
        return d->modelNode.internalId();
    } else {
        return -1;
    }
}

bool NodeInstance::isValid() const
{
    return instanceId() >= 0 && modelNode().isValid();
}

void NodeInstance::makeInvalid()
{
    if (d)
        d->modelNode = ModelNode();
}

QRectF NodeInstance::boundingRect() const
{
    if (isValid()) {
        return  d->boundingRect;
    } else {
        return QRectF();
    }
}

bool NodeInstance::hasContent() const
{
    if (isValid()) {
        return d->hasContent;
    } else {
        return false;
    }
}

bool NodeInstance::isAnchoredBySibling() const
{
    if (isValid()) {
        return d->isAnchoredBySibling;
    } else {
        return false;
    }
}

bool NodeInstance::isAnchoredByChildren() const
{
    if (isValid()) {
        return d->isAnchoredByChildren;
    } else {
        return false;
    }
}

bool NodeInstance::isMovable() const
{
    if (isValid()) {
        return d->isMovable;
    } else {
        return false;
    }
}

bool NodeInstance::isResizable() const
{
    if (isValid()) {
        return d->isResizable;
    } else {
        return false;
    }
}

QTransform NodeInstance::transform() const
{
    if (isValid()) {
        return d->transform;
    } else {
        return QTransform();
    }
}
QTransform NodeInstance::sceneTransform() const
{
    if (isValid()) {
        return d->sceneTransform;
    } else {
        return QTransform();
    }
}
bool NodeInstance::isInPositioner() const
{
    if (isValid()) {
        return d->isInPositioner;
    } else {
        return false;
    }
}

QPointF NodeInstance::position() const
{
    if (isValid()) {
        return d->position;
    } else {
        return QPointF();
    }
}

QSizeF NodeInstance::size() const
{
    if (isValid()) {
        return d->size;
    } else {
        return QSizeF();
    }
}

int NodeInstance::penWidth() const
{
    if (isValid()) {
        return d->penWidth;
    } else {
        return 1;
    }
}

void NodeInstance::paint(QPainter *painter)
{
    if (isValid() && !d->renderImage.isNull())
        painter->drawImage(boundingRect().topLeft(), d->renderImage);
}

QVariant NodeInstance::property(const QString &name) const
{
    if (isValid())
        return d->propertyValues.value(name);

    return QVariant();
}

bool NodeInstance::hasBindingForProperty(const QString &name) const
{
    if (isValid())
        return d->hasBindingForProperty.value(name, false);

    return false;
}

QString NodeInstance::instanceType(const QString &name) const
{
    if (isValid())
        return d->instanceTypes.value(name);

    return QString();
}

qint32 NodeInstance::parentId() const
{
    if (isValid()) {
        return d->parentInstanceId;
    } else {
        return false;
    }
}

bool NodeInstance::hasAnchor(const QString &name) const
{
    if (isValid())
        return d->hasAnchors.value(name, false);

    return false;
}

QPair<QString, qint32> NodeInstance::anchor(const QString &name) const
{
    if (isValid())
        return d->anchors.value(name, QPair<QString, qint32>(QString(), qint32(-1)));

    return QPair<QString, qint32>(QString(), -1);
}

void NodeInstance::setProperty(const QString &name, const QVariant &value)
{
    d->propertyValues.insert(name, value);
}

void NodeInstance::setRenderImage(const QImage &image)
{
    d->renderImage = image;
}

void NodeInstance::setParentId(qint32 instanceId)
{
    d->parentInstanceId = instanceId;
}

void NodeInstance::setInformation(InformationName name, const QVariant &information, const QVariant &secondInformation, const QVariant &thirdInformation)
{
    switch (name) {
    case Size: d->size = information.toSizeF(); break;
    case BoundingRect: d->boundingRect = information.toRectF(); break;
    case Transform: d->transform = information.value<QTransform>(); break;
    case PenWidth: d->penWidth = information.toInt(); break;
    case Position: d->position = information.toPointF(); break;
    case IsInPositioner: d->isInPositioner = information.toBool(); break;
    case SceneTransform: d->sceneTransform = information.value<QTransform>(); break;
    case IsResizable: d->isResizable = information.toBool(); break;
    case IsMovable: d->isMovable = information.toBool(); break;
    case IsAnchoredByChildren: d->isAnchoredByChildren  = information.toBool(); break;
    case IsAnchoredBySibling: d->isAnchoredBySibling = information.toBool(); break;
    case HasContent: d->hasContent = information.toBool(); break;
    case HasAnchor: d->hasAnchors.insert(information.toString(), secondInformation.toBool());break;
    case Anchor: d->anchors.insert(information.toString(), qMakePair(secondInformation.toString(), thirdInformation.value<qint32>())); break;
    case InstanceTypeForProperty: d->instanceTypes.insert(information.toString(), secondInformation.toString()); break;
    case HasBindingForProperty: d->hasBindingForProperty.insert(information.toString(), secondInformation.toBool()); break;
    case NoName:
    default: break;
    }
}

}<|MERGE_RESOLUTION|>--- conflicted
+++ resolved
@@ -1,5 +1,3 @@
-<<<<<<< HEAD
-=======
 /**************************************************************************
 **
 ** This file is part of Qt Creator
@@ -33,7 +31,6 @@
 **
 **************************************************************************/
 
->>>>>>> 04e32b00
 #include "nodeinstance.h"
 
 #include <QPainter>
@@ -105,64 +102,8 @@
 {
 }
 
-<<<<<<< HEAD
 NodeInstance::NodeInstance(const NodeInstance &other)
   : d(other.d)
-=======
-/*!
-\brief Creates a new NodeInstace for this NodeMetaInfo
-
-\param metaInfo MetaInfo for which a Instance should be created
-\param context QDeclarativeContext which should be used
-\returns Internal Pointer of a NodeInstance
-\see NodeMetaInfo
-*/
-Internal::ObjectNodeInstance::Pointer NodeInstance::createInstance(const NodeMetaInfo &metaInfo,
-                                                                     QDeclarativeContext *context, QObject *objectToBeWrapped)
-{
-    Internal::ObjectNodeInstance::Pointer instance;
-
-    if (!metaInfo.isValid())
-        instance = Internal::DummyNodeInstance::create();
-    else if (metaInfo.isSubclassOf("Qt/PathView", 4, 7))
-        instance = Internal::DummyNodeInstance::create();
-    else if (metaInfo.isSubclassOf("Qt/QWidget", 4, 7))
-        instance = Internal::DummyNodeInstance::create();
-    else if (metaInfo.isSubclassOf("Qt/QGraphicsView", 4, 7))
-        instance = Internal::GraphicsViewNodeInstance::create(metaInfo, context, objectToBeWrapped);
-    else if (metaInfo.isSubclassOf("Qt/QDeclarativeView", 4, 7))
-        instance = Internal::QDeclarativeViewNodeInstance::create(metaInfo, context, objectToBeWrapped);
-    else if (metaInfo.isSubclassOf("Qt/QGraphicsWidget", 4, 7))
-        instance = Internal::DummyNodeInstance::create();
-    else if (metaInfo.isSubclassOf("QDeclarativeBasePositioner", 4, 7))
-        instance = Internal::PositionerNodeInstance::create(metaInfo, context, objectToBeWrapped);
-    else if (metaInfo.isSubclassOf("Qt/Item", 4, 7))
-        instance = Internal::QmlGraphicsItemNodeInstance::create(metaInfo, context, objectToBeWrapped);
-    else if (metaInfo.isSubclassOf("Qt/QGraphicsScene", 4, 7))
-        instance = Internal::GraphicsSceneNodeInstance::create(metaInfo, context, objectToBeWrapped);
-    else if (metaInfo.isSubclassOf("Qt/Component", 4, 7))
-        instance = Internal::ComponentNodeInstance::create(metaInfo, context, objectToBeWrapped);
-    else if (metaInfo.isSubclassOf("Qt/PropertyChanges", 4, 7))
-        instance = Internal::QmlPropertyChangesNodeInstance::create(metaInfo, context, objectToBeWrapped);
-    else if (metaInfo.isSubclassOf("Qt/State", 4, 7))
-        instance = Internal::QmlStateNodeInstance::create(metaInfo, context, objectToBeWrapped);
-    else if (metaInfo.isSubclassOf("Qt/Transition", 4, 7))
-        instance = Internal::QmlTransitionNodeInstance::create(metaInfo, context, objectToBeWrapped);
-    else if (metaInfo.isSubclassOf("Qt/Behavior", 4, 7))
-        instance = Internal::BehaviorNodeInstance::create(metaInfo, context, objectToBeWrapped);
-    else if (metaInfo.isSubclassOf("Qt/QtObject", 4, 7))
-        instance = Internal::ObjectNodeInstance::create(metaInfo, context, objectToBeWrapped);
-    else
-        instance = Internal::DummyNodeInstance::create();
-
-
-    return instance;
-}
-
-
-
-NodeInstance NodeInstance::create(NodeInstanceView *nodeInstanceView, const ModelNode &node, QObject *objectToBeWrapped)
->>>>>>> 04e32b00
 {
 }
 
