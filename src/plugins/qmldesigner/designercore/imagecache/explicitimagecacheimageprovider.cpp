// Copyright (C) 2022 The Qt Company Ltd.
// SPDX-License-Identifier: LicenseRef-Qt-Commercial OR GPL-3.0-only WITH Qt-GPL-exception-1.0

#include "explicitimagecacheimageprovider.h"
#include "imagecacheimageresponse.h"

#include <asynchronousexplicitimagecache.h>

#include <QMetaObject>
#include <QQuickImageResponse>

namespace QmlDesigner {

QQuickImageResponse *ExplicitImageCacheImageProvider::requestImageResponse(const QString &id,
                                                                           const QSize &)
{
    auto response = std::make_unique<ImageCacheImageResponse>(m_defaultImage);

    m_cache.requestImage(
<<<<<<< HEAD
        id,
=======
        Utils::PathString{id},
>>>>>>> df7398e2
        [response = QPointer<ImageCacheImageResponse>(response.get())](const QImage &image) {
            QMetaObject::invokeMethod(
                response,
                [response, image] {
                    if (response)
                        response->setImage(image);
                },
                Qt::QueuedConnection);
        },
        [response = QPointer<ImageCacheImageResponse>(response.get()),
         failedImage = m_failedImage](ImageCache::AbortReason abortReason) {
            QMetaObject::invokeMethod(
                response,
                [response, abortReason, failedImage] {
                    switch (abortReason) {
                    case ImageCache::AbortReason::NoEntry:
                        if (response)
                            response->abort();
                        break;
                    case ImageCache::AbortReason::Failed:
                        if (response)
                            response->setImage(failedImage);
                        break;
                    case ImageCache::AbortReason::Abort:
                        response->cancel();
                        break;
                    }
                },
                Qt::QueuedConnection);
        });

    return response.release();
}

} // namespace QmlDesigner<|MERGE_RESOLUTION|>--- conflicted
+++ resolved
@@ -17,11 +17,7 @@
     auto response = std::make_unique<ImageCacheImageResponse>(m_defaultImage);
 
     m_cache.requestImage(
-<<<<<<< HEAD
-        id,
-=======
         Utils::PathString{id},
->>>>>>> df7398e2
         [response = QPointer<ImageCacheImageResponse>(response.get())](const QImage &image) {
             QMetaObject::invokeMethod(
                 response,
