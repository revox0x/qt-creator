--- conflicted
+++ resolved
@@ -189,7 +189,6 @@
         } catch (const Exception &) {
             QTC_ASSERT(false, return);
         }
-<<<<<<< HEAD
 
         TypeName type(effectName.toUtf8());
         newQmlItemNode = QmlItemNode(view->createModelNode(type, -1, -1));
@@ -218,33 +217,6 @@
 
     if (effectNode.modelNode().metaInfo().hasProperty("timeRunning"))
         effectNode.modelNode().variantProperty("timeRunning").setValue(true);
-=======
-
-        TypeName type(effectName.toUtf8());
-        newQmlItemNode = QmlItemNode(view->createModelNode(type, -1, -1));
-
-        placeEffectNode(parentProperty, newQmlItemNode, isLayerEffect);
-    };
-
-    view->executeInTransaction("QmlItemNode::createQmlItemNodeFromEffect", createEffectNode);
-    return newQmlItemNode;
-}
-
-void QmlItemNode::placeEffectNode(NodeAbstractProperty &parentProperty, const QmlItemNode &effectNode, bool isLayerEffect) {
-    if (isLayerEffect && !parentProperty.isEmpty()) { // already contains a node
-        ModelNode oldEffect = parentProperty.toNodeProperty().modelNode();
-        QmlObjectNode(oldEffect).destroy();
-    }
-
-    parentProperty.reparentHere(effectNode);
-
-    if (!isLayerEffect) {
-        effectNode.modelNode().bindingProperty("source").setExpression("parent");
-        effectNode.modelNode().bindingProperty("anchors.fill").setExpression("parent");
-    } else {
-        parentProperty.parentModelNode().variantProperty("layer.enabled").setValue(true);
-    }
->>>>>>> f7639f45
 }
 
 bool QmlItemNode::isValid() const
