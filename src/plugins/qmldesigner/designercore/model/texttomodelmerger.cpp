// Copyright (C) 2016 The Qt Company Ltd.
// SPDX-License-Identifier: LicenseRef-Qt-Commercial OR GPL-3.0+ OR GPL-3.0 WITH Qt-GPL-exception-1.0

#include "texttomodelmerger.h"

#include "abstractproperty.h"
#include "bindingproperty.h"
#include "documentmessage.h"
#include "filemanager/firstdefinitionfinder.h"
#include "filemanager/objectlengthcalculator.h"
#include "filemanager/qmlrefactoring.h"
#include "itemlibraryinfo.h"
#include "metainfo.h"
#include "modelnodepositionstorage.h"
#include "nodemetainfo.h"
#include "nodeproperty.h"
#include "propertyparser.h"
#include "rewriterview.h"
#include "signalhandlerproperty.h"
#include "variantproperty.h"
#include <externaldependenciesinterface.h>
#include <rewritingexception.h>

#include <enumeration.h>

#include <qmljs/qmljsevaluate.h>
#include <qmljs/qmljslink.h>
#include <qmljs/parser/qmljsast_p.h>
#include <qmljs/qmljscheck.h>
#include <qmljs/qmljsutils.h>
#include <qmljs/qmljsmodelmanagerinterface.h>
#include <qmljs/qmljsinterpreter.h>
#include <qmljs/qmljsvalueowner.h>

#include <utils/algorithm.h>
#include <utils/qrcparser.h>
#include <utils/qtcassert.h>

#include <QSet>
#include <QDir>
#include <QLoggingCategory>
#include <QRegularExpression>
#include <QElapsedTimer>

#include <memory>

using namespace LanguageUtils;
using namespace QmlJS;

static Q_LOGGING_CATEGORY(rewriterBenchmark, "qtc.rewriter.load", QtWarningMsg)
static Q_LOGGING_CATEGORY(texttomodelMergerDebug, "qtc.texttomodelmerger.debug", QtDebugMsg)

namespace {

bool isSupportedAttachedProperties(const QString &propertyName)
{
    return propertyName.startsWith(QLatin1String("Layout."))
           || propertyName.startsWith(QLatin1String("InsightCategory."));
}

QStringList supportedVersionsList()
{
    static const QStringList list = {"2.0",  "2.1",  "2.2", "2.3",  "2.4",  "2.5",  "2.6",
                                     "2.7",  "2.8",  "2.9", "2.10", "2.11", "2.12", "2.13",
                                     "2.14", "2.15", "6.0", "6.1",  "6.2",  "6.3",  "6.4"};
    return list;
}

QStringList globalQtEnums()
{
    static const QStringList list = {
        "Horizontal", "Vertical", "AlignVCenter", "AlignLeft", "LeftToRight", "RightToLeft",
        "AlignHCenter", "AlignRight", "AlignBottom", "AlignBaseline", "AlignTop", "BottomLeft",
        "LeftEdge", "RightEdge", "BottomEdge", "TopEdge", "TabFocus", "ClickFocus", "StrongFocus",
        "WheelFocus", "NoFocus", "ArrowCursor", "UpArrowCursor", "CrossCursor", "WaitCursor",
        "IBeamCursor", "SizeVerCursor", "SizeHorCursor", "SizeBDiagCursor", "SizeFDiagCursor",
        "SizeAllCursor", "BlankCursor", "SplitVCursor", "SplitHCursor", "PointingHandCursor",
        "ForbiddenCursor", "WhatsThisCursor", "BusyCursor", "OpenHandCursor", "ClosedHandCursor",
        "DragCopyCursor", "DragMoveCursor", "DragLinkCursor", "TopToBottom",
        "LeftButton", "RightButton", "MiddleButton", "BackButton", "ForwardButton", "AllButtons"
    };

    return list;
}

QStringList knownEnumScopes()
{
    static const QStringList list = {"TextInput",
                                     "TextEdit",
                                     "Material",
                                     "Universal",
                                     "Font",
                                     "Shape",
                                     "ShapePath",
                                     "AbstractButton",
                                     "Text",
                                     "ShaderEffectSource",
                                     "Grid",
                                     "ItemLayer",
                                     "ImageLayer",
                                     "SpriteLayer"};
    return list;
}

bool supportedQtQuickVersion(const QString &version)
{
    return version.isEmpty() || supportedVersionsList().contains(version);
}

QString stripQuotes(const QString &str)
{
    if ((str.startsWith(QLatin1Char('"')) && str.endsWith(QLatin1Char('"')))
            || (str.startsWith(QLatin1Char('\'')) && str.endsWith(QLatin1Char('\''))))
        return str.mid(1, str.length() - 2);

    return str;
}

inline QString deEscape(const QString &value)
{
    QString result = value;

    result.replace(QStringLiteral("\\\\"), QStringLiteral("\\"));
    result.replace(QStringLiteral("\\\""), QStringLiteral("\""));
    result.replace(QStringLiteral("\\t"), QStringLiteral("\t"));
    result.replace(QStringLiteral("\\r"), QStringLiteral("\\\r"));
    result.replace(QStringLiteral("\\n"), QStringLiteral("\n"));

    return result;
}

unsigned char convertHex(ushort c)
{
    if (c >= '0' && c <= '9')
        return (c - '0');
    else if (c >= 'a' && c <= 'f')
        return (c - 'a' + 10);
    else
        return (c - 'A' + 10);
}

QChar convertUnicode(ushort c1, ushort c2,
                             ushort c3, ushort c4)
{
    return QChar((convertHex(c3) << 4) + convertHex(c4),
                  (convertHex(c1) << 4) + convertHex(c2));
}

bool isHexDigit(ushort c)
{
    return ((c >= '0' && c <= '9')
            || (c >= 'a' && c <= 'f')
            || (c >= 'A' && c <= 'F'));
}


QString fixEscapedUnicodeChar(const QString &value) //convert "\u2939"
{
    if (value.count() == 6 && value.at(0) == QLatin1Char('\\') && value.at(1) == QLatin1Char('u') &&
        isHexDigit(value.at(2).unicode()) && isHexDigit(value.at(3).unicode()) &&
        isHexDigit(value.at(4).unicode()) && isHexDigit(value.at(5).unicode())) {
            return convertUnicode(value.at(2).unicode(), value.at(3).unicode(), value.at(4).unicode(), value.at(5).unicode());
    }
    return value;
}

bool isSignalPropertyName(const QString &signalName)
{
    if (signalName.isEmpty())
        return false;
    // see QmlCompiler::isSignalPropertyName
    QStringList list = signalName.split(QLatin1String("."));

    const QString &pureSignalName = list.constLast();
    return pureSignalName.length() >= 3 && pureSignalName.startsWith(QStringLiteral("on")) &&
            pureSignalName.at(2).isLetter();
}

QVariant cleverConvert(const QString &value)
{
    if (value == QLatin1String("true"))
        return QVariant(true);
    if (value == QLatin1String("false"))
        return QVariant(false);
    bool flag;
    int i = value.toInt(&flag);
    if (flag)
        return QVariant(i);
    double d = value.toDouble(&flag);
    if (flag)
        return QVariant(d);
    return QVariant(value);
}

bool isLiteralValue(AST::ExpressionNode *expr)
{
    if (AST::cast<AST::NumericLiteral*>(expr))
        return true;
    if (AST::cast<AST::StringLiteral*>(expr))
        return true;
    else if (auto plusExpr = AST::cast<AST::UnaryPlusExpression*>(expr))
        return isLiteralValue(plusExpr->expression);
    else if (auto minusExpr = AST::cast<AST::UnaryMinusExpression*>(expr))
        return isLiteralValue(minusExpr->expression);
    else if (AST::cast<AST::TrueLiteral*>(expr))
        return true;
    else if (AST::cast<AST::FalseLiteral*>(expr))
        return true;
    else
        return false;
}

bool isLiteralValue(AST::Statement *stmt)
{
    auto exprStmt = AST::cast<AST::ExpressionStatement *>(stmt);
    if (exprStmt)
        return isLiteralValue(exprStmt->expression);
    else
        return false;
}

bool isLiteralValue(AST::UiScriptBinding *script)
{
    if (!script || !script->statement)
        return false;

    return isLiteralValue(script->statement);
}

int propertyType(const QString &typeName)
{
    if (typeName == QStringLiteral("bool"))
        return QMetaType::type("bool");
    else if (typeName == QStringLiteral("color"))
        return QMetaType::type("QColor");
    else if (typeName == QStringLiteral("date"))
        return QMetaType::type("QDate");
    else if (typeName == QStringLiteral("int"))
        return QMetaType::type("int");
    else if (typeName == QStringLiteral("real"))
        return QMetaType::type("double");
    else if (typeName == QStringLiteral("double"))
        return QMetaType::type("double");
    else if (typeName == QStringLiteral("string"))
        return QMetaType::type("QString");
    else if (typeName == QStringLiteral("url"))
        return QMetaType::type("QUrl");
    else if (typeName == QStringLiteral("var") || typeName == QStringLiteral("variant"))
        return QMetaType::type("QVariant");
    else
        return -1;
}

QVariant convertDynamicPropertyValueToVariant(const QString &astValue,
                                                            const QString &astType)
{
    const QString cleanedValue = fixEscapedUnicodeChar(deEscape(stripQuotes(astValue.trimmed())));

    if (astType.isEmpty())
        return QString();

    const int type = propertyType(astType);
    if (type == QMetaType::type("QVariant")) {
        if (cleanedValue.isNull()) // Explicitly isNull, NOT isEmpty!
            return QVariant(static_cast<QVariant::Type>(type));
        else
            return QVariant(cleanedValue);
    } else {
        QVariant value = QVariant(cleanedValue);
        value.convert(static_cast<QVariant::Type>(type));
        return value;
    }
}

bool isListElementType(const QmlDesigner::TypeName &type)
{
    return type == "ListElement" || type == "QtQuick.ListElement" || type == "Qt.ListElement";
}

bool isComponentType(const QmlDesigner::TypeName &type)
{
    return type == "Component" || type == "Qt.Component" || type == "QtQuick.Component"
           || type == "QtQml.Component" || type == "<cpp>.QQmlComponent" || type == "QQmlComponent";
}

bool isCustomParserType(const QmlDesigner::TypeName &type)
{
    return type == "QtQuick.VisualItemModel" || type == "Qt.VisualItemModel"
           || type == "QtQuick.VisualDataModel" || type == "Qt.VisualDataModel"
           || type == "QtQuick.ListModel" || type == "Qt.ListModel"
           || type == "QtQml.Models.ListModel" || type == "QtQuick.XmlListModel"
           || type == "Qt.XmlListModel";
}


bool isPropertyChangesType(const QmlDesigner::TypeName &type)
{
    return type == "PropertyChanges" || type == "QtQuick.PropertyChanges" || type == "Qt.PropertyChanges";
}

bool isConnectionsType(const QmlDesigner::TypeName &type)
{
    return type == "Connections" || type == "QtQuick.Connections" || type == "Qt.Connections" || type == "QtQml.Connections";
}

bool propertyIsComponentType(const QmlDesigner::NodeAbstractProperty &property, const QmlDesigner::TypeName &type, QmlDesigner::Model *model)
{
    if (model->metaInfo(type).isQmlComponent() && !isComponentType(type))
        return false; //If the type is already a subclass of Component keep it

    return property.parentModelNode().isValid()
           && property.parentModelNode().metaInfo().property(property.name()).propertyType().isQmlComponent();
}

QString extractComponentFromQml(const QString &source)
{
    if (source.isEmpty())
        return QString();

    QString result;
    if (source.contains(QLatin1String("Component"))) { //explicit component
        QmlDesigner::FirstDefinitionFinder firstDefinitionFinder(source);
        int offset = firstDefinitionFinder(0);
        if (offset < 0)
            return QString(); //No object definition found
        QmlDesigner::ObjectLengthCalculator objectLengthCalculator;
        unsigned length;
        if (objectLengthCalculator(source, offset, length))
            result = source.mid(offset, length);
        else
            result = source;
    } else {
        result = source; //implicit component
    }
    return result;
}

QString normalizeJavaScriptExpression(const QString &expression)
{
    static const QRegularExpression regExp("\\n(\\s)+");

    QString result = expression;
    return result.replace(regExp, "\n");
}

bool compareJavaScriptExpression(const QString &expression1, const QString &expression2)
{
    return normalizeJavaScriptExpression(expression1) == normalizeJavaScriptExpression(expression2);
}

bool smartVeryFuzzyCompare(const QVariant &value1, const QVariant &value2)
{
    //we ignore slight changes on doubles and only check three digits
    const auto type1 = static_cast<QMetaType::Type>(value1.type());
    const auto type2 = static_cast<QMetaType::Type>(value2.type());
    if (type1 == QMetaType::Double
            || type2 == QMetaType::Double
            || type1 == QMetaType::Float
            || type2 == QMetaType::Float) {
        bool ok1, ok2;
        qreal a = value1.toDouble(&ok1);
        qreal b = value2.toDouble(&ok2);

        if (!ok1 || !ok2)
            return false;

        if (qFuzzyCompare(a, b))
            return true;

        int ai = qRound(a * 1000);
        int bi = qRound(b * 1000);

        if (qFuzzyCompare((qreal(ai) / 1000), (qreal(bi) / 1000)))
            return true;
    }
    return false;
}

bool smartColorCompare(const QVariant &value1, const QVariant &value2)
{
    if ((value1.type() == QVariant::Color) || (value2.type() == QVariant::Color))
        return value1.value<QColor>().rgba() == value2.value<QColor>().rgba();
    return false;
}

bool equals(const QVariant &a, const QVariant &b)
{
    if (a.canConvert<QmlDesigner::Enumeration>() && b.canConvert<QmlDesigner::Enumeration>())
        return a.value<QmlDesigner::Enumeration>().toString() == b.value<QmlDesigner::Enumeration>().toString();
    if (a == b)
        return true;
    if (smartVeryFuzzyCompare(a, b))
        return true;
    if (smartColorCompare(a, b))
        return true;
    return false;
}

} // anonymous namespace

namespace QmlDesigner {
namespace Internal {

class ReadingContext
{
public:
    ReadingContext(const Snapshot &snapshot, const Document::Ptr &doc,
                   const ViewerContext &vContext, Model *model)
        : m_doc(doc)
        , m_context(
              Link(snapshot, vContext, ModelManagerInterface::instance()->builtins(doc))
              (doc, &m_diagnosticLinkMessages))
        , m_scopeChain(doc, m_context)
        , m_scopeBuilder(&m_scopeChain)
        , m_model(model)
    {
    }

    ~ReadingContext() = default;

    Document::Ptr doc() const
    { return m_doc; }

    void enterScope(AST::Node *node)
    { m_scopeBuilder.push(node); }

    void leaveScope()
    { m_scopeBuilder.pop(); }

    void lookup(AST::UiQualifiedId *astTypeNode, QString &typeName, int &majorVersion,
                int &minorVersion, QString &defaultPropertyName)
    {
        const ObjectValue *value = m_context->lookupType(m_doc.data(), astTypeNode);
        defaultPropertyName = m_context->defaultPropertyName(value);

        const CppComponentValue *qmlValue = value_cast<CppComponentValue>(value);
        if (qmlValue) {
            typeName = qmlValue->moduleName() + QStringLiteral(".") + qmlValue->className();

            majorVersion = qmlValue->componentVersion().majorVersion();
            minorVersion = qmlValue->componentVersion().minorVersion();
        } else {
            for (AST::UiQualifiedId *iter = astTypeNode; iter; iter = iter->next)
                if (!iter->next && !iter->name.isEmpty())
                    typeName = iter->name.toString();

            QString fullTypeName;
            for (AST::UiQualifiedId *iter = astTypeNode; iter; iter = iter->next)
                if (!iter->name.isEmpty())
                    fullTypeName += iter->name.toString() + QLatin1Char('.');

            if (fullTypeName.endsWith(QLatin1Char('.')))
                fullTypeName.chop(1);

            majorVersion = ComponentVersion::NoVersion;
            minorVersion = ComponentVersion::NoVersion;

            const Imports *imports = m_context->imports(m_doc.data());
            ImportInfo importInfo = imports->info(fullTypeName, m_context.data());
            if (importInfo.isValid() && importInfo.type() == ImportType::Library) {
                QString name = importInfo.name();
                majorVersion = importInfo.version().majorVersion();
                minorVersion = importInfo.version().minorVersion();
                typeName.prepend(name + QLatin1Char('.'));
            } else if (importInfo.isValid() && importInfo.type() == ImportType::Directory) {
                const Utils::FilePath path = Utils::FilePath::fromString(importInfo.path());
                const Utils::FilePath dir = m_doc->path();
                // should probably try to make it relative to some import path, not to the document path
                const Utils::FilePath relativePath = path.relativeChildPath(dir);
                QString name = relativePath.path().replace(QLatin1Char('/'), QLatin1Char('.'));
                if (!name.isEmpty() && name != QLatin1String("."))
                    typeName.prepend(name + QLatin1Char('.'));
            } else if (importInfo.isValid() && importInfo.type() == ImportType::QrcDirectory) {
                QString path = Utils::QrcParser::normalizedQrcDirectoryPath(importInfo.path());
                path = path.mid(1, path.size() - ((path.size() > 1) ? 2 : 1));
                const QString name = path.replace(QLatin1Char('/'), QLatin1Char('.'));
                if (!name.isEmpty())
                    typeName.prepend(name + QLatin1Char('.'));
            }
        }

        {
            TypeName fullTypeName;
            for (AST::UiQualifiedId *iter = astTypeNode; iter; iter = iter->next)
                if (!iter->name.isEmpty())
                    fullTypeName += iter->name.toUtf8() + '.';

            if (fullTypeName.endsWith('.'))
                fullTypeName.chop(1);

            NodeMetaInfo metaInfo = m_model->metaInfo(fullTypeName);

            bool ok = metaInfo.typeName() == typeName.toUtf8()
                && metaInfo.majorVersion() == majorVersion
                && metaInfo.minorVersion() == minorVersion;


            if (!ok) {
                qDebug() << Q_FUNC_INFO;
                qDebug() << astTypeNode->name.toString() << typeName;
                qDebug() << metaInfo.isValid() << metaInfo.typeName();
            }

            typeName = QString::fromUtf8(metaInfo.typeName());
            majorVersion = metaInfo.majorVersion();
            minorVersion = metaInfo.minorVersion();
        }
    }

    /// When something is changed here, also change Check::checkScopeObjectMember in
    /// qmljscheck.cpp
    /// ### Maybe put this into the context as a helper function.
    bool lookupProperty(const QString &prefix, const AST::UiQualifiedId *id, const Value **property = nullptr,
                        const ObjectValue **parentObject = nullptr, QString *name = nullptr)
    {
        QList<const ObjectValue *> scopeObjects = m_scopeChain.qmlScopeObjects();
        if (scopeObjects.isEmpty())
            return false;

        if (!id)
            return false; // ### error?

        if (id->name.isEmpty()) // possible after error recovery
            return false;

        QString propertyName;
        if (prefix.isEmpty())
            propertyName = id->name.toString();
        else
            propertyName = prefix;

        if (name)
            *name = propertyName;

        if (propertyName == QStringLiteral("id") && ! id->next)
            return false; // ### should probably be a special value

        // attached properties
        bool isAttachedProperty = false;
        if (! propertyName.isEmpty() && propertyName[0].isUpper()) {
            isAttachedProperty = true;
            if (const ObjectValue *qmlTypes = m_scopeChain.qmlTypes())
                scopeObjects += qmlTypes;
        }

        if (scopeObjects.isEmpty())
            return false;

        // global lookup for first part of id
        const ObjectValue *objectValue = nullptr;
        const Value *value = nullptr;
        for (int i = scopeObjects.size() - 1; i >= 0; --i) {
            objectValue = scopeObjects[i];
            value = objectValue->lookupMember(propertyName, m_context);
            if (value)
                break;
        }
        if (parentObject)
            *parentObject = objectValue;
        if (!value) {
            qCInfo(texttomodelMergerDebug) << Q_FUNC_INFO << "Skipping invalid property name" << propertyName;
            return false;
        }

        // can't look up members for attached properties
        if (isAttachedProperty)
            return false;

        // resolve references
        if (const Reference *ref = value->asReference())
            value = m_context->lookupReference(ref);

        // member lookup
        const AST::UiQualifiedId *idPart = id;
        if (prefix.isEmpty())
            idPart = idPart->next;
        for (; idPart; idPart = idPart->next) {
            objectValue = value_cast<ObjectValue>(value);
            if (! objectValue) {
//                if (idPart->name)
//                    qDebug() << idPart->name->asString() << "has no property named"
//                             << propertyName;
                return false;
            }
            if (parentObject)
                *parentObject = objectValue;

            if (idPart->name.isEmpty()) {
                // somebody typed "id." and error recovery still gave us a valid tree,
                // so just bail out here.
                return false;
            }

            propertyName = idPart->name.toString();
            if (name)
                *name = propertyName;

            value = objectValue->lookupMember(propertyName, m_context);
            if (! value) {
//                if (idPart->name)
//                    qDebug() << "In" << idPart->name->asString() << ":"
//                             << objectValue->className() << "has no property named"
//                             << propertyName;
                return false;
            }
        }

        if (property)
            *property = value;
        return true;
    }

    bool isArrayProperty(const Value *value, const ObjectValue *containingObject, const QString &name)
    {
        if (!value)
            return false;
        const ObjectValue *objectValue = value->asObjectValue();
        if (objectValue && objectValue->prototype(m_context) == m_context->valueOwner()->arrayPrototype())
            return true;

        PrototypeIterator iter(containingObject, m_context);
        while (iter.hasNext()) {
            const ObjectValue *proto = iter.next();
            if (proto->lookupMember(name, m_context) == m_context->valueOwner()->arrayPrototype())
                return true;
            if (const CppComponentValue *qmlIter = value_cast<CppComponentValue>(proto)) {
                if (qmlIter->isListProperty(name))
                    return true;
            }
        }
        return false;
    }

    QVariant convertToVariant(const QString &astValue, const QString &propertyPrefix, AST::UiQualifiedId *propertyId)
    {
        const bool hasQuotes = astValue.trimmed().left(1) == QStringLiteral("\"") && astValue.trimmed().right(1) == QStringLiteral("\"");
        const QString cleanedValue = fixEscapedUnicodeChar(deEscape(stripQuotes(astValue.trimmed())));
        const Value *property = nullptr;
        const ObjectValue *containingObject = nullptr;
        QString name;
        if (!lookupProperty(propertyPrefix, propertyId, &property, &containingObject, &name)) {
            qCInfo(texttomodelMergerDebug) << Q_FUNC_INFO << "Unknown property"
                                      << propertyPrefix + QLatin1Char('.') + toString(propertyId)
                                      << "on line" << propertyId->identifierToken.startLine
                                      << "column" << propertyId->identifierToken.startColumn;
            return hasQuotes ? QVariant(cleanedValue) : cleverConvert(cleanedValue);
        }

        if (containingObject)
            containingObject->lookupMember(name, m_context, &containingObject);

        if (const CppComponentValue * qmlObject = value_cast<CppComponentValue>(containingObject)) {
            const QString typeName = qmlObject->propertyType(name);
            if (qmlObject->getEnum(typeName).isValid()) {
                return QVariant(cleanedValue);
            } else {
                int type = QMetaType::type(typeName.toUtf8().constData());
                QVariant result;
                if (type)
                    result = PropertyParser::read(type, cleanedValue);
                if (result.isValid())
                    return result;
            }
        }

        if (property->asColorValue())
            return PropertyParser::read(QVariant::Color, cleanedValue);
        else if (property->asUrlValue())
            return PropertyParser::read(QVariant::Url, cleanedValue);

        QVariant value(cleanedValue);
        if (property->asBooleanValue()) {
            value.convert(QVariant::Bool);
            return value;
        } else if (property->asNumberValue()) {
            value.convert(QVariant::Double);
            return value;
        } else if (property->asStringValue()) {
            // nothing to do
        } else { //property alias et al
            if (!hasQuotes)
                return cleverConvert(cleanedValue);
        }
        return value;
    }

    QVariant convertToEnum(AST::Statement *rhs, const QString &propertyPrefix, AST::UiQualifiedId *propertyId, const QString &astValue)
    {
        QStringList astValueList = astValue.split(QStringLiteral("."));

        if (astValueList.count() == 2) {
            //Check for global Qt enums
            if (astValueList.constFirst() == QStringLiteral("Qt")
                    && globalQtEnums().contains(astValueList.constLast()))
                return QVariant::fromValue(Enumeration(astValue));

            //Check for known enum scopes used globally
            if (knownEnumScopes().contains(astValueList.constFirst()))
                return QVariant::fromValue(Enumeration(astValue));
        }

        auto eStmt = AST::cast<AST::ExpressionStatement *>(rhs);
        if (!eStmt || !eStmt->expression)
            return QVariant();

        const ObjectValue *containingObject = nullptr;
        QString name;
        if (!lookupProperty(propertyPrefix, propertyId, nullptr, &containingObject, &name))
            return QVariant();

        if (containingObject)
            containingObject->lookupMember(name, m_context, &containingObject);
        const CppComponentValue * lhsCppComponent = value_cast<CppComponentValue>(containingObject);
        if (!lhsCppComponent)
            return QVariant();
        const QString lhsPropertyTypeName = lhsCppComponent->propertyType(name);

        const ObjectValue *rhsValueObject = nullptr;
        QString rhsValueName;
        if (auto idExp = AST::cast<AST::IdentifierExpression *>(eStmt->expression)) {
            if (!m_scopeChain.qmlScopeObjects().isEmpty())
                rhsValueObject = m_scopeChain.qmlScopeObjects().constLast();
            if (!idExp->name.isEmpty())
                rhsValueName = idExp->name.toString();
        } else if (auto memberExp = AST::cast<AST::FieldMemberExpression *>(eStmt->expression)) {
            Evaluate evaluate(&m_scopeChain);
            const Value *result = evaluate(memberExp->base);
            rhsValueObject = result->asObjectValue();

            if (!memberExp->name.isEmpty())
                rhsValueName = memberExp->name.toString();
        }

        if (rhsValueObject)
            rhsValueObject->lookupMember(rhsValueName, m_context, &rhsValueObject);

        const CppComponentValue *rhsCppComponentValue = value_cast<CppComponentValue>(rhsValueObject);
        if (!rhsCppComponentValue)
            return QVariant();

        if (rhsCppComponentValue->getEnum(lhsPropertyTypeName).hasKey(rhsValueName))
            return QVariant::fromValue(Enumeration(astValue));
        else
            return QVariant();
    }


    const ScopeChain &scopeChain() const
    { return m_scopeChain; }

    QList<DiagnosticMessage> diagnosticLinkMessages() const
    { return m_diagnosticLinkMessages; }

private:
    Document::Ptr m_doc;
    QList<DiagnosticMessage> m_diagnosticLinkMessages;
    ContextPtr m_context;
    ScopeChain m_scopeChain;
    ScopeBuilder m_scopeBuilder;
    Model *m_model;
};

} // namespace Internal
} // namespace QmlDesigner

using namespace QmlDesigner;
using namespace QmlDesigner::Internal;

TextToModelMerger::TextToModelMerger(RewriterView *reWriterView) :
        m_rewriterView(reWriterView),
        m_isActive(false)
{
    Q_ASSERT(reWriterView);
    m_setupTimer.setSingleShot(true);
    RewriterView::connect(&m_setupTimer, &QTimer::timeout, reWriterView, &RewriterView::delayedSetup);
}

void TextToModelMerger::setActive(bool active)
{
    m_isActive = active;
}

bool TextToModelMerger::isActive() const
{
    return m_isActive;
}

void TextToModelMerger::setupImports(const Document::Ptr &doc,
                                     DifferenceHandler &differenceHandler)
{
    QList<Import> existingImports = m_rewriterView->model()->imports();

    m_hasVersionlessImport = false;

    for (AST::UiHeaderItemList *iter = doc->qmlProgram()->headers; iter; iter = iter->next) {
        auto import = AST::cast<AST::UiImport *>(iter->headerItem);
        if (!import)
            continue;

        QString version;
        if (import->version != nullptr)
            version = QString("%1.%2").arg(import->version->majorVersion).arg(import->version->minorVersion);
        const QString &as = import->importId.toString();

        if (!import->fileName.isEmpty()) {
            const QString strippedFileName = stripQuotes(import->fileName.toString());
            const Import newImport = Import::createFileImport(strippedFileName,
                                                              version, as, m_rewriterView->importDirectories());

            if (!existingImports.removeOne(newImport))
                differenceHandler.modelMissesImport(newImport);
        } else {
            QString importUri = toString(import->importUri);
            if (version.isEmpty())
                m_hasVersionlessImport = true;

            const Import newImport = Import::createLibraryImport(importUri,
                                                                 version,
                                                                 as,
                                                                 m_rewriterView->importDirectories());

            if (!existingImports.removeOne(newImport))
                differenceHandler.modelMissesImport(newImport);
        }
    }

    for (const Import &import : std::as_const(existingImports))
        differenceHandler.importAbsentInQMl(import);
}

static bool isLatestImportVersion(const ImportKey &importKey, const QHash<QString, ImportKey> &filteredPossibleImportKeys)
{
    return !filteredPossibleImportKeys.contains(importKey.path())
            || filteredPossibleImportKeys.value(importKey.path()).majorVersion < importKey.majorVersion
            || (filteredPossibleImportKeys.value(importKey.path()).majorVersion == importKey.majorVersion
                && filteredPossibleImportKeys.value(importKey.path()).minorVersion < importKey.minorVersion);
}

static bool filterByMetaInfo(const ImportKey &importKey, Model *model)
{
    if (model) {
        for (const QString &filter : model->metaInfo().itemLibraryInfo()->blacklistImports()) {
            if (importKey.libraryQualifiedPath().contains(filter))
                return true;
        }

    }

    return false;
}

static bool isBlacklistImport(const ImportKey &importKey, Model *model)
{
    const QString &importPathFirst = importKey.splitPath.constFirst();
    const QString &importPathLast = importKey.splitPath.constLast();
    return importPathFirst == QStringLiteral("<cpp>")
            || importPathFirst == QStringLiteral("QML")
            || importPathFirst == QStringLiteral("QtQml")
            || (importPathFirst == QStringLiteral("QtQuick") && importPathLast == QStringLiteral("PrivateWidgets"))
            || importPathLast == QStringLiteral("Private")
            || importPathLast == QStringLiteral("private")
            || importKey.libraryQualifiedPath() == QStringLiteral("QtQuick.Particles") //Unsupported
            || importKey.libraryQualifiedPath() == QStringLiteral("QtQuick.Dialogs")   //Unsupported
            || importKey.libraryQualifiedPath() == QStringLiteral("QtQuick.Controls.Styles")   //Unsupported
            || importKey.libraryQualifiedPath() == QStringLiteral("QtNfc") //Unsupported
            || importKey.libraryQualifiedPath() == QStringLiteral("Qt.WebSockets")
            || importKey.libraryQualifiedPath() == QStringLiteral("QtWebkit")
            || importKey.libraryQualifiedPath() == QStringLiteral("QtLocation")
            || importKey.libraryQualifiedPath() == QStringLiteral("QtWebChannel")
            || importKey.libraryQualifiedPath() == QStringLiteral("QtWinExtras")
            || importKey.libraryQualifiedPath() == QStringLiteral("QtPurchasing")
            || importKey.libraryQualifiedPath() == QStringLiteral("QtBluetooth")
            || importKey.libraryQualifiedPath() ==  QStringLiteral("Enginio")

            || filterByMetaInfo(importKey, model);
}

static QHash<QString, ImportKey> filterPossibleImportKeys(const QSet<ImportKey> &possibleImportKeys, Model *model)
{
    QHash<QString, ImportKey> filteredPossibleImportKeys;
    for (const ImportKey &importKey : possibleImportKeys) {
        if (isLatestImportVersion(importKey, filteredPossibleImportKeys) && !isBlacklistImport(importKey, model))
            filteredPossibleImportKeys.insert(importKey.path(), importKey);
    }

    return filteredPossibleImportKeys;
}

static void removeUsedImports(QHash<QString, ImportKey> &filteredPossibleImportKeys, const QList<QmlJS::Import> &usedImports)
{
    for (const QmlJS::Import &import : usedImports)
        filteredPossibleImportKeys.remove(import.info.path());
}

static QList<QmlDesigner::Import> generatePossibleFileImports(const QString &path,
                                                              const QList<QmlJS::Import> &usedImports)
{
    QSet<QString> usedImportsSet;
    for (const QmlJS::Import &i : usedImports)
        usedImportsSet.insert(i.info.path());

    QList<QmlDesigner::Import> possibleImports;
    const QStringList qmlList("*.qml");
    const QStringList qmldirList("qmldir");

    QStringList fileImportPaths;
    const QChar delimeter('/');

    std::function<void(const QString &)> checkDir;
    checkDir = [&](const QString &checkPath) {

       if (QFileInfo(checkPath).isRoot())
            return;

        const QStringList entries = QDir(checkPath).entryList(QDir::Dirs | QDir::NoDot | QDir::NoDotDot);
        const QString checkPathDelim = checkPath + delimeter;
        for (const QString &entry : entries) {
            QDir dir(checkPathDelim + entry);
            const QString dirPath = dir.path();
            if (!dir.entryInfoList(qmlList, QDir::Files).isEmpty()
                    && dir.entryInfoList(qmldirList, QDir::Files).isEmpty()
                    && !usedImportsSet.contains(dirPath)) {
                const QString importName = dir.path().mid(path.size() + 1);
                QmlDesigner::Import import = QmlDesigner::Import::createFileImport(importName);
                possibleImports.append(import);
            }
            checkDir(dirPath);
        }
    };
    checkDir(path);

    return possibleImports;
}

static QList<QmlDesigner::Import> generatePossibleLibraryImports(const QHash<QString, ImportKey> &filteredPossibleImportKeys)
{
    QList<QmlDesigner::Import> possibleImports;
    QSet<QString> controlsImplVersions;
    bool hasVersionedControls = false;
    bool hasVersionlessControls = false;
    const QString controlsName = "QtQuick.Controls";
    const QString controlsImplName = "QtQuick.Controls.impl";

    for (const ImportKey &importKey : filteredPossibleImportKeys) {
        QString libraryName = importKey.splitPath.join(QLatin1Char('.'));
        int majorVersion = importKey.majorVersion;
        if (majorVersion >= 0) {
            int minorVersion = (importKey.minorVersion == LanguageUtils::ComponentVersion::NoVersion) ? 0 : importKey.minorVersion;

            if (libraryName.contains("QtQuick.Studio")) {
                majorVersion = 1;
                minorVersion = 0;
            }

            QString version = QStringLiteral("%1.%2").arg(majorVersion).arg(minorVersion);
            if (!libraryName.endsWith(".impl"))
                possibleImports.append(QmlDesigner::Import::createLibraryImport(libraryName, version));

            // In Qt6, QtQuick.Controls itself doesn't have any version as it has no types,
            // so it never gets added normally to possible imports.
            // We work around this by injecting corresponding QtQuick.Controls version for each
            // found impl version, if no valid QtQuick.Controls versions are found.
            if (!hasVersionedControls) {
                if (libraryName == controlsImplName)
                    controlsImplVersions.insert(version);
                else if (libraryName == controlsName)
                    hasVersionedControls = true;
            }
        } else if (!hasVersionlessControls && libraryName == controlsName) {
            // If QtQuick.Controls module is not included even in non-versioned, it means
            // QtQuick.Controls is either in use or not available at all,
            // so we shouldn't inject it.
            hasVersionlessControls = true;
        }
    }

    if (hasVersionlessControls && !hasVersionedControls && !controlsImplVersions.isEmpty()) {
        for (const auto &version : std::as_const(controlsImplVersions))
            possibleImports.append(QmlDesigner::Import::createLibraryImport(controlsName, version));
    }


    return possibleImports;
}

void TextToModelMerger::setupPossibleImports(const QmlJS::Snapshot &snapshot, const QmlJS::ViewerContext &viewContext)
{
<<<<<<< HEAD
=======
    if (!m_rewriterView->possibleImportsEnabled())
        return;

>>>>>>> 249c3561
    static QUrl lastProjectUrl;
    auto &externalDependencies = m_rewriterView->externalDependencies();
    auto projectUrl = externalDependencies.projectUrl();

    if (m_possibleImportKeys.isEmpty() || projectUrl != lastProjectUrl)
        m_possibleImportKeys = snapshot.importDependencies()->libraryImports(viewContext);

    lastProjectUrl = projectUrl;

    QHash<QString, ImportKey> filteredPossibleImportKeys = filterPossibleImportKeys(
        m_possibleImportKeys, m_rewriterView->model());

    const QmlJS::Imports *imports = m_scopeChain->context()->imports(m_document.data());
    if (imports)
        removeUsedImports(filteredPossibleImportKeys, imports->all());

    QList<QmlDesigner::Import> possibleImports = generatePossibleLibraryImports(filteredPossibleImportKeys);

    if (document()->fileName() != "<internal>")
        possibleImports.append(
            generatePossibleFileImports(document()->path().toString(), imports->all()));

    if (m_rewriterView->isAttached())
        m_rewriterView->model()->setPossibleImports(possibleImports);
}

void TextToModelMerger::setupUsedImports()
{
     const QmlJS::Imports *imports = m_scopeChain->context()->imports(m_document.data());
     if (!imports)
         return;

     const QList<QmlJS::Import> allImports = imports->all();

     QSet<QString> usedImportsSet;
     QList<Import> usedImports;

     // populate usedImportsSet from current model nodes
     const QList<ModelNode> allModelNodes = m_rewriterView->allModelNodes();
     for (const ModelNode &modelNode : allModelNodes) {
         QString type = QString::fromUtf8(modelNode.type());
         if (type.contains('.'))
             usedImportsSet.insert(type.left(type.lastIndexOf('.')));
     }

     for (const QmlJS::Import &import : allImports) {
         QString version = import.info.version().toString();

         if (!import.info.version().isValid())
             version = getHighestPossibleImport(import.info.name());

         if (!import.info.name().isEmpty() && usedImportsSet.contains(import.info.name())) {
            if (import.info.type() == ImportType::Library)
                usedImports.append(
                    Import::createLibraryImport(import.info.name(), version, import.info.as()));
            else if (import.info.type() == ImportType::Directory || import.info.type() == ImportType::File)
                usedImports.append(Import::createFileImport(import.info.name(), import.info.version().toString(), import.info.as()));
         }
     }

    if (m_rewriterView->isAttached())
        m_rewriterView->model()->setUsedImports(usedImports);
}

Document::MutablePtr TextToModelMerger::createParsedDocument(const QUrl &url, const QString &data, QList<DocumentMessage> *errors)
{
    if (data.isEmpty()) {
        if (errors) {
            QmlJS::DiagnosticMessage msg;
            msg.message = QObject::tr("Empty document");
            errors->append(DocumentMessage(msg, url));
        }
        return {};
    }

    Utils::FilePath fileName = Utils::FilePath::fromString(url.toLocalFile());

    Dialect dialect = ModelManagerInterface::guessLanguageOfFile(fileName);
    if (dialect == Dialect::AnyLanguage
            || dialect == Dialect::NoLanguage)
        dialect = Dialect::Qml;

    Document::MutablePtr doc = Document::create(fileName.isEmpty()
                                                    ? Utils::FilePath::fromString("<internal>")
                                                    : fileName,
                                                dialect);
    doc->setSource(data);
    doc->parseQml();

    if (!doc->isParsedCorrectly()) {
        if (errors) {
            const QList<QmlJS::DiagnosticMessage> messages = doc->diagnosticMessages();
            for (const QmlJS::DiagnosticMessage &message : messages)
                errors->append(DocumentMessage(message, doc->fileName().toUrl()));
        }
        return Document::MutablePtr();
    }
    return doc;
}


bool TextToModelMerger::load(const QString &data, DifferenceHandler &differenceHandler)
{
    qCInfo(rewriterBenchmark) << Q_FUNC_INFO;

    const bool justSanityCheck = !differenceHandler.isAmender();

    QElapsedTimer time;
    if (rewriterBenchmark().isInfoEnabled())
        time.start();

    const QUrl url = m_rewriterView->model()->fileUrl();

    m_qrcMapping.clear();
    addIsoIconQrcMapping(url);
    m_rewriterView->clearErrorAndWarnings();

    setActive(true);
    m_rewriterView->setIncompleteTypeInformation(false);

    // maybe the project environment (kit, ...) changed, so we need to clean old caches
    m_rewriterView->model()->clearMetaInfoCache();

    try {
        Snapshot snapshot = TextModifier::qmljsSnapshot();

        QList<DocumentMessage> errors;
        QList<DocumentMessage> warnings;

        if (Document::MutablePtr doc = createParsedDocument(url, data, &errors)) {
            /* We cannot do this since changes to other documents do have side effects on the current document
            if (m_document && (m_document->fingerprint() == doc->fingerprint())) {
                setActive(false);
                return true;
            }
            */

            snapshot.insert(doc);
            m_document = doc;
            qCInfo(rewriterBenchmark) << "parsed correctly: " << time.elapsed();
        } else {
            qCInfo(rewriterBenchmark) << "did not parse correctly: " << time.elapsed();
            m_rewriterView->setErrors(errors);
            setActive(false);
            return false;
        }


        m_vContext = ModelManagerInterface::instance()->projectVContext(Dialect::Qml, m_document);
        ReadingContext ctxt(snapshot, m_document, m_vContext, m_rewriterView->model());
        m_scopeChain = QSharedPointer<const ScopeChain>(
                    new ScopeChain(ctxt.scopeChain()));

        if (view()->checkLinkErrors()) {
            qCInfo(rewriterBenchmark) << "linked:" << time.elapsed();
            collectLinkErrors(&errors, ctxt);
        }

        setupPossibleImports(snapshot, m_vContext);

        qCInfo(rewriterBenchmark) << "possible imports:" << time.elapsed();

        setupImports(m_document, differenceHandler);

        qCInfo(rewriterBenchmark) << "imports setup:" << time.elapsed();

        collectImportErrors(&errors);

        if (view()->checkSemanticErrors()) {
            collectSemanticErrorsAndWarnings(&errors, &warnings);

            if (!errors.isEmpty()) {
                m_rewriterView->setErrors(errors);
                setActive(false);
                clearPossibleImportKeys();
                return false;
            }
            if (!justSanityCheck)
                m_rewriterView->setWarnings(warnings);
            qCInfo(rewriterBenchmark) << "checked semantic errors:" << time.elapsed();
        }

        AST::UiObjectMember *astRootNode = nullptr;
        if (AST::UiProgram *program = m_document->qmlProgram())
            if (program->members)
                astRootNode = program->members->member;
        ModelNode modelRootNode = m_rewriterView->rootModelNode();
        syncNode(modelRootNode, astRootNode, &ctxt, differenceHandler);
        m_rewriterView->positionStorage()->cleanupInvalidOffsets();

        qCInfo(rewriterBenchmark) << "synced nodes:" << time.elapsed();

        setupUsedImports();

        setActive(false);

        // Clear possible imports cache if code model hasn't settled yet
        const int importKeysSize = m_possibleImportKeys.size();
        if (m_previousPossibleImportsSize != importKeysSize)
            m_possibleImportKeys.clear();
        m_previousPossibleImportsSize = importKeysSize;

        return true;
    } catch (Exception &e) {
        DocumentMessage error(&e);
        // Somehow, the error below gets eaten in upper levels, so printing the
        // exception info here for debugging purposes:
        qDebug() << "*** An exception occurred while reading the QML file:"
                 << error.toString();
        m_rewriterView->addError(error);

        setActive(false);

        return false;
    }
}

void TextToModelMerger::syncNode(ModelNode &modelNode,
                                 AST::UiObjectMember *astNode,
                                 ReadingContext *context,
                                 DifferenceHandler &differenceHandler)
{
    auto binding = AST::cast<AST::UiObjectBinding *>(astNode);

    const bool hasOnToken = binding && binding->hasOnToken;

    QString onTokenProperty;

    if (hasOnToken)
        onTokenProperty =  toString(binding->qualifiedId);

    AST::UiQualifiedId *astObjectType = qualifiedTypeNameId(astNode);
    AST::UiObjectInitializer *astInitializer = initializerOfObject(astNode);

    if (!astObjectType || !astInitializer)
        return;

    m_rewriterView->positionStorage()->setNodeOffset(modelNode, astObjectType->identifierToken.offset);

    QString typeNameString;
    QString defaultPropertyNameString;
    int majorVersion;
    int minorVersion;
    context->lookup(astObjectType, typeNameString, majorVersion, minorVersion, defaultPropertyNameString);

    TypeName typeName = typeNameString.toUtf8();
    PropertyName defaultPropertyName = defaultPropertyNameString.toUtf8();

    if (defaultPropertyName.isEmpty()) //fallback and use the meta system of the model
        defaultPropertyName = modelNode.metaInfo().defaultPropertyName();

    if (typeName.isEmpty()) {
        qWarning() << "Skipping node with unknown type" << toString(astObjectType);
        return;
    }

    if (modelNode.isRootNode() && !m_rewriterView->allowComponentRoot() && isComponentType(typeName)) {
        for (AST::UiObjectMemberList *iter = astInitializer->members; iter; iter = iter->next) {
            if (auto def = AST::cast<AST::UiObjectDefinition *>(iter->member)) {
                syncNode(modelNode, def, context, differenceHandler);
                return;
            }
        }
    }

    bool isImplicitComponent = modelNode.hasParentProperty() && propertyIsComponentType(modelNode.parentProperty(), typeName, modelNode.model());

    if (modelNode.type()
            != typeName //If there is no valid parentProperty                                                                                                      //the node has just been created. The type is correct then.
        || modelNode.majorVersion() != majorVersion || modelNode.minorVersion() != minorVersion
        || modelNode.behaviorPropertyName() != onTokenProperty) {
        const bool isRootNode = m_rewriterView->rootModelNode() == modelNode;
        differenceHandler.typeDiffers(isRootNode, modelNode, typeName,
                                      majorVersion, minorVersion,
                                      astNode, context);

        if (!modelNode.isValid())
            return;

        if (!isRootNode && modelNode.majorVersion() != -1 && modelNode.minorVersion() != -1) {
            qWarning() << "Preempting Node sync. Type differs" << modelNode <<
                          modelNode.majorVersion() << modelNode.minorVersion();
            return; // the difference handler will create a new node, so we're done.
        }
    }

    if (isComponentType(typeName) || isImplicitComponent)
        setupComponentDelayed(modelNode, differenceHandler.isAmender());
    else if (isCustomParserType(typeName))
        setupCustomParserNodeDelayed(modelNode, differenceHandler.isAmender());
    else if (!modelNode.nodeSource().isEmpty() || modelNode.nodeSourceType() != ModelNode::NodeWithoutSource)
        clearImplicitComponentDelayed(modelNode, differenceHandler.isAmender());


    context->enterScope(astNode);

    QSet<PropertyName> modelPropertyNames = Utils::toSet(modelNode.propertyNames());
    if (!modelNode.id().isEmpty())
        modelPropertyNames.insert("id");
    QList<AST::UiObjectMember *> defaultPropertyItems;

    for (AST::UiObjectMemberList *iter = astInitializer->members; iter; iter = iter->next) {
        AST::UiObjectMember *member = iter->member;
        if (!member)
            continue;

        if (auto array = AST::cast<AST::UiArrayBinding *>(member)) {
            const QString astPropertyName = toString(array->qualifiedId);
            if (isPropertyChangesType(typeName) || isConnectionsType(typeName) || context->lookupProperty(QString(), array->qualifiedId)) {
                AbstractProperty modelProperty = modelNode.property(astPropertyName.toUtf8());
                QList<AST::UiObjectMember *> arrayMembers;
                for (AST::UiArrayMemberList *iter = array->members; iter; iter = iter->next)
                    if (AST::UiObjectMember *member = iter->member)
                        arrayMembers.append(member);

                syncArrayProperty(modelProperty, arrayMembers, context, differenceHandler);
                modelPropertyNames.remove(astPropertyName.toUtf8());
            } else {
                qWarning() << "Skipping invalid array property" << astPropertyName
                           << "for node type" << modelNode.type();
            }
        } else if (auto def = AST::cast<AST::UiObjectDefinition *>(member)) {
            const QString &name = def->qualifiedTypeNameId->name.toString();
            if (name.isEmpty() || !name.at(0).isUpper()) {
                const QStringList props = syncGroupedProperties(modelNode,
                                                                name,
                                                                def->initializer->members,
                                                                context,
                                                                differenceHandler);
                for (const QString &prop : props)
                    modelPropertyNames.remove(prop.toUtf8());
            } else {
                defaultPropertyItems.append(member);
            }
        } else if (auto binding = AST::cast<AST::UiObjectBinding *>(member)) {
            const QString astPropertyName = toString(binding->qualifiedId);
            if (binding->hasOnToken) {
                // Store Behaviours in the default property
                defaultPropertyItems.append(member);
            } else {
                const Value *propertyType = nullptr;
                const ObjectValue *containingObject = nullptr;
                QString name;
                if (context->lookupProperty(QString(), binding->qualifiedId, &propertyType, &containingObject, &name)
                        || isPropertyChangesType(typeName)
                        || isConnectionsType(typeName)) {
                    AbstractProperty modelProperty = modelNode.property(astPropertyName.toUtf8());
                    if (context->isArrayProperty(propertyType, containingObject, name))
                        syncArrayProperty(modelProperty, {member}, context, differenceHandler);
                    else
                        syncNodeProperty(modelProperty, binding, context, TypeName(), differenceHandler);
                    modelPropertyNames.remove(astPropertyName.toUtf8());
                } else {
                    qWarning() << "Syncing unknown node property" << astPropertyName
                               << "for node type" << modelNode.type();
                    AbstractProperty modelProperty = modelNode.property(astPropertyName.toUtf8());
                    syncNodeProperty(modelProperty, binding, context, TypeName(), differenceHandler);
                    modelPropertyNames.remove(astPropertyName.toUtf8());
                }
            }
        } else if (auto script = AST::cast<AST::UiScriptBinding *>(member)) {
            modelPropertyNames.remove(syncScriptBinding(modelNode, QString(), script, context, differenceHandler));
        } else if (auto property = AST::cast<AST::UiPublicMember *>(member)) {
            if (property->type == AST::UiPublicMember::Signal) {
                const QStringView astName = property->name;
                AbstractProperty modelProperty = modelNode.property(astName.toUtf8());
                QString signature = "()";
                if (property->parameters) {
                    signature = "("
                                + textAt(context->doc(),
                                         property->parameters->firstSourceLocation(),
                                         property->parameters->lastSourceLocation())
                                + ")";
                }

                syncSignalDeclarationProperty(modelProperty, signature, differenceHandler);
                modelPropertyNames.remove(astName.toUtf8());
                continue; // Done
            }

            const QStringView astName = property->name;
            QString astValue;
            if (property->statement)
                astValue = textAt(context->doc(),
                                  property->statement->firstSourceLocation(),
                                  property->statement->lastSourceLocation());

            astValue = astValue.trimmed();
            if (astValue.endsWith(QLatin1Char(';')))
                astValue = astValue.left(astValue.length() - 1);
            astValue = astValue.trimmed();

            const TypeName &astType = property->memberType->name.toUtf8();
            AbstractProperty modelProperty = modelNode.property(astName.toUtf8());

            if (property->binding) {
                if (auto binding = AST::cast<AST::UiObjectBinding *>(property->binding))
                    syncNodeProperty(modelProperty, binding, context, astType, differenceHandler);
                else
                    qWarning() << "Arrays are not yet supported";
            } else if (!property->statement || isLiteralValue(property->statement)) {
                const QVariant variantValue = convertDynamicPropertyValueToVariant(astValue, QString::fromLatin1(astType));
                syncVariantProperty(modelProperty, variantValue, astType, differenceHandler);
            } else {
                syncExpressionProperty(modelProperty, astValue, astType, differenceHandler);
            }
            modelPropertyNames.remove(astName.toUtf8());
        } else if (AST::cast<AST::UiSourceElement *>(member)) {
            // function et al
        } else {
            qWarning() << "Found an unknown QML value.";
        }
    }

    if (!defaultPropertyItems.isEmpty()) {
        if (isComponentType(modelNode.type()))
            setupComponentDelayed(modelNode, differenceHandler.isAmender());
        if (defaultPropertyName.isEmpty()) {
            qWarning() << "No default property for node type" << modelNode.type() << ", ignoring child items.";
        } else {
            AbstractProperty modelProperty = modelNode.property(defaultPropertyName);
            if (modelProperty.isNodeListProperty()) {
                NodeListProperty nodeListProperty = modelProperty.toNodeListProperty();
                syncNodeListProperty(nodeListProperty, defaultPropertyItems, context,
                                     differenceHandler);
            } else {
                differenceHandler.shouldBeNodeListProperty(modelProperty,
                                                           defaultPropertyItems,
                                                           context);
            }
            modelPropertyNames.remove(defaultPropertyName);
        }
    }

    for (const PropertyName &modelPropertyName : std::as_const(modelPropertyNames)) {
        AbstractProperty modelProperty = modelNode.property(modelPropertyName);

        // property deleted.
        if (modelPropertyName == "id")
            differenceHandler.idsDiffer(modelNode, QString());
        else
            differenceHandler.propertyAbsentFromQml(modelProperty);
    }

    context->leaveScope();
}

static QVariant parsePropertyExpression(AST::ExpressionNode *expressionNode)
{
    Q_ASSERT(expressionNode);

    auto arrayLiteral = AST::cast<AST::ArrayPattern *>(expressionNode);

    if (arrayLiteral) {
        QList<QVariant> variantList;
        for (AST::PatternElementList *it = arrayLiteral->elements; it; it = it->next)
            variantList << parsePropertyExpression(it->element->initializer);
        return variantList;
    }

    auto stringLiteral = AST::cast<AST::StringLiteral *>(expressionNode);
    if (stringLiteral)
        return stringLiteral->value.toString();

    auto trueLiteral = AST::cast<AST::TrueLiteral *>(expressionNode);
    if (trueLiteral)
        return true;

    auto falseLiteral = AST::cast<AST::FalseLiteral *>(expressionNode);
    if (falseLiteral)
        return false;

    auto numericLiteral = AST::cast<AST::NumericLiteral *>(expressionNode);
    if (numericLiteral)
        return numericLiteral->value;


    return QVariant();
}

QVariant parsePropertyScriptBinding(AST::UiScriptBinding *uiScriptBinding)
{
    Q_ASSERT(uiScriptBinding);

    auto expStmt = AST::cast<AST::ExpressionStatement *>(uiScriptBinding->statement);
    if (!expStmt)
        return QVariant();

    return parsePropertyExpression(expStmt->expression);
}

QmlDesigner::PropertyName TextToModelMerger::syncScriptBinding(ModelNode &modelNode,
                                             const QString &prefix,
                                             AST::UiScriptBinding *script,
                                             ReadingContext *context,
                                             DifferenceHandler &differenceHandler)
{
    QString astPropertyName = toString(script->qualifiedId);
    if (!prefix.isEmpty())
        astPropertyName.prepend(prefix + '.');

    QString astValue;
    if (script->statement) {
        astValue = textAt(context->doc(),
                          script->statement->firstSourceLocation(),
                          script->statement->lastSourceLocation());
        astValue = astValue.trimmed();
        if (astValue.endsWith(QLatin1Char(';')))
            astValue = astValue.left(astValue.length() - 1);
        astValue = astValue.trimmed();
    }

    if (astPropertyName == QStringLiteral("id")) {
        syncNodeId(modelNode, astValue, differenceHandler);
        return astPropertyName.toUtf8();
    }

    if (isSignalPropertyName(astPropertyName)) {
        AbstractProperty modelProperty = modelNode.property(astPropertyName.toUtf8());
        syncSignalHandler(modelProperty, astValue, differenceHandler);
        return astPropertyName.toUtf8();
    }

    if (isLiteralValue(script)) {
        if (isPropertyChangesType(modelNode.type())
                || isConnectionsType(modelNode.type())
                || isListElementType(modelNode.type())) {
            AbstractProperty modelProperty = modelNode.property(astPropertyName.toUtf8());
            QVariant variantValue = parsePropertyScriptBinding(script);
            if (!variantValue.isValid())
                variantValue = deEscape(stripQuotes(astValue));
            syncVariantProperty(modelProperty, variantValue, TypeName(), differenceHandler);
            return astPropertyName.toUtf8();
        } else {
            const QVariant variantValue = context->convertToVariant(astValue, prefix, script->qualifiedId);
            if (variantValue.isValid()) {
                AbstractProperty modelProperty = modelNode.property(astPropertyName.toUtf8());
                syncVariantProperty(modelProperty, variantValue, TypeName(), differenceHandler);
                return astPropertyName.toUtf8();
            } else {
                qWarning() << "Skipping invalid variant property" << astPropertyName
                           << "for node type" << modelNode.type();
                return PropertyName();
            }
        }
    }

    const QVariant enumValue = context->convertToEnum(script->statement, prefix, script->qualifiedId, astValue);
    if (enumValue.isValid()) { // It is a qualified enum:
        AbstractProperty modelProperty = modelNode.property(astPropertyName.toUtf8());
        syncVariantProperty(modelProperty, enumValue, TypeName(), differenceHandler); // TODO: parse type
        return astPropertyName.toUtf8();
    } else { // Not an enum, so:
        if (isPropertyChangesType(modelNode.type())
                || isConnectionsType(modelNode.type())
                || context->lookupProperty(prefix, script->qualifiedId)
                || isSupportedAttachedProperties(astPropertyName)) {
            AbstractProperty modelProperty = modelNode.property(astPropertyName.toUtf8());
            syncExpressionProperty(modelProperty, astValue, TypeName(), differenceHandler); // TODO: parse type
            return astPropertyName.toUtf8();
        } else {
            qWarning() << Q_FUNC_INFO << "Skipping invalid expression property" << astPropertyName
                    << "for node type" << modelNode.type();
            return PropertyName();
        }
    }
}

void TextToModelMerger::syncNodeId(ModelNode &modelNode, const QString &astObjectId,
                                   DifferenceHandler &differenceHandler)
{
    if (astObjectId.isEmpty()) {
        if (!modelNode.id().isEmpty()) {
            ModelNode existingNodeWithId = m_rewriterView->modelNodeForId(astObjectId);
            if (existingNodeWithId.isValid())
                existingNodeWithId.setIdWithoutRefactoring(QString());
            differenceHandler.idsDiffer(modelNode, astObjectId);
        }
    } else {
        if (modelNode.id() != astObjectId) {
            ModelNode existingNodeWithId = m_rewriterView->modelNodeForId(astObjectId);
            if (existingNodeWithId.isValid())
                existingNodeWithId.setIdWithoutRefactoring(QString());
            differenceHandler.idsDiffer(modelNode, astObjectId);
        }
    }
}

void TextToModelMerger::syncNodeProperty(AbstractProperty &modelProperty,
                                         AST::UiObjectBinding *binding,
                                         ReadingContext *context,
                                         const TypeName &dynamicPropertyType,
                                         DifferenceHandler &differenceHandler)
{

    QString typeNameString;
    QString dummy;
    int majorVersion;
    int minorVersion;
    context->lookup(binding->qualifiedTypeNameId, typeNameString, majorVersion, minorVersion, dummy);

    TypeName typeName = typeNameString.toUtf8();


    if (typeName.isEmpty()) {
        qWarning() << "Skipping node with unknown type" << toString(binding->qualifiedTypeNameId);
        return;
    }

    if (modelProperty.isNodeProperty() && dynamicPropertyType == modelProperty.dynamicTypeName()) {
        ModelNode nodePropertyNode = modelProperty.toNodeProperty().modelNode();
        syncNode(nodePropertyNode, binding, context, differenceHandler);
    } else {
        differenceHandler.shouldBeNodeProperty(modelProperty,
                                               typeName,
                                               majorVersion,
                                               minorVersion,
                                               binding,
                                               dynamicPropertyType,
                                               context);
    }
}

void TextToModelMerger::syncExpressionProperty(AbstractProperty &modelProperty,
                                               const QString &javascript,
                                               const TypeName &astType,
                                               DifferenceHandler &differenceHandler)
{
    if (modelProperty.isBindingProperty()) {
        BindingProperty bindingProperty = modelProperty.toBindingProperty();
        if (!compareJavaScriptExpression(bindingProperty.expression(), javascript)
                || astType.isEmpty() == bindingProperty.isDynamic()
                || astType != bindingProperty.dynamicTypeName()) {
            differenceHandler.bindingExpressionsDiffer(bindingProperty, javascript, astType);
        }
    } else {
        differenceHandler.shouldBeBindingProperty(modelProperty, javascript, astType);
    }
}

void TextToModelMerger::syncSignalHandler(AbstractProperty &modelProperty,
                                               const QString &javascript,
                                               DifferenceHandler &differenceHandler)
{
    if (modelProperty.isSignalHandlerProperty()) {
        SignalHandlerProperty signalHandlerProperty = modelProperty.toSignalHandlerProperty();
        if (signalHandlerProperty.source() != javascript)
            differenceHandler.signalHandlerSourceDiffer(signalHandlerProperty, javascript);
    } else {
        differenceHandler.shouldBeSignalHandlerProperty(modelProperty, javascript);
    }
}


void TextToModelMerger::syncArrayProperty(AbstractProperty &modelProperty,
                                          const QList<AST::UiObjectMember *> &arrayMembers,
                                          ReadingContext *context,
                                          DifferenceHandler &differenceHandler)
{
    if (modelProperty.isNodeListProperty()) {
        NodeListProperty nodeListProperty = modelProperty.toNodeListProperty();
        syncNodeListProperty(nodeListProperty, arrayMembers, context, differenceHandler);
    } else {
        differenceHandler.shouldBeNodeListProperty(modelProperty,
                                                   arrayMembers,
                                                   context);
    }
}

static QString fileForFullQrcPath(const QString &string)
{
    QStringList stringList = string.split(QLatin1String("/"));
    if (stringList.isEmpty())
        return QString();

    return stringList.constLast();
}

static QString removeFileFromQrcPath(const QString &string)
{
    QStringList stringList = string.split(QLatin1String("/"));
    if (stringList.isEmpty())
        return QString();

    stringList.removeLast();
    return stringList.join(QLatin1String("/"));
}

void TextToModelMerger::syncVariantProperty(AbstractProperty &modelProperty,
                                            const QVariant &astValue,
                                            const TypeName &astType,
                                            DifferenceHandler &differenceHandler)
{
    if (astValue.canConvert(QMetaType::QString))
        populateQrcMapping(astValue.toString());

    if (modelProperty.isVariantProperty()) {
        VariantProperty modelVariantProperty = modelProperty.toVariantProperty();

        if (!equals(modelVariantProperty.value(), astValue)
                || astType.isEmpty() == modelVariantProperty.isDynamic()
                || astType != modelVariantProperty.dynamicTypeName()) {
            differenceHandler.variantValuesDiffer(modelVariantProperty,
                                                  astValue,
                                                  astType);
        }
    } else {
        differenceHandler.shouldBeVariantProperty(modelProperty,
                                                  astValue,
                                                  astType);
    }
}

void TextToModelMerger::syncSignalDeclarationProperty(AbstractProperty &modelProperty,
                                            const QString &signature,
                                            DifferenceHandler &differenceHandler)
{
    if (modelProperty.isSignalDeclarationProperty()) {
        SignalDeclarationProperty signalHandlerProperty = modelProperty.toSignalDeclarationProperty();
        if (signalHandlerProperty.signature() != signature)
            differenceHandler.signalDeclarationSignatureDiffer(signalHandlerProperty, signature);
    } else {
        differenceHandler.shouldBeSignalDeclarationProperty(modelProperty, signature);
    }
}

void TextToModelMerger::syncNodeListProperty(NodeListProperty &modelListProperty,
                                             const QList<AST::UiObjectMember *> arrayMembers,
                                             ReadingContext *context,
                                             DifferenceHandler &differenceHandler)
{
    QList<ModelNode> modelNodes = modelListProperty.toModelNodeList();
    int i = 0;
    for (; i < modelNodes.size() && i < arrayMembers.size(); ++i) {
        ModelNode modelNode = modelNodes.at(i);
        syncNode(modelNode, arrayMembers.at(i), context, differenceHandler);
    }

    for (int j = i; j < arrayMembers.size(); ++j) {
        // more elements in the dom-list, so add them to the model
        AST::UiObjectMember *arrayMember = arrayMembers.at(j);
        const ModelNode newNode = differenceHandler.listPropertyMissingModelNode(modelListProperty, context, arrayMember);
    }

    for (int j = i; j < modelNodes.size(); ++j) {
        // more elements in the model, so remove them.
        ModelNode modelNode = modelNodes.at(j);
        differenceHandler.modelNodeAbsentFromQml(modelNode);
    }
}

ModelNode TextToModelMerger::createModelNode(const TypeName &typeName,
                                             int majorVersion,
                                             int minorVersion,
                                             bool isImplicitComponent,
                                             AST::UiObjectMember *astNode,
                                             ReadingContext *context,
                                             DifferenceHandler &differenceHandler)
{
    QString nodeSource;

    auto binding = AST::cast<AST::UiObjectBinding *>(astNode);

    const bool hasOnToken = binding && binding->hasOnToken;

    QString onTokenProperty;
    if (hasOnToken)
        onTokenProperty =  toString(binding->qualifiedId);

    AST::UiQualifiedId *astObjectType = qualifiedTypeNameId(astNode);

    if (isCustomParserType(typeName))
        nodeSource = textAt(context->doc(),
                                    astObjectType->identifierToken,
                                    astNode->lastSourceLocation());


    if (isComponentType(typeName) || isImplicitComponent) {
        QString componentSource = extractComponentFromQml(textAt(context->doc(),
                                  astObjectType->identifierToken,
                                  astNode->lastSourceLocation()));


        nodeSource = componentSource;
    }

    ModelNode::NodeSourceType nodeSourceType = ModelNode::NodeWithoutSource;

    if (isComponentType(typeName) || isImplicitComponent)
        nodeSourceType = ModelNode::NodeWithComponentSource;
    else if (isCustomParserType(typeName))
        nodeSourceType = ModelNode::NodeWithCustomParserSource;

    ModelNode newNode = m_rewriterView->createModelNode(typeName,
                                                        majorVersion,
                                                        minorVersion,
                                                        PropertyListType(),
                                                        {},
                                                        nodeSource,
                                                        nodeSourceType,
                                                        onTokenProperty);

    syncNode(newNode, astNode, context, differenceHandler);
    return newNode;
}

QStringList TextToModelMerger::syncGroupedProperties(ModelNode &modelNode,
                                                     const QString &name,
                                                     AST::UiObjectMemberList *members,
                                                     ReadingContext *context,
                                                     DifferenceHandler &differenceHandler)
{
    QStringList props;

    for (AST::UiObjectMemberList *iter = members; iter; iter = iter->next) {
        AST::UiObjectMember *member = iter->member;

        if (auto script = AST::cast<AST::UiScriptBinding *>(member)) {
            const QString prop = QString::fromLatin1(syncScriptBinding(modelNode, name, script, context, differenceHandler));
            if (!prop.isEmpty())
                props.append(prop);
        }
    }

    return props;
}

void ModelValidator::modelMissesImport([[maybe_unused]] const QmlDesigner::Import &import)
{
    Q_ASSERT(m_merger->view()->model()->imports().contains(import));
}

void ModelValidator::importAbsentInQMl([[maybe_unused]] const QmlDesigner::Import &import)
{
    Q_ASSERT(! m_merger->view()->model()->imports().contains(import));
}

void ModelValidator::bindingExpressionsDiffer([[maybe_unused]] BindingProperty &modelProperty,
                                              [[maybe_unused]] const QString &javascript,
                                              [[maybe_unused]] const TypeName &astType)
{
    Q_ASSERT(compareJavaScriptExpression(modelProperty.expression(), javascript));
    Q_ASSERT(modelProperty.dynamicTypeName() == astType);
    Q_ASSERT(0);
}

void ModelValidator::shouldBeBindingProperty([[maybe_unused]] AbstractProperty &modelProperty,
                                             const QString & /*javascript*/,
                                             const TypeName & /*astType*/)
{
    Q_ASSERT(modelProperty.isBindingProperty());
    Q_ASSERT(0);
}

void ModelValidator::signalHandlerSourceDiffer([[maybe_unused]] SignalHandlerProperty &modelProperty,
                                               [[maybe_unused]] const QString &javascript)
{
    QTC_ASSERT(compareJavaScriptExpression(modelProperty.source(), javascript), return);
}

void ModelValidator::signalDeclarationSignatureDiffer(SignalDeclarationProperty &modelProperty,
                                                      const QString &signature)
{
    Q_UNUSED(modelProperty)
    Q_UNUSED(signature)
    QTC_ASSERT(compareJavaScriptExpression(modelProperty.signature(), signature), return);
}

void ModelValidator::shouldBeSignalHandlerProperty([[maybe_unused]] AbstractProperty &modelProperty,
                                                   const QString & /*javascript*/)
{
    Q_ASSERT(modelProperty.isSignalHandlerProperty());
    Q_ASSERT(0);
}

void ModelValidator::shouldBeSignalDeclarationProperty(AbstractProperty &modelProperty,
                                                       const QString & /*javascript*/)
{
    Q_UNUSED(modelProperty)
    Q_ASSERT(modelProperty.isSignalDeclarationProperty());
    Q_ASSERT(0);
}

void ModelValidator::shouldBeNodeListProperty([[maybe_unused]] AbstractProperty &modelProperty,
                                              const QList<AST::UiObjectMember *> /*arrayMembers*/,
                                              ReadingContext * /*context*/)
{
    Q_ASSERT(modelProperty.isNodeListProperty());
    Q_ASSERT(0);
}

void ModelValidator::variantValuesDiffer([[maybe_unused]] VariantProperty &modelProperty,
                                         [[maybe_unused]] const QVariant &qmlVariantValue,
                                         [[maybe_unused]] const TypeName &dynamicTypeName)
{
    QTC_ASSERT(modelProperty.isDynamic() == !dynamicTypeName.isEmpty(), return);
    if (modelProperty.isDynamic()) {
        QTC_ASSERT(modelProperty.dynamicTypeName() == dynamicTypeName, return);
    }



    QTC_ASSERT(equals(modelProperty.value(), qmlVariantValue), qWarning() << modelProperty.value() << qmlVariantValue);
    QTC_ASSERT(0, return);
}

void ModelValidator::shouldBeVariantProperty([[maybe_unused]] AbstractProperty &modelProperty,
                                             const QVariant & /*qmlVariantValue*/,
                                             const TypeName & /*dynamicTypeName*/)
{
    Q_ASSERT(modelProperty.isVariantProperty());
    Q_ASSERT(0);
}

void ModelValidator::shouldBeNodeProperty([[maybe_unused]] AbstractProperty &modelProperty,
                                          const TypeName & /*typeName*/,
                                          int /*majorVersion*/,
                                          int /*minorVersion*/,
                                          AST::UiObjectMember * /*astNode*/,
                                          const TypeName & /*dynamicPropertyType */,
                                          ReadingContext * /*context*/)
{
    Q_ASSERT(modelProperty.isNodeProperty());
    Q_ASSERT(0);
}

void ModelValidator::modelNodeAbsentFromQml([[maybe_unused]] ModelNode &modelNode)
{
    Q_ASSERT(!modelNode.isValid());
    Q_ASSERT(0);
}

ModelNode ModelValidator::listPropertyMissingModelNode(NodeListProperty &/*modelProperty*/,
                                                       ReadingContext * /*context*/,
                                                       AST::UiObjectMember * /*arrayMember*/)
{
    Q_ASSERT(0);
    return ModelNode();
}

void ModelValidator::typeDiffers(bool /*isRootNode*/,
                                 [[maybe_unused]] ModelNode &modelNode,
                                 [[maybe_unused]] const TypeName &typeName,
                                 [[maybe_unused]] int majorVersion,
                                 [[maybe_unused]] int minorVersion,
                                 QmlJS::AST::UiObjectMember * /*astNode*/,
                                 ReadingContext * /*context*/)
{
    QTC_ASSERT(modelNode.type() == typeName, return);

    if (modelNode.majorVersion() != majorVersion) {
        qDebug() << Q_FUNC_INFO << modelNode;
        qDebug() << typeName << modelNode.majorVersion() << majorVersion;
    }

    if (modelNode.minorVersion() != minorVersion) {
        qDebug() << Q_FUNC_INFO << modelNode;
        qDebug() << typeName << modelNode.minorVersion() << minorVersion;
    }

    QTC_ASSERT(modelNode.majorVersion() == majorVersion, return);
    QTC_ASSERT(modelNode.minorVersion() == minorVersion, return);
    QTC_ASSERT(0, return);
}

void ModelValidator::propertyAbsentFromQml([[maybe_unused]] AbstractProperty &modelProperty)
{
    Q_ASSERT(!modelProperty.isValid());
    Q_ASSERT(0);
}

void ModelValidator::idsDiffer([[maybe_unused]] ModelNode &modelNode,
                               [[maybe_unused]] const QString &qmlId)
{
    QTC_ASSERT(modelNode.id() == qmlId, return);
    QTC_ASSERT(0, return);
}

void ModelAmender::modelMissesImport(const QmlDesigner::Import &import)
{
    m_merger->view()->model()->changeImports({import}, {});
}

void ModelAmender::importAbsentInQMl(const QmlDesigner::Import &import)
{
    m_merger->view()->model()->changeImports({}, {import});
}

void ModelAmender::bindingExpressionsDiffer(BindingProperty &modelProperty,
                                            const QString &javascript,
                                            const TypeName &astType)
{
    if (astType.isEmpty())
        modelProperty.setExpression(javascript);
    else
        modelProperty.setDynamicTypeNameAndExpression(astType, javascript);
}

void ModelAmender::shouldBeBindingProperty(AbstractProperty &modelProperty,
                                           const QString &javascript,
                                           const TypeName &astType)
{
    ModelNode theNode = modelProperty.parentModelNode();
    BindingProperty newModelProperty = theNode.bindingProperty(modelProperty.name());
    if (astType.isEmpty())
        newModelProperty.setExpression(javascript);
    else
        newModelProperty.setDynamicTypeNameAndExpression(astType, javascript);
}

void ModelAmender::signalHandlerSourceDiffer(SignalHandlerProperty &modelProperty, const QString &javascript)
{
    modelProperty.setSource(javascript);
}

void ModelAmender::signalDeclarationSignatureDiffer(SignalDeclarationProperty &modelProperty, const QString &signature)
{
    modelProperty.setSignature(signature);
}

void ModelAmender::shouldBeSignalHandlerProperty(AbstractProperty &modelProperty, const QString &javascript)
{
    ModelNode theNode = modelProperty.parentModelNode();
    SignalHandlerProperty newModelProperty = theNode.signalHandlerProperty(modelProperty.name());
    newModelProperty.setSource(javascript);
}

void ModelAmender::shouldBeSignalDeclarationProperty(AbstractProperty &modelProperty, const QString &signature)
{
    ModelNode theNode = modelProperty.parentModelNode();
    SignalDeclarationProperty newModelProperty = theNode.signalDeclarationProperty(modelProperty.name());
    newModelProperty.setSignature(signature);
}

void ModelAmender::shouldBeNodeListProperty(AbstractProperty &modelProperty,
                                            const QList<AST::UiObjectMember *> arrayMembers,
                                            ReadingContext *context)
{
    ModelNode theNode = modelProperty.parentModelNode();
    NodeListProperty newNodeListProperty = theNode.nodeListProperty(modelProperty.name());
    m_merger->syncNodeListProperty(newNodeListProperty,
                                   arrayMembers,
                                   context,
                                   *this);
}



void ModelAmender::variantValuesDiffer(VariantProperty &modelProperty, const QVariant &qmlVariantValue, const TypeName &dynamicType)
{
//    qDebug()<< "ModelAmender::variantValuesDiffer for property"<<modelProperty.name()
//            << "in node" << modelProperty.parentModelNode().id()
//            << ", old value:" << modelProperty.value()
//            << "new value:" << qmlVariantValue;

    if (dynamicType.isEmpty())
        modelProperty.setValue(qmlVariantValue);
    else
        modelProperty.setDynamicTypeNameAndValue(dynamicType, qmlVariantValue);
}

void ModelAmender::shouldBeVariantProperty(AbstractProperty &modelProperty, const QVariant &qmlVariantValue, const TypeName &dynamicTypeName)
{
    ModelNode theNode = modelProperty.parentModelNode();
    VariantProperty newModelProperty = theNode.variantProperty(modelProperty.name());

    if (dynamicTypeName.isEmpty())
        newModelProperty.setValue(qmlVariantValue);
    else
        newModelProperty.setDynamicTypeNameAndValue(dynamicTypeName, qmlVariantValue);
}

void ModelAmender::shouldBeNodeProperty(AbstractProperty &modelProperty,
                                        const TypeName &typeName,
                                        int majorVersion,
                                        int minorVersion,
                                        AST::UiObjectMember *astNode,
                                        const TypeName &dynamicPropertyType,
                                        ReadingContext *context)
{
    ModelNode theNode = modelProperty.parentModelNode();
    NodeProperty newNodeProperty = theNode.nodeProperty(modelProperty.name());

    const bool propertyTakesComponent = propertyIsComponentType(newNodeProperty, typeName, theNode.model());

    const ModelNode &newNode = m_merger->createModelNode(typeName,
                                                          majorVersion,
                                                          minorVersion,
                                                          propertyTakesComponent,
                                                          astNode,
                                                          context,
                                                          *this);

    if (dynamicPropertyType.isEmpty())
        newNodeProperty.setModelNode(newNode);
    else
        newNodeProperty.setDynamicTypeNameAndsetModelNode(dynamicPropertyType, newNode);

    if (propertyTakesComponent)
        m_merger->setupComponentDelayed(newNode, true);

}

void ModelAmender::modelNodeAbsentFromQml(ModelNode &modelNode)
{
    modelNode.destroy();
}

ModelNode ModelAmender::listPropertyMissingModelNode(NodeListProperty &modelProperty,
                                                     ReadingContext *context,
                                                     AST::UiObjectMember *arrayMember)
{
    AST::UiQualifiedId *astObjectType = nullptr;
    AST::UiObjectInitializer *astInitializer = nullptr;
    if (auto def = AST::cast<AST::UiObjectDefinition *>(arrayMember)) {
        astObjectType = def->qualifiedTypeNameId;
        astInitializer = def->initializer;
    } else if (auto bin = AST::cast<AST::UiObjectBinding *>(arrayMember)) {
        astObjectType = bin->qualifiedTypeNameId;
        astInitializer = bin->initializer;
    }

    if (!astObjectType || !astInitializer)
        return ModelNode();

    QString typeNameString;
    QString dummy;
    int majorVersion;
    int minorVersion;
    context->lookup(astObjectType, typeNameString, majorVersion, minorVersion, dummy);

    TypeName typeName = typeNameString.toUtf8();

    if (typeName.isEmpty()) {
        qWarning() << "Skipping node with unknown type" << toString(astObjectType);
        return ModelNode();
    }

    const bool propertyTakesComponent = propertyIsComponentType(modelProperty, typeName, m_merger->view()->model());


    const ModelNode &newNode = m_merger->createModelNode(typeName,
                                                         majorVersion,
                                                         minorVersion,
                                                         propertyTakesComponent,
                                                         arrayMember,
                                                         context,
                                                         *this);


    if (propertyTakesComponent)
        m_merger->setupComponentDelayed(newNode, true);

    if (modelProperty.isDefaultProperty() || isComponentType(modelProperty.parentModelNode().type())) { //In the default property case we do some magic
        if (modelProperty.isNodeListProperty()) {
            modelProperty.reparentHere(newNode);
        } else { //The default property could a NodeProperty implicitly (delegate:)
            modelProperty.parentModelNode().removeProperty(modelProperty.name());
            modelProperty.reparentHere(newNode);
        }
    } else {
        modelProperty.reparentHere(newNode);
    }
    return newNode;
}

void ModelAmender::typeDiffers(bool isRootNode,
                               ModelNode &modelNode,
                               const TypeName &typeName,
                               int majorVersion,
                               int minorVersion,
                               AST::UiObjectMember *astNode,
                               ReadingContext *context)
{
    const bool propertyTakesComponent = modelNode.hasParentProperty() && propertyIsComponentType(modelNode.parentProperty(), typeName, modelNode.model());

    if (isRootNode) {
        modelNode.view()->changeRootNodeType(typeName, majorVersion, minorVersion);
    } else {
        NodeAbstractProperty parentProperty = modelNode.parentProperty();
        int nodeIndex = -1;
        if (parentProperty.isNodeListProperty()) {
            nodeIndex = parentProperty.toNodeListProperty().toModelNodeList().indexOf(modelNode);
            Q_ASSERT(nodeIndex >= 0);
        }

        modelNode.destroy();

        const ModelNode &newNode = m_merger->createModelNode(typeName,
                                                             majorVersion,
                                                             minorVersion,
                                                             propertyTakesComponent,
                                                             astNode,
                                                             context,
                                                             *this);
        parentProperty.reparentHere(newNode);
        if (parentProperty.isNodeListProperty()) {
            int currentIndex = parentProperty.toNodeListProperty().toModelNodeList().indexOf(newNode);
            if (nodeIndex != currentIndex)
                parentProperty.toNodeListProperty().slide(currentIndex, nodeIndex);
        }
    }
}

void ModelAmender::propertyAbsentFromQml(AbstractProperty &modelProperty)
{
    modelProperty.parentModelNode().removeProperty(modelProperty.name());
}

void ModelAmender::idsDiffer(ModelNode &modelNode, const QString &qmlId)
{
    modelNode.setIdWithoutRefactoring(qmlId);
}

void TextToModelMerger::setupComponent(const ModelNode &node)
{
    if (!node.isValid())
        return;

    QString componentText = m_rewriterView->extractText({node}).value(node);

    if (componentText.isEmpty() && node.nodeSource().isEmpty())
        return;

    QString result = extractComponentFromQml(componentText);

    if (result.isEmpty() && node.nodeSource().isEmpty())
        return; //No object definition found

    if (node.nodeSource() != result)
        ModelNode(node).setNodeSource(result, ModelNode::NodeWithComponentSource);
}

void TextToModelMerger::clearImplicitComponent(const ModelNode &node)
{
    ModelNode(node).setNodeSource({}, ModelNode::NodeWithoutSource);
}

void TextToModelMerger::collectLinkErrors(QList<DocumentMessage> *errors, const ReadingContext &ctxt)
{
    const QList<QmlJS::DiagnosticMessage> diagnosticMessages = ctxt.diagnosticLinkMessages();
    for (const QmlJS::DiagnosticMessage &diagnosticMessage : diagnosticMessages) {
        if (diagnosticMessage.kind == QmlJS::Severity::ReadingTypeInfoWarning)
            m_rewriterView->setIncompleteTypeInformation(true);

        errors->append(
            DocumentMessage(diagnosticMessage, QUrl::fromLocalFile(m_document->fileName().path())));
    }
}

void TextToModelMerger::collectImportErrors(QList<DocumentMessage> *errors)
{
    if (m_rewriterView->model()->imports().isEmpty()) {
        const QmlJS::DiagnosticMessage diagnosticMessage(QmlJS::Severity::Error, SourceLocation(0, 0, 0, 0), QCoreApplication::translate("QmlDesigner::TextToModelMerger", "No import statements found."));
        errors->append(
            DocumentMessage(diagnosticMessage, QUrl::fromLocalFile(m_document->fileName().path())));
    }

    bool hasQtQuick = false;
    for (const QmlDesigner::Import &import : m_rewriterView->model()->imports()) {
        if (import.isLibraryImport() && import.url() == QStringLiteral("QtQuick")) {

            if (supportedQtQuickVersion(import.version())) {
                hasQtQuick = true;

                auto &externalDependencies = m_rewriterView->externalDependencies();
                if (externalDependencies.hasStartupTarget()) {
                    const bool qt6import = import.version().startsWith("6");

                    if (!externalDependencies.isQt6Import() && (m_hasVersionlessImport || qt6import)) {
                        const QmlJS::DiagnosticMessage diagnosticMessage(
                            QmlJS::Severity::Error,
                            SourceLocation(0, 0, 0, 0),
                            QCoreApplication::translate(
                                "QmlDesigner::TextToModelMerger",
                                "Qt Quick 6 is not supported with a Qt 5 kit."));
                        errors->prepend(
                            DocumentMessage(diagnosticMessage,
                                            QUrl::fromLocalFile(m_document->fileName().path())));
                    }
                } else {
                    const QmlJS::DiagnosticMessage diagnosticMessage(
                        QmlJS::Severity::Error,
                        SourceLocation(0, 0, 0, 0),
                        QCoreApplication::translate("QmlDesigner::TextToModelMerger",
                                                    "The Design Mode requires a valid Qt kit."));
                    errors->prepend(
                        DocumentMessage(diagnosticMessage,
                                        QUrl::fromLocalFile(m_document->fileName().path())));
                }
            } else {
                const QmlJS::DiagnosticMessage
                    diagnosticMessage(QmlJS::Severity::Error,
                                      SourceLocation(0, 0, 0, 0),
                                      QCoreApplication::translate("QmlDesigner::TextToModelMerger",
                                                                  "Unsupported Qt Quick version."));
                errors->append(DocumentMessage(diagnosticMessage,
                                               QUrl::fromLocalFile(m_document->fileName().path())));
            }
        }
    }

    if (!hasQtQuick)
        errors->append(DocumentMessage(QCoreApplication::translate("QmlDesigner::TextToModelMerger", "No import for Qt Quick found.")));
}

void TextToModelMerger::collectSemanticErrorsAndWarnings(QList<DocumentMessage> *errors, QList<DocumentMessage> *warnings)
{
    Check check(m_document, m_scopeChain->context());
    check.disableMessage(StaticAnalysis::ErrPrototypeCycle);
    check.disableMessage(StaticAnalysis::ErrCouldNotResolvePrototype);
    check.disableMessage(StaticAnalysis::ErrCouldNotResolvePrototypeOf);

    const QList<StaticAnalysis::Type> types = StaticAnalysis::Message::allMessageTypes();
    for (StaticAnalysis::Type type : types) {
        StaticAnalysis::PrototypeMessageData prototypeMessageData = StaticAnalysis::Message::prototypeForMessageType(type);
        if (prototypeMessageData.severity == Severity::MaybeWarning
                || prototypeMessageData.severity == Severity::Warning) {
            check.disableMessage(type);
        }
    }

    check.enableQmlDesignerChecks();

    QUrl fileNameUrl = QUrl::fromLocalFile(m_document->fileName().toString());
    const QList<StaticAnalysis::Message> messages = check();
    for (const StaticAnalysis::Message &message : messages) {
        if (message.severity == Severity::Error) {
            if (message.type == StaticAnalysis::ErrUnknownComponent)
                warnings->append(DocumentMessage(message.toDiagnosticMessage(), fileNameUrl));
            else
                errors->append(DocumentMessage(message.toDiagnosticMessage(), fileNameUrl));
        }
        if (message.severity == Severity::Warning)
            warnings->append(DocumentMessage(message.toDiagnosticMessage(), fileNameUrl));
    }
}

void TextToModelMerger::populateQrcMapping(const QString &filePath)
{
    if (!filePath.startsWith(QLatin1String("qrc:")))
        return;

    QString path = removeFileFromQrcPath(filePath);
    const QString fileName = fileForFullQrcPath(filePath);
    path.remove(QLatin1String("qrc:"));
    QMap<QString,QStringList> map = ModelManagerInterface::instance()->filesInQrcPath(path);
    const QStringList qrcFilePaths = map.value(fileName, {});
    if (!qrcFilePaths.isEmpty()) {
        QString fileSystemPath = qrcFilePaths.constFirst();
        fileSystemPath.remove(fileName);
        if (path.isEmpty())
            path.prepend(QLatin1String("/"));
        m_qrcMapping.insert({path, fileSystemPath});
    }
}

void TextToModelMerger::addIsoIconQrcMapping(const QUrl &fileUrl)
{
    QDir dir(fileUrl.toLocalFile());
    do {
        if (!dir.entryList({"*.pro"}, QDir::Files).isEmpty()) {
            m_qrcMapping.insert({"/iso-icons", dir.absolutePath() + "/iso-icons"});
            return;
        }
    } while (dir.cdUp());
}

void TextToModelMerger::setupComponentDelayed(const ModelNode &node, bool synchronous)
{
    if (synchronous) {
        setupComponent(node);
    } else {
        m_setupComponentList.insert(node);
        m_setupTimer.start();
    }
}

void TextToModelMerger::setupCustomParserNode(const ModelNode &node)
{
    if (!node.isValid())
        return;

    QString modelText = m_rewriterView->extractText({node}).value(node);

    if (modelText.isEmpty() && node.nodeSource().isEmpty())
        return;

    if (node.nodeSource() != modelText)
        ModelNode(node).setNodeSource(modelText, ModelNode::NodeWithCustomParserSource);

}

void TextToModelMerger::setupCustomParserNodeDelayed(const ModelNode &node, bool synchronous)
{
    Q_ASSERT(isCustomParserType(node.type()));

    if (synchronous) {
        setupCustomParserNode(node);
    } else {
        m_setupCustomParserList.insert(node);
        m_setupTimer.start();
    }
}

void TextToModelMerger::clearImplicitComponentDelayed(const ModelNode &node, bool synchronous)
{
    Q_ASSERT(!isComponentType(node.type()));

    if (synchronous) {
        clearImplicitComponent(node);
    } else {
        m_clearImplicitComponentList.insert(node);
        m_setupTimer.start();
    }
}

void TextToModelMerger::delayedSetup()
{
    for (const ModelNode &node : std::as_const(m_setupComponentList))
        setupComponent(node);

    for (const ModelNode &node : std::as_const(m_setupCustomParserList))
        setupCustomParserNode(node);

    for (const ModelNode &node : std::as_const(m_clearImplicitComponentList))
        clearImplicitComponent(node);

    m_setupCustomParserList.clear();
    m_setupComponentList.clear();
    m_clearImplicitComponentList.clear();
}

QSet<QPair<QString, QString> > TextToModelMerger::qrcMapping() const
{
    return m_qrcMapping;
}

QList<QmlTypeData> TextToModelMerger::getQMLSingletons() const
{
    QList<QmlTypeData> list;
    if (!m_scopeChain || !m_scopeChain->document())
        return list;

    const QmlJS::Imports *imports = m_scopeChain->context()->imports(
        m_scopeChain->document().data());

    if (!imports)
        return list;

    for (const QmlJS::Import &import : imports->all()) {
        if (import.info.type() == ImportType::Library && !import.libraryPath.isEmpty()) {
            const LibraryInfo &libraryInfo = m_scopeChain->context()->snapshot().libraryInfo(
                import.libraryPath);

            for (const QmlDirParser::Component &component : libraryInfo.components()) {
                if (component.singleton) {
                    QmlTypeData qmlData;

                    qmlData.typeName = component.typeName;
                    qmlData.importUrl = import.info.name();
                    qmlData.versionString = import.info.version().toString();
                    qmlData.isSingleton = component.singleton;

                    list.append(qmlData);
                }
            }
        }
    }
    return list;
}

void TextToModelMerger::clearPossibleImportKeys()
{
    m_possibleImportKeys.clear();
    m_previousPossibleImportsSize = -1;
}

QString TextToModelMerger::textAt(const Document::Ptr &doc,
                                  const SourceLocation &location)
{
    return doc->source().mid(location.offset, location.length);
}

QString TextToModelMerger::textAt(const Document::Ptr &doc,
                                  const SourceLocation &from,
                                  const SourceLocation &to)
{
    return doc->source().mid(from.offset, to.end() - from.begin());
}

QString TextToModelMerger::getHighestPossibleImport(const QString &importName) const
{
    QString version = "2.15";
    int maj = -1;
    const auto imports = m_possibleImportKeys.values();
    for (const ImportKey &import : imports) {
        if (importName == import.libraryQualifiedPath()) {
            if (import.majorVersion > maj) {
                version = QString("%1.%2").arg(import.majorVersion).arg(import.minorVersion);
                maj = import.majorVersion;
            }
        }
    }
    return version;
}<|MERGE_RESOLUTION|>--- conflicted
+++ resolved
@@ -985,12 +985,9 @@
 
 void TextToModelMerger::setupPossibleImports(const QmlJS::Snapshot &snapshot, const QmlJS::ViewerContext &viewContext)
 {
-<<<<<<< HEAD
-=======
     if (!m_rewriterView->possibleImportsEnabled())
         return;
 
->>>>>>> 249c3561
     static QUrl lastProjectUrl;
     auto &externalDependencies = m_rewriterView->externalDependencies();
     auto projectUrl = externalDependencies.projectUrl();
