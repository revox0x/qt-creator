// Copyright (C) 2016 The Qt Company Ltd.
// SPDX-License-Identifier: LicenseRef-Qt-Commercial OR GPL-3.0-only WITH Qt-GPL-exception-1.0

#include "texttomodelmerger.h"

#include "abstractproperty.h"
#include "bindingproperty.h"
#include "documentmessage.h"
#include "filemanager/firstdefinitionfinder.h"
#include "filemanager/objectlengthcalculator.h"
#include "filemanager/qmlrefactoring.h"
#include "itemlibraryinfo.h"
#include "metainfo.h"
#include "modelnodepositionstorage.h"
#include "nodemetainfo.h"
#include "nodeproperty.h"
#include "propertyparser.h"
#include "rewriterview.h"
#include "signalhandlerproperty.h"
#include "variantproperty.h"
#include <externaldependenciesinterface.h>
#include <import.h>
#include <projectstorage/modulescanner.h>
#include <rewritingexception.h>

#include <enumeration.h>

#include <qmljs/qmljsevaluate.h>
#include <qmljs/qmljslink.h>
#include <qmljs/parser/qmljsast_p.h>
#include <qmljs/qmljscheck.h>
#include <qmljs/qmljsutils.h>
#include <qmljs/qmljsmodelmanagerinterface.h>
#include <qmljs/qmljsinterpreter.h>
#include <qmljs/qmljsvalueowner.h>

#include <utils/algorithm.h>
#include <utils/qrcparser.h>
#include <utils/qtcassert.h>

#include <QDir>
#include <QElapsedTimer>
#include <QLoggingCategory>
#include <QRegularExpression>
#include <QScopeGuard>
#include <QSet>

#include <memory>
#include <tuple>

using namespace LanguageUtils;
using namespace QmlJS;

static Q_LOGGING_CATEGORY(rewriterBenchmark, "qtc.rewriter.load", QtWarningMsg)
static Q_LOGGING_CATEGORY(texttomodelMergerDebug, "qtc.texttomodelmerger.debug", QtDebugMsg)

namespace {

bool isSupportedAttachedProperties(const QString &propertyName)
{
    return propertyName.startsWith(QLatin1String("Layout."))
           || propertyName.startsWith(QLatin1String("InsightCategory."));
}

bool isSupportedVersion(QmlDesigner::Version version)
{
    if (version.major == 2)
        return version.minor <= 15;

    if (version.major == 6)
        return version.minor <= 5;

    return false;
}

QStringList globalQtEnums()
{
    static const QStringList list = {
        "Horizontal", "Vertical", "AlignVCenter", "AlignLeft", "LeftToRight", "RightToLeft",
        "AlignHCenter", "AlignRight", "AlignBottom", "AlignBaseline", "AlignTop", "BottomLeft",
        "LeftEdge", "RightEdge", "BottomEdge", "TopEdge", "TabFocus", "ClickFocus", "StrongFocus",
        "WheelFocus", "NoFocus", "ArrowCursor", "UpArrowCursor", "CrossCursor", "WaitCursor",
        "IBeamCursor", "SizeVerCursor", "SizeHorCursor", "SizeBDiagCursor", "SizeFDiagCursor",
        "SizeAllCursor", "BlankCursor", "SplitVCursor", "SplitHCursor", "PointingHandCursor",
        "ForbiddenCursor", "WhatsThisCursor", "BusyCursor", "OpenHandCursor", "ClosedHandCursor",
        "DragCopyCursor", "DragMoveCursor", "DragLinkCursor", "TopToBottom",
        "LeftButton", "RightButton", "MiddleButton", "BackButton", "ForwardButton", "AllButtons"
    };

    return list;
}

QStringList knownEnumScopes()
{
    static const QStringList list = {"TextInput",
                                     "TextEdit",
                                     "Material",
                                     "Universal",
                                     "Font",
                                     "Shape",
                                     "ShapePath",
                                     "AbstractButton",
                                     "Text",
                                     "ShaderEffectSource",
                                     "Grid",
                                     "ItemLayer",
                                     "ImageLayer",
                                     "SpriteLayer",
                                     "Light"};
    return list;
}

bool supportedQtQuickVersion(const QmlDesigner::Import &import)
{
    auto version = import.toVersion();
    return version.isEmpty() || isSupportedVersion(version);
}

QString stripQuotes(const QString &str)
{
    if ((str.startsWith(QLatin1Char('"')) && str.endsWith(QLatin1Char('"')))
            || (str.startsWith(QLatin1Char('\'')) && str.endsWith(QLatin1Char('\''))))
        return str.mid(1, str.length() - 2);

    return str;
}

QString deEscape(const QString &value)
{
    QString result = value;

    result.replace(QStringLiteral("\\\\"), QStringLiteral("\\"));
    result.replace(QStringLiteral("\\\""), QStringLiteral("\""));
    result.replace(QStringLiteral("\\t"), QStringLiteral("\t"));
    result.replace(QStringLiteral("\\r"), QStringLiteral("\\\r"));
    result.replace(QStringLiteral("\\n"), QStringLiteral("\n"));

    return result;
}

unsigned char convertHex(ushort c)
{
    if (c >= '0' && c <= '9')
        return (c - '0');
    else if (c >= 'a' && c <= 'f')
        return (c - 'a' + 10);
    else
        return (c - 'A' + 10);
}

QChar convertUnicode(ushort c1, ushort c2,
                             ushort c3, ushort c4)
{
    return QChar((convertHex(c3) << 4) + convertHex(c4),
                  (convertHex(c1) << 4) + convertHex(c2));
}

bool isHexDigit(ushort c)
{
    return ((c >= '0' && c <= '9')
            || (c >= 'a' && c <= 'f')
            || (c >= 'A' && c <= 'F'));
}


QString fixEscapedUnicodeChar(const QString &value) //convert "\u2939"
{
    if (value.count() == 6 && value.at(0) == QLatin1Char('\\') && value.at(1) == QLatin1Char('u') &&
        isHexDigit(value.at(2).unicode()) && isHexDigit(value.at(3).unicode()) &&
        isHexDigit(value.at(4).unicode()) && isHexDigit(value.at(5).unicode())) {
            return convertUnicode(value.at(2).unicode(), value.at(3).unicode(), value.at(4).unicode(), value.at(5).unicode());
    }
    return value;
}

bool isSignalPropertyName(const QString &signalName)
{
    if (signalName.isEmpty())
        return false;
    // see QmlCompiler::isSignalPropertyName
    QStringList list = signalName.split(QLatin1String("."));

    const QString &pureSignalName = list.constLast();
    return pureSignalName.length() >= 3 && pureSignalName.startsWith(QStringLiteral("on")) &&
            pureSignalName.at(2).isLetter();
}

QVariant cleverConvert(const QString &value)
{
    if (value == QLatin1String("true"))
        return QVariant(true);
    if (value == QLatin1String("false"))
        return QVariant(false);
    bool flag;
    int i = value.toInt(&flag);
    if (flag)
        return QVariant(i);
    double d = value.toDouble(&flag);
    if (flag)
        return QVariant(d);
    return QVariant(value);
}

bool isLiteralValue(AST::ExpressionNode *expr)
{
    if (AST::cast<AST::NumericLiteral*>(expr))
        return true;
    if (AST::cast<AST::StringLiteral*>(expr))
        return true;
    else if (auto plusExpr = AST::cast<AST::UnaryPlusExpression*>(expr))
        return isLiteralValue(plusExpr->expression);
    else if (auto minusExpr = AST::cast<AST::UnaryMinusExpression*>(expr))
        return isLiteralValue(minusExpr->expression);
    else if (AST::cast<AST::TrueLiteral*>(expr))
        return true;
    else if (AST::cast<AST::FalseLiteral*>(expr))
        return true;
    else
        return false;
}

bool isLiteralValue(AST::Statement *stmt)
{
    auto exprStmt = AST::cast<AST::ExpressionStatement *>(stmt);
    if (exprStmt)
        return isLiteralValue(exprStmt->expression);
    else
        return false;
}

bool isLiteralValue(AST::UiScriptBinding *script)
{
    if (!script || !script->statement)
        return false;

    return isLiteralValue(script->statement);
}

int propertyType(const QString &typeName)
{
    if (typeName == QStringLiteral("bool"))
        return QMetaType::type("bool");
    else if (typeName == QStringLiteral("color"))
        return QMetaType::type("QColor");
    else if (typeName == QStringLiteral("date"))
        return QMetaType::type("QDate");
    else if (typeName == QStringLiteral("int"))
        return QMetaType::type("int");
    else if (typeName == QStringLiteral("real"))
        return QMetaType::type("double");
    else if (typeName == QStringLiteral("double"))
        return QMetaType::type("double");
    else if (typeName == QStringLiteral("string"))
        return QMetaType::type("QString");
    else if (typeName == QStringLiteral("url"))
        return QMetaType::type("QUrl");
    else if (typeName == QStringLiteral("var") || typeName == QStringLiteral("variant"))
        return QMetaType::type("QVariant");
    else
        return -1;
}

QVariant convertDynamicPropertyValueToVariant(const QString &astValue,
                                                            const QString &astType)
{
    const QString cleanedValue = fixEscapedUnicodeChar(deEscape(stripQuotes(astValue.trimmed())));

    if (astType.isEmpty())
        return QString();

    const int type = propertyType(astType);
    if (type == QMetaType::type("QVariant")) {
        if (cleanedValue.isNull()) // Explicitly isNull, NOT isEmpty!
            return QVariant(static_cast<QVariant::Type>(type));
        else
            return QVariant(cleanedValue);
    } else {
        QVariant value = QVariant(cleanedValue);
        value.convert(static_cast<QVariant::Type>(type));
        return value;
    }
}

bool isListElementType(const QmlDesigner::TypeName &type)
{
    return type == "ListElement" || type == "QtQuick.ListElement" || type == "Qt.ListElement";
}

bool isComponentType(const QmlDesigner::TypeName &type)
{
    return type == "Component" || type == "Qt.Component" || type == "QtQuick.Component"
           || type == "QtQml.Component" || type == "<cpp>.QQmlComponent" || type == "QQmlComponent"
           || type == "QML.Component" || type == "QtQml.Base.Component";
}

bool isCustomParserType(const QmlDesigner::TypeName &type)
{
    return type == "QtQuick.VisualItemModel" || type == "Qt.VisualItemModel"
           || type == "QtQuick.VisualDataModel" || type == "Qt.VisualDataModel"
           || type == "QtQuick.ListModel" || type == "Qt.ListModel"
           || type == "QtQml.Models.ListModel" || type == "QtQuick.XmlListModel"
           || type == "Qt.XmlListModel";
}


bool isPropertyChangesType(const QmlDesigner::TypeName &type)
{
    return type == "PropertyChanges" || type == "QtQuick.PropertyChanges" || type == "Qt.PropertyChanges";
}

bool isConnectionsType(const QmlDesigner::TypeName &type)
{
    return type == "Connections" || type == "QtQuick.Connections" || type == "Qt.Connections"
           || type == "QtQml.Connections" || type == "QtQml.Base.Connections";
}

bool propertyIsComponentType(const QmlDesigner::NodeAbstractProperty &property, const QmlDesigner::TypeName &type, QmlDesigner::Model *model)
{
    if (model->metaInfo(type).isQmlComponent() && !isComponentType(type))
        return false; //If the type is already a subclass of Component keep it

    return property.parentModelNode().isValid()
           && property.parentModelNode().metaInfo().property(property.name()).propertyType().isQmlComponent();
}

QString extractComponentFromQml(const QString &source)
{
    if (source.isEmpty())
        return QString();

    QString result;
    if (source.contains(QLatin1String("Component"))) { //explicit component
        QmlDesigner::FirstDefinitionFinder firstDefinitionFinder(source);
        int offset = firstDefinitionFinder(0);
        if (offset < 0)
            return QString(); //No object definition found
        QmlDesigner::ObjectLengthCalculator objectLengthCalculator;
        unsigned length;
        if (objectLengthCalculator(source, offset, length))
            result = source.mid(offset, length);
        else
            result = source;
    } else {
        result = source; //implicit component
    }
    return result;
}

QString normalizeJavaScriptExpression(const QString &expression)
{
    static const QRegularExpression regExp("\\n(\\s)+");

    QString result = expression;
    return result.replace(regExp, "\n");
}

bool compareJavaScriptExpression(const QString &expression1, const QString &expression2)
{
    return normalizeJavaScriptExpression(expression1) == normalizeJavaScriptExpression(expression2);
}

bool smartVeryFuzzyCompare(const QVariant &value1, const QVariant &value2)
{
    //we ignore slight changes on doubles and only check three digits
    const auto type1 = static_cast<QMetaType::Type>(value1.type());
    const auto type2 = static_cast<QMetaType::Type>(value2.type());
    if (type1 == QMetaType::Double
            || type2 == QMetaType::Double
            || type1 == QMetaType::Float
            || type2 == QMetaType::Float) {
        bool ok1, ok2;
        qreal a = value1.toDouble(&ok1);
        qreal b = value2.toDouble(&ok2);

        if (!ok1 || !ok2)
            return false;

        if (qFuzzyCompare(a, b))
            return true;

        int ai = qRound(a * 1000);
        int bi = qRound(b * 1000);

        if (qFuzzyCompare((qreal(ai) / 1000), (qreal(bi) / 1000)))
            return true;
    }
    return false;
}

bool smartColorCompare(const QVariant &value1, const QVariant &value2)
{
    if ((value1.type() == QVariant::Color) || (value2.type() == QVariant::Color))
        return value1.value<QColor>().rgba() == value2.value<QColor>().rgba();
    return false;
}

bool equals(const QVariant &a, const QVariant &b)
{
    if (a.canConvert<QmlDesigner::Enumeration>() && b.canConvert<QmlDesigner::Enumeration>())
        return a.value<QmlDesigner::Enumeration>().toString() == b.value<QmlDesigner::Enumeration>().toString();
    if (a == b)
        return true;
    if (smartVeryFuzzyCompare(a, b))
        return true;
    if (smartColorCompare(a, b))
        return true;
    return false;
}

} // anonymous namespace

namespace QmlDesigner {
namespace Internal {

class ReadingContext
{
public:
    ReadingContext(const Snapshot &snapshot, const Document::Ptr &doc,
                   const ViewerContext &vContext, Model *model)
        : m_doc(doc)
        , m_context(
              Link(snapshot, vContext, ModelManagerInterface::instance()->builtins(doc))
              (doc, &m_diagnosticLinkMessages))
        , m_scopeChain(doc, m_context)
        , m_scopeBuilder(&m_scopeChain)
        , m_model(model)
    {
    }

    ~ReadingContext() = default;

    Document::Ptr doc() const
    { return m_doc; }

    void enterScope(AST::Node *node)
    { m_scopeBuilder.push(node); }

    void leaveScope()
    { m_scopeBuilder.pop(); }

    NodeMetaInfo lookup(AST::UiQualifiedId *astTypeNode)
    {
        TypeName fullTypeName;
        for (AST::UiQualifiedId *iter = astTypeNode; iter; iter = iter->next)
            if (!iter->name.isEmpty())
                fullTypeName += iter->name.toUtf8() + '.';
<<<<<<< HEAD

        if (fullTypeName.endsWith('.'))
            fullTypeName.chop(1);

=======

        if (fullTypeName.endsWith('.'))
            fullTypeName.chop(1);

>>>>>>> df7398e2
        NodeMetaInfo metaInfo = m_model->metaInfo(fullTypeName);
        return metaInfo;
    }

    bool lookupProperty(const QString &propertyPrefix,
                        const ModelNode &node,
                        const AST::UiQualifiedId *propertyId)
    {
        const QString propertyName = propertyPrefix.isEmpty() ? propertyId->name.toString()
                                                              : propertyPrefix;

        if (propertyName == QStringLiteral("id") && !propertyId->next)
            return false; // ### should probably be a special value

        //compare to lookupProperty(propertyPrefix, propertyId);
        return node.metaInfo().hasProperty(propertyName.toUtf8());
    }

    /// When something is changed here, also change Check::checkScopeObjectMember in
    /// qmljscheck.cpp
    /// ### Maybe put this into the context as a helper function.
    ///
    bool lookupProperty(const QString &prefix,
                        const AST::UiQualifiedId *id,
                        const Value **property = nullptr,
                        const ObjectValue **parentObject = nullptr,
                        QString *name = nullptr)
    {
        QList<const ObjectValue *> scopeObjects = m_scopeChain.qmlScopeObjects();
        if (scopeObjects.isEmpty())
            return false;

        if (!id)
            return false; // ### error?

        if (id->name.isEmpty()) // possible after error recovery
            return false;

        QString propertyName;
        if (prefix.isEmpty())
            propertyName = id->name.toString();
        else
            propertyName = prefix;

        if (name)
            *name = propertyName;

        if (propertyName == QStringLiteral("id") && ! id->next)
            return false; // ### should probably be a special value

        // attached properties
        bool isAttachedProperty = false;
        if (! propertyName.isEmpty() && propertyName[0].isUpper()) {
            isAttachedProperty = true;
            if (const ObjectValue *qmlTypes = m_scopeChain.qmlTypes())
                scopeObjects += qmlTypes;
        }

        if (scopeObjects.isEmpty())
            return false;

        // global lookup for first part of id
        const ObjectValue *objectValue = nullptr;
        const Value *value = nullptr;
        for (int i = scopeObjects.size() - 1; i >= 0; --i) {
            objectValue = scopeObjects[i];
            value = objectValue->lookupMember(propertyName, m_context);
            if (value)
                break;
        }
        if (parentObject)
            *parentObject = objectValue;
        if (!value) {
            qCInfo(texttomodelMergerDebug) << Q_FUNC_INFO << "Skipping invalid property name" << propertyName;
            return false;
        }

        // can't look up members for attached properties
        if (isAttachedProperty)
            return false;

        // resolve references
        if (const Reference *ref = value->asReference())
            value = m_context->lookupReference(ref);

        // member lookup
        const AST::UiQualifiedId *idPart = id;
        if (prefix.isEmpty())
            idPart = idPart->next;
        for (; idPart; idPart = idPart->next) {
            objectValue = value_cast<ObjectValue>(value);
            if (! objectValue) {
//                if (idPart->name)
//                    qDebug() << idPart->name->asString() << "has no property named"
//                             << propertyName;
                return false;
            }
            if (parentObject)
                *parentObject = objectValue;

            if (idPart->name.isEmpty()) {
                // somebody typed "id." and error recovery still gave us a valid tree,
                // so just bail out here.
                return false;
            }

            propertyName = idPart->name.toString();
            if (name)
                *name = propertyName;

            value = objectValue->lookupMember(propertyName, m_context);
            if (! value) {
//                if (idPart->name)
//                    qDebug() << "In" << idPart->name->asString() << ":"
//                             << objectValue->className() << "has no property named"
//                             << propertyName;
                return false;
            }
        }

        if (property)
            *property = value;
        return true;
    }

    bool isArrayProperty(const Value *value, const ObjectValue *containingObject, const QString &name)
    {
        if (!value)
            return false;
        const ObjectValue *objectValue = value->asObjectValue();
        if (objectValue && objectValue->prototype(m_context) == m_context->valueOwner()->arrayPrototype())
            return true;

        PrototypeIterator iter(containingObject, m_context);
        while (iter.hasNext()) {
            const ObjectValue *proto = iter.next();
            if (proto->lookupMember(name, m_context) == m_context->valueOwner()->arrayPrototype())
                return true;
            if (const CppComponentValue *qmlIter = value_cast<CppComponentValue>(proto)) {
                if (qmlIter->isListProperty(name))
                    return true;
            }
        }
        return false;
    }

    QVariant convertToVariant(const QString &astValue, const QString &propertyPrefix, AST::UiQualifiedId *propertyId)
    {
        const bool hasQuotes = astValue.trimmed().left(1) == QStringLiteral("\"") && astValue.trimmed().right(1) == QStringLiteral("\"");
        const QString cleanedValue = fixEscapedUnicodeChar(deEscape(stripQuotes(astValue.trimmed())));
        const Value *property = nullptr;
        const ObjectValue *containingObject = nullptr;
        QString name;
        if (!lookupProperty(propertyPrefix, propertyId, &property, &containingObject, &name)) {
            qCInfo(texttomodelMergerDebug) << Q_FUNC_INFO << "Unknown property"
                                      << propertyPrefix + QLatin1Char('.') + toString(propertyId)
                                      << "on line" << propertyId->identifierToken.startLine
                                      << "column" << propertyId->identifierToken.startColumn;
            return hasQuotes ? QVariant(cleanedValue) : cleverConvert(cleanedValue);
        }

        if (containingObject)
            containingObject->lookupMember(name, m_context, &containingObject);

        if (const CppComponentValue * qmlObject = value_cast<CppComponentValue>(containingObject)) {
            const QString typeName = qmlObject->propertyType(name);
            if (qmlObject->getEnum(typeName).isValid()) {
                return QVariant(cleanedValue);
            } else {
                int type = QMetaType::type(typeName.toUtf8().constData());
                QVariant result;
                if (type)
                    result = PropertyParser::read(type, cleanedValue);
                if (result.isValid())
                    return result;
            }
        }

        if (property->asColorValue())
            return PropertyParser::read(QVariant::Color, cleanedValue);
        else if (property->asUrlValue())
            return PropertyParser::read(QVariant::Url, cleanedValue);

        QVariant value(cleanedValue);
        if (property->asBooleanValue()) {
            value.convert(QVariant::Bool);
            return value;
        } else if (property->asNumberValue()) {
            value.convert(QVariant::Double);
            return value;
        } else if (property->asStringValue()) {
            // nothing to do
        } else { //property alias et al
            if (!hasQuotes)
                return cleverConvert(cleanedValue);
        }
        return value;
    }

    QVariant convertToEnum(AST::Statement *rhs,
                           const NodeMetaInfo &metaInfo,
                           const QString &propertyPrefix,
                           AST::UiQualifiedId *propertyId,
                           const QString &astValue)
    {
        QStringList astValueList = astValue.split(QStringLiteral("."));

        if (astValueList.count() == 2) {
            //Check for global Qt enums
            if (astValueList.constFirst() == QStringLiteral("Qt")
                    && globalQtEnums().contains(astValueList.constLast()))
                return QVariant::fromValue(Enumeration(astValue));

            //Check for known enum scopes used globally
            if (knownEnumScopes().contains(astValueList.constFirst()))
                return QVariant::fromValue(Enumeration(astValue));
        }

        auto eStmt = AST::cast<AST::ExpressionStatement *>(rhs);
        if (!eStmt || !eStmt->expression)
            return QVariant();

        const QString propertyName = propertyPrefix.isEmpty() ? propertyId->name.toString()
                                                              : propertyPrefix;

        const PropertyMetaInfo pInfo = metaInfo.property(propertyName.toUtf8());

        if (pInfo.isEnumType())
            return QVariant::fromValue(Enumeration(astValue));
        else
            return QVariant();
    }


    const ScopeChain &scopeChain() const
    { return m_scopeChain; }

    QList<DiagnosticMessage> diagnosticLinkMessages() const
    { return m_diagnosticLinkMessages; }

private:
    Document::Ptr m_doc;
    QList<DiagnosticMessage> m_diagnosticLinkMessages;
    ContextPtr m_context;
    ScopeChain m_scopeChain;
    ScopeBuilder m_scopeBuilder;
    Model *m_model;
};

} // namespace Internal
} // namespace QmlDesigner

using namespace QmlDesigner;
using namespace QmlDesigner::Internal;

TextToModelMerger::TextToModelMerger(RewriterView *reWriterView) :
        m_rewriterView(reWriterView),
        m_isActive(false)
{
    Q_ASSERT(reWriterView);
    m_setupTimer.setSingleShot(true);
    RewriterView::connect(&m_setupTimer, &QTimer::timeout, reWriterView, &RewriterView::delayedSetup);
}

void TextToModelMerger::setActive(bool active)
{
    m_isActive = active;
}

bool TextToModelMerger::isActive() const
{
    return m_isActive;
}

void TextToModelMerger::setupImports(const Document::Ptr &doc,
                                     DifferenceHandler &differenceHandler)
{
    Imports existingImports = m_rewriterView->model()->imports();

    m_hasVersionlessImport = false;

    for (AST::UiHeaderItemList *iter = doc->qmlProgram()->headers; iter; iter = iter->next) {
        auto import = AST::cast<AST::UiImport *>(iter->headerItem);
        if (!import)
            continue;

        QString version;
        if (import->version != nullptr)
            version = QString("%1.%2").arg(import->version->majorVersion).arg(import->version->minorVersion);
        const QString &as = import->importId.toString();

        if (!import->fileName.isEmpty()) {
            const QString strippedFileName = stripQuotes(import->fileName.toString());
            const Import newImport = Import::createFileImport(strippedFileName,
                                                              version, as, m_rewriterView->importDirectories());

            if (!existingImports.removeOne(newImport))
                differenceHandler.modelMissesImport(newImport);
        } else {
            QString importUri = toString(import->importUri);
            if (version.isEmpty())
                m_hasVersionlessImport = true;

            const Import newImport = Import::createLibraryImport(importUri,
                                                                 version,
                                                                 as,
                                                                 m_rewriterView->importDirectories());

            if (!existingImports.removeOne(newImport))
                differenceHandler.modelMissesImport(newImport);
        }
    }

    for (const Import &import : std::as_const(existingImports))
        differenceHandler.importAbsentInQMl(import);
}

namespace {

bool skipByMetaInfo(QStringView moduleName, const QStringList &skipModuleNames)
{
    return std::any_of(skipModuleNames.begin(),
                       skipModuleNames.end(),
                       [&](const QString &skipModuleName) {
                           return moduleName.contains(skipModuleName);
                       });
}

class StartsWith : public QStringView
{
public:
    using QStringView::QStringView;
    bool operator()(QStringView moduleName) const { return moduleName.startsWith(*this); }
};

class EndsWith : public QStringView
{
public:
    using QStringView::QStringView;
    bool operator()(QStringView moduleName) const { return moduleName.endsWith(*this); }
};

class StartsAndEndsWith : public std::pair<QStringView, QStringView>
{
public:
    using Base = std::pair<QStringView, QStringView>;
    using Base::Base;
    bool operator()(QStringView moduleName) const
    {
        return moduleName.startsWith(first) && moduleName.endsWith(second);
    }
};

class Equals : public QStringView
{
public:
    using QStringView::QStringView;
    bool operator()(QStringView moduleName) const { return moduleName == *this; }
};

constexpr auto skipModules = std::make_tuple(EndsWith(u".impl"),
                                             StartsWith(u"QML"),
                                             StartsWith(u"QtQml"),
                                             StartsAndEndsWith(u"QtQuick", u".PrivateWidgets"),
                                             EndsWith(u".private"),
                                             EndsWith(u".Private"),
                                             Equals(u"QtQuick.Particles"),
                                             Equals(u"QtQuick.Dialogs"),
                                             Equals(u"QtQuick.Controls.Styles"),
                                             Equals(u"QtNfc"),
                                             Equals(u"Qt.WebSockets"),
                                             Equals(u"QtWebkit"),
                                             Equals(u"QtLocation"),
                                             Equals(u"QtWebChannel"),
                                             Equals(u"QtWinExtras"),
                                             Equals(u"QtPurchasing"),
                                             Equals(u"QtBluetooth"),
                                             Equals(u"Enginio"));

bool skipModule(QStringView moduleName)
{
    return std::apply([=](const auto &...skipModule) { return (skipModule(moduleName) || ...); },
                      skipModules);
}

bool skipModule(QStringView moduleName, const QStringList &skipModuleNames)
{
    return skipModule(moduleName) || skipByMetaInfo(moduleName, skipModuleNames);
}

void collectPossibleFileImports(const QString &checkPath,
                                QSet<QString> usedImportsSet,
                                QList<QmlDesigner::Import> &possibleImports)
{
    const QStringList qmlList("*.qml");
    const QStringList qmldirList("qmldir");
    const QChar delimeter('/');

    if (QFileInfo(checkPath).isRoot())
        return;

    const QStringList entries = QDir(checkPath).entryList(QDir::Dirs | QDir::NoDot | QDir::NoDotDot);
    const QString checkPathDelim = checkPath + delimeter;
    for (const QString &entry : entries) {
        QDir dir(checkPathDelim + entry);
        const QString dirPath = dir.path();
        if (!dir.entryInfoList(qmlList, QDir::Files).isEmpty()
            && dir.entryInfoList(qmldirList, QDir::Files).isEmpty()
            && !usedImportsSet.contains(dirPath)) {
            const QString importName = dir.path().mid(checkPath.size() + 1);
            QmlDesigner::Import import = QmlDesigner::Import::createFileImport(importName);
            possibleImports.append(import);
        }
        collectPossibleFileImports(dirPath, usedImportsSet, possibleImports);
    }
}

QList<QmlDesigner::Import> generatePossibleFileImports(const QString &path,
                                                       const QList<QmlJS::Import> &usedImports)
{
    QSet<QString> usedImportsSet;
    for (const QmlJS::Import &i : usedImports)
        usedImportsSet.insert(i.info.path());

    QList<QmlDesigner::Import> possibleImports;

    QStringList fileImportPaths;

    collectPossibleFileImports(path, usedImportsSet, possibleImports);

    return possibleImports;
}

QmlDesigner::Imports createQt5Modules()
{
    return {QmlDesigner::Import::createLibraryImport("QtQuick", "5.15"),
            QmlDesigner::Import::createLibraryImport("QtQuick3D", "5.15"),
            QmlDesigner::Import::createLibraryImport("QtQuick.Controls", "5.15"),
            QmlDesigner::Import::createLibraryImport("QtQuick.Window", "5.15"),
            QmlDesigner::Import::createLibraryImport("QtQuick.Layouts", "5.15"),
            QmlDesigner::Import::createLibraryImport("QtQuick.Timeline", "5.15"),
            QmlDesigner::Import::createLibraryImport("QtCharts", "5.15"),
            QmlDesigner::Import::createLibraryImport("QtDataVisulaization", "5.15"),
            QmlDesigner::Import::createLibraryImport("QtQuick.Studio.Controls", "1.0"),
            QmlDesigner::Import::createLibraryImport("QtQuick.Studio.Effects", "1.0"),
            QmlDesigner::Import::createLibraryImport("FlowView", "1.0"),
            QmlDesigner::Import::createLibraryImport("QtQuick.Studio.LogicHelper", "1.0"),
            QmlDesigner::Import::createLibraryImport("QtQuick.Studio.MultiText", "1.0"),
            QmlDesigner::Import::createLibraryImport("Qt.SafeRenderer", "2.0")};
}

} // namespace

void TextToModelMerger::setupPossibleImports()
{
    if (!m_rewriterView->possibleImportsEnabled())
        return;

    static QUrl lastProjectUrl;
    auto &externalDependencies = m_rewriterView->externalDependencies();
    auto projectUrl = externalDependencies.projectUrl();
    auto allUsedImports = m_scopeChain->context()->imports(m_document.data())->all();

    if (m_possibleModules.isEmpty() || projectUrl != lastProjectUrl) {

        auto &externalDependencies = m_rewriterView->externalDependencies();
        if (externalDependencies.isQt6Project()) {
            const auto skipModuleNames = m_rewriterView->model()
                                             ->metaInfo()
                                             .itemLibraryInfo()
                                             ->blacklistImports();
            ModuleScanner moduleScanner{[&](QStringView moduleName) {
                                            return skipModule(moduleName, skipModuleNames);
                                        },
                                        VersionScanning::No,
                                        m_rewriterView->externalDependencies()};
            moduleScanner.scan(m_rewriterView->externalDependencies().modulePaths());
            m_possibleModules = moduleScanner.modules();
        } else {
            ModuleScanner moduleScanner{[&](QStringView) { return false; },
                                        VersionScanning::Yes,
                                        m_rewriterView->externalDependencies()};
            m_possibleModules = createQt5Modules();
            moduleScanner.scan(externalDependencies.projectModulePaths());
            m_possibleModules.append(moduleScanner.modules());
        }
    }

    lastProjectUrl = projectUrl;

    auto modules = m_possibleModules;

    if (document()->fileName() != "<internal>")
        modules.append(generatePossibleFileImports(document()->path().toString(), allUsedImports));

    if (m_rewriterView->isAttached())
        m_rewriterView->model()->setPossibleImports(modules);
}

void TextToModelMerger::setupUsedImports()
{
     const QmlJS::Imports *imports = m_scopeChain->context()->imports(m_document.data());
     if (!imports)
         return;

     const QList<QmlJS::Import> allImports = imports->all();

     QSet<QString> usedImportsSet;
     Imports usedImports;

     // populate usedImportsSet from current model nodes
     const QList<ModelNode> allModelNodes = m_rewriterView->allModelNodes();
     for (const ModelNode &modelNode : allModelNodes) {
         QString type = QString::fromUtf8(modelNode.type());
         if (type.contains('.'))
             usedImportsSet.insert(type.left(type.lastIndexOf('.')));
     }

     for (const QmlJS::Import &import : allImports) {
         QString version = import.info.version().toString();

         if (!import.info.name().isEmpty() && usedImportsSet.contains(import.info.name())) {
            if (import.info.type() == ImportType::Library)
                usedImports.append(
                    Import::createLibraryImport(import.info.name(), version, import.info.as()));
            else if (import.info.type() == ImportType::Directory || import.info.type() == ImportType::File)
                usedImports.append(Import::createFileImport(import.info.name(), import.info.version().toString(), import.info.as()));
         }
     }

    if (m_rewriterView->isAttached())
        m_rewriterView->model()->setUsedImports(usedImports);
}

Document::MutablePtr TextToModelMerger::createParsedDocument(const QUrl &url, const QString &data, QList<DocumentMessage> *errors)
{
    if (data.isEmpty()) {
        if (errors) {
            QmlJS::DiagnosticMessage msg;
            msg.message = QObject::tr("Empty document");
            errors->append(DocumentMessage(msg, url));
        }
        return {};
    }

    Utils::FilePath fileName = Utils::FilePath::fromString(url.toLocalFile());

    Dialect dialect = ModelManagerInterface::guessLanguageOfFile(fileName);
    if (dialect == Dialect::AnyLanguage
            || dialect == Dialect::NoLanguage)
        dialect = Dialect::Qml;

    Document::MutablePtr doc = Document::create(fileName.isEmpty()
                                                    ? Utils::FilePath::fromString("<internal>")
                                                    : fileName,
                                                dialect);
    doc->setSource(data);
    doc->parseQml();

    if (!doc->isParsedCorrectly()) {
        if (errors) {
            const QList<QmlJS::DiagnosticMessage> messages = doc->diagnosticMessages();
            for (const QmlJS::DiagnosticMessage &message : messages)
                errors->append(DocumentMessage(message, doc->fileName().toUrl()));
        }
        return Document::MutablePtr();
    }
    return doc;
}


bool TextToModelMerger::load(const QString &data, DifferenceHandler &differenceHandler)
{
    QmlJS::ScopeChain::setSkipmakeComponentChain(true);
    QScopeGuard unSkip([]() { QmlJS::ScopeChain::setSkipmakeComponentChain(false); });

    qCInfo(rewriterBenchmark) << Q_FUNC_INFO;

    const bool justSanityCheck = !differenceHandler.isAmender();

    QElapsedTimer time;
    if (rewriterBenchmark().isInfoEnabled())
        time.start();

    const QUrl url = m_rewriterView->model()->fileUrl();

    m_qrcMapping.clear();
    addIsoIconQrcMapping(url);
    m_rewriterView->clearErrorAndWarnings();

    setActive(true);
    m_rewriterView->setIncompleteTypeInformation(false);

    // maybe the project environment (kit, ...) changed, so we need to clean old caches
    m_rewriterView->model()->clearMetaInfoCache();

    try {
        Snapshot snapshot = TextModifier::qmljsSnapshot();

        QList<DocumentMessage> errors;
        QList<DocumentMessage> warnings;

        if (Document::MutablePtr doc = createParsedDocument(url, data, &errors)) {
            /* We cannot do this since changes to other documents do have side effects on the current document
            if (m_document && (m_document->fingerprint() == doc->fingerprint())) {
                setActive(false);
                return true;
            }
            */

            snapshot.insert(doc);
            m_document = doc;
            qCInfo(rewriterBenchmark) << "parsed correctly: " << time.elapsed();
        } else {
            qCInfo(rewriterBenchmark) << "did not parse correctly: " << time.elapsed();
            m_rewriterView->setErrors(errors);
            setActive(false);
            return false;
        }


        m_vContext = ModelManagerInterface::instance()->projectVContext(Dialect::Qml, m_document);
        ReadingContext ctxt(snapshot, m_document, m_vContext, m_rewriterView->model());
        m_scopeChain = QSharedPointer<const ScopeChain>(
                    new ScopeChain(ctxt.scopeChain()));

        if (view()->checkLinkErrors()) {
            qCInfo(rewriterBenchmark) << "linked:" << time.elapsed();
            collectLinkErrors(&errors, ctxt);
        }

        setupPossibleImports();

        qCInfo(rewriterBenchmark) << "possible imports:" << time.elapsed();

        setupImports(m_document, differenceHandler);

        qCInfo(rewriterBenchmark) << "imports setup:" << time.elapsed();

        collectImportErrors(&errors);

        if (view()->checkSemanticErrors()) {
            collectSemanticErrorsAndWarnings(&errors, &warnings);

            if (!errors.isEmpty()) {
                m_rewriterView->setErrors(errors);
                setActive(false);
                clearPossibleImportKeys();
                return false;
            }
            if (!justSanityCheck)
                m_rewriterView->setWarnings(warnings);
            qCInfo(rewriterBenchmark) << "checked semantic errors:" << time.elapsed();
        }

        AST::UiObjectMember *astRootNode = nullptr;
        if (AST::UiProgram *program = m_document->qmlProgram())
            if (program->members)
                astRootNode = program->members->member;
        ModelNode modelRootNode = m_rewriterView->rootModelNode();
        syncNode(modelRootNode, astRootNode, &ctxt, differenceHandler);
        m_rewriterView->positionStorage()->cleanupInvalidOffsets();

        qCInfo(rewriterBenchmark) << "synced nodes:" << time.elapsed();

        setupUsedImports();

        setActive(false);

        return true;
    } catch (Exception &e) {
        DocumentMessage error(&e);
        // Somehow, the error below gets eaten in upper levels, so printing the
        // exception info here for debugging purposes:
        qDebug() << "*** An exception occurred while reading the QML file:"
                 << error.toString();
        m_rewriterView->addError(error);

        setActive(false);

        return false;
    }
}

void TextToModelMerger::syncNode(ModelNode &modelNode,
                                 AST::UiObjectMember *astNode,
                                 ReadingContext *context,
                                 DifferenceHandler &differenceHandler)
{
    auto binding = AST::cast<AST::UiObjectBinding *>(astNode);

    const bool hasOnToken = binding && binding->hasOnToken;

    QString onTokenProperty;

    if (hasOnToken)
        onTokenProperty =  toString(binding->qualifiedId);

    AST::UiQualifiedId *astObjectType = qualifiedTypeNameId(astNode);
    AST::UiObjectInitializer *astInitializer = initializerOfObject(astNode);

    if (!astObjectType || !astInitializer)
        return;

    m_rewriterView->positionStorage()->setNodeOffset(modelNode, astObjectType->identifierToken.offset);

    NodeMetaInfo info = context->lookup(astObjectType);
    if (!info.isValid()) {
        qWarning() << "Skipping node with unknown type" << toString(astObjectType) << info.typeName();
        return;
    }
<<<<<<< HEAD

    int majorVersion = info.majorVersion();
    int minorVersion = info.minorVersion();

=======

    int majorVersion = info.majorVersion();
    int minorVersion = info.minorVersion();

>>>>>>> df7398e2
    TypeName typeName = info.typeName();
    PropertyName defaultPropertyName = info.defaultPropertyName();

    if (defaultPropertyName.isEmpty()) //fallback and use the meta system of the model
        defaultPropertyName = modelNode.metaInfo().defaultPropertyName();

    if (modelNode.isRootNode() && !m_rewriterView->allowComponentRoot() && isComponentType(typeName)) {
        for (AST::UiObjectMemberList *iter = astInitializer->members; iter; iter = iter->next) {
            if (auto def = AST::cast<AST::UiObjectDefinition *>(iter->member)) {
                syncNode(modelNode, def, context, differenceHandler);
                return;
            }
        }
    }

    bool isImplicitComponent = modelNode.hasParentProperty() && propertyIsComponentType(modelNode.parentProperty(), typeName, modelNode.model());

    if (modelNode.type()
            != typeName //If there is no valid parentProperty                                                                                                      //the node has just been created. The type is correct then.
        || modelNode.majorVersion() != majorVersion || modelNode.minorVersion() != minorVersion
        || modelNode.behaviorPropertyName() != onTokenProperty) {
        const bool isRootNode = m_rewriterView->rootModelNode() == modelNode;
        differenceHandler.typeDiffers(isRootNode, modelNode, typeName,
                                      majorVersion, minorVersion,
                                      astNode, context);

        if (!modelNode.isValid())
            return;

        if (!isRootNode && modelNode.majorVersion() != -1 && modelNode.minorVersion() != -1) {
            qWarning() << "Preempting Node sync. Type differs" << modelNode <<
                          modelNode.majorVersion() << modelNode.minorVersion();
            return; // the difference handler will create a new node, so we're done.
        }
    }

    if (isComponentType(typeName) || isImplicitComponent)
        setupComponentDelayed(modelNode, differenceHandler.isAmender());
    else if (isCustomParserType(typeName))
        setupCustomParserNodeDelayed(modelNode, differenceHandler.isAmender());
    else if (!modelNode.nodeSource().isEmpty() || modelNode.nodeSourceType() != ModelNode::NodeWithoutSource)
        clearImplicitComponentDelayed(modelNode, differenceHandler.isAmender());


    context->enterScope(astNode);

    QSet<PropertyName> modelPropertyNames = Utils::toSet(modelNode.propertyNames());
    if (!modelNode.id().isEmpty())
        modelPropertyNames.insert("id");
    QList<AST::UiObjectMember *> defaultPropertyItems;

    for (AST::UiObjectMemberList *iter = astInitializer->members; iter; iter = iter->next) {
        AST::UiObjectMember *member = iter->member;
        if (!member)
            continue;

        if (auto array = AST::cast<AST::UiArrayBinding *>(member)) {
            const QString astPropertyName = toString(array->qualifiedId);
            if (isPropertyChangesType(typeName) || isConnectionsType(typeName) || context->lookupProperty(QString(), array->qualifiedId)) {
                AbstractProperty modelProperty = modelNode.property(astPropertyName.toUtf8());
                QList<AST::UiObjectMember *> arrayMembers;
                for (AST::UiArrayMemberList *iter = array->members; iter; iter = iter->next)
                    if (AST::UiObjectMember *member = iter->member)
                        arrayMembers.append(member);

                syncArrayProperty(modelProperty, arrayMembers, context, differenceHandler);
                modelPropertyNames.remove(astPropertyName.toUtf8());
            } else {
                qWarning() << "Skipping invalid array property" << astPropertyName
                           << "for node type" << modelNode.type();
            }
        } else if (auto def = AST::cast<AST::UiObjectDefinition *>(member)) {
            const QString &name = def->qualifiedTypeNameId->name.toString();
            if (name.isEmpty() || !name.at(0).isUpper()) {
                const QStringList props = syncGroupedProperties(modelNode,
                                                                name,
                                                                def->initializer->members,
                                                                context,
                                                                differenceHandler);
                for (const QString &prop : props)
                    modelPropertyNames.remove(prop.toUtf8());
            } else {
                defaultPropertyItems.append(member);
            }
        } else if (auto binding = AST::cast<AST::UiObjectBinding *>(member)) {
            const QString astPropertyName = toString(binding->qualifiedId);
            if (binding->hasOnToken) {
                // Store Behaviours in the default property
                defaultPropertyItems.append(member);
            } else {
                const Value *propertyType = nullptr;
                const ObjectValue *containingObject = nullptr;
                QString name;
                if (context->lookupProperty(QString(), binding->qualifiedId, &propertyType, &containingObject, &name)
                        || isPropertyChangesType(typeName)
                        || isConnectionsType(typeName)) {
                    AbstractProperty modelProperty = modelNode.property(astPropertyName.toUtf8());
                    if (context->isArrayProperty(propertyType, containingObject, name))
                        syncArrayProperty(modelProperty, {member}, context, differenceHandler);
                    else
                        syncNodeProperty(modelProperty, binding, context, TypeName(), differenceHandler);
                    modelPropertyNames.remove(astPropertyName.toUtf8());
                } else {
                    qWarning() << "Syncing unknown node property" << astPropertyName
                               << "for node type" << modelNode.type();
                    AbstractProperty modelProperty = modelNode.property(astPropertyName.toUtf8());
                    syncNodeProperty(modelProperty, binding, context, TypeName(), differenceHandler);
                    modelPropertyNames.remove(astPropertyName.toUtf8());
                }
            }
        } else if (auto script = AST::cast<AST::UiScriptBinding *>(member)) {
            modelPropertyNames.remove(syncScriptBinding(modelNode, QString(), script, context, differenceHandler));
        } else if (auto property = AST::cast<AST::UiPublicMember *>(member)) {
            if (property->type == AST::UiPublicMember::Signal) {
                const QStringView astName = property->name;
                AbstractProperty modelProperty = modelNode.property(astName.toUtf8());
                QString signature = "()";
                if (property->parameters) {
                    signature = "("
                                + textAt(context->doc(),
                                         property->parameters->firstSourceLocation(),
                                         property->parameters->lastSourceLocation())
                                + ")";
                }

                syncSignalDeclarationProperty(modelProperty, signature, differenceHandler);
                modelPropertyNames.remove(astName.toUtf8());
                continue; // Done
            }

            const QStringView astName = property->name;
            QString astValue;
            if (property->statement)
                astValue = textAt(context->doc(),
                                  property->statement->firstSourceLocation(),
                                  property->statement->lastSourceLocation());

            astValue = astValue.trimmed();
            if (astValue.endsWith(QLatin1Char(';')))
                astValue = astValue.left(astValue.length() - 1);
            astValue = astValue.trimmed();

            const TypeName &astType = property->memberType->name.toUtf8();
            AbstractProperty modelProperty = modelNode.property(astName.toUtf8());

            if (property->binding) {
                if (auto binding = AST::cast<AST::UiObjectBinding *>(property->binding))
                    syncNodeProperty(modelProperty, binding, context, astType, differenceHandler);
                else
                    qWarning() << "Arrays are not yet supported";
            } else if (!property->statement || isLiteralValue(property->statement)) {
                const QVariant variantValue = convertDynamicPropertyValueToVariant(astValue, QString::fromLatin1(astType));
                syncVariantProperty(modelProperty, variantValue, astType, differenceHandler);
            } else {
                syncExpressionProperty(modelProperty, astValue, astType, differenceHandler);
            }
            modelPropertyNames.remove(astName.toUtf8());
        } else if (AST::cast<AST::UiSourceElement *>(member)) {
            // function et al
        } else {
            qWarning() << "Found an unknown QML value.";
        }
    }

    if (!defaultPropertyItems.isEmpty()) {
        if (isComponentType(modelNode.type()))
            setupComponentDelayed(modelNode, differenceHandler.isAmender());
        if (defaultPropertyName.isEmpty()) {
            qWarning() << "No default property for node type" << modelNode.type() << ", ignoring child items.";
        } else {
            AbstractProperty modelProperty = modelNode.property(defaultPropertyName);
            if (modelProperty.isNodeListProperty()) {
                NodeListProperty nodeListProperty = modelProperty.toNodeListProperty();
                syncNodeListProperty(nodeListProperty, defaultPropertyItems, context,
                                     differenceHandler);
            } else {
                differenceHandler.shouldBeNodeListProperty(modelProperty,
                                                           defaultPropertyItems,
                                                           context);
            }
            modelPropertyNames.remove(defaultPropertyName);
        }
    }

    for (const PropertyName &modelPropertyName : std::as_const(modelPropertyNames)) {
        AbstractProperty modelProperty = modelNode.property(modelPropertyName);

        // property deleted.
        if (modelPropertyName == "id")
            differenceHandler.idsDiffer(modelNode, QString());
        else
            differenceHandler.propertyAbsentFromQml(modelProperty);
    }

    context->leaveScope();
}

static QVariant parsePropertyExpression(AST::ExpressionNode *expressionNode)
{
    Q_ASSERT(expressionNode);

    auto arrayLiteral = AST::cast<AST::ArrayPattern *>(expressionNode);

    if (arrayLiteral) {
        QList<QVariant> variantList;
        for (AST::PatternElementList *it = arrayLiteral->elements; it; it = it->next)
            variantList << parsePropertyExpression(it->element->initializer);
        return variantList;
    }

    auto stringLiteral = AST::cast<AST::StringLiteral *>(expressionNode);
    if (stringLiteral)
        return stringLiteral->value.toString();

    auto trueLiteral = AST::cast<AST::TrueLiteral *>(expressionNode);
    if (trueLiteral)
        return true;

    auto falseLiteral = AST::cast<AST::FalseLiteral *>(expressionNode);
    if (falseLiteral)
        return false;

    auto numericLiteral = AST::cast<AST::NumericLiteral *>(expressionNode);
    if (numericLiteral)
        return numericLiteral->value;


    return QVariant();
}

QVariant parsePropertyScriptBinding(AST::UiScriptBinding *uiScriptBinding)
{
    Q_ASSERT(uiScriptBinding);

    auto expStmt = AST::cast<AST::ExpressionStatement *>(uiScriptBinding->statement);
    if (!expStmt)
        return QVariant();

    return parsePropertyExpression(expStmt->expression);
}

QmlDesigner::PropertyName TextToModelMerger::syncScriptBinding(ModelNode &modelNode,
                                             const QString &prefix,
                                             AST::UiScriptBinding *script,
                                             ReadingContext *context,
                                             DifferenceHandler &differenceHandler)
{
    QString astPropertyName = toString(script->qualifiedId);
    if (!prefix.isEmpty())
        astPropertyName.prepend(prefix + '.');

    QString astValue;
    if (script->statement) {
        astValue = textAt(context->doc(),
                          script->statement->firstSourceLocation(),
                          script->statement->lastSourceLocation());
        astValue = astValue.trimmed();
        if (astValue.endsWith(QLatin1Char(';')))
            astValue = astValue.left(astValue.length() - 1);
        astValue = astValue.trimmed();
    }

    if (astPropertyName == QStringLiteral("id")) {
        syncNodeId(modelNode, astValue, differenceHandler);
        return astPropertyName.toUtf8();
    }

    if (isSignalPropertyName(astPropertyName)) {
        AbstractProperty modelProperty = modelNode.property(astPropertyName.toUtf8());
        syncSignalHandler(modelProperty, astValue, differenceHandler);
        return astPropertyName.toUtf8();
    }

    if (isLiteralValue(script)) {
        if (isPropertyChangesType(modelNode.type())
                || isConnectionsType(modelNode.type())
                || isListElementType(modelNode.type())) {
            AbstractProperty modelProperty = modelNode.property(astPropertyName.toUtf8());
            QVariant variantValue = parsePropertyScriptBinding(script);
            if (!variantValue.isValid())
                variantValue = deEscape(stripQuotes(astValue));
            syncVariantProperty(modelProperty, variantValue, TypeName(), differenceHandler);
            return astPropertyName.toUtf8();
        } else {
            const QVariant variantValue = context->convertToVariant(astValue, prefix, script->qualifiedId);
            if (variantValue.isValid()) {
                AbstractProperty modelProperty = modelNode.property(astPropertyName.toUtf8());
                syncVariantProperty(modelProperty, variantValue, TypeName(), differenceHandler);
                return astPropertyName.toUtf8();
            } else {
                qWarning() << "Skipping invalid variant property" << astPropertyName
                           << "for node type" << modelNode.type();
                return PropertyName();
            }
        }
    }

    const QVariant enumValue = context->convertToEnum(script->statement,
                                                      modelNode.metaInfo(),
                                                      prefix,
                                                      script->qualifiedId,
                                                      astValue);
    if (enumValue.isValid()) { // It is a qualified enum:
        AbstractProperty modelProperty = modelNode.property(astPropertyName.toUtf8());
        syncVariantProperty(modelProperty, enumValue, TypeName(), differenceHandler); // TODO: parse type
        return astPropertyName.toUtf8();
    } else { // Not an enum, so:
        if (isPropertyChangesType(modelNode.type())
                || isConnectionsType(modelNode.type())
                || context->lookupProperty(prefix, script->qualifiedId)
                || isSupportedAttachedProperties(astPropertyName)) {
            AbstractProperty modelProperty = modelNode.property(astPropertyName.toUtf8());
            syncExpressionProperty(modelProperty, astValue, TypeName(), differenceHandler); // TODO: parse type
            return astPropertyName.toUtf8();
        } else {
            qWarning() << Q_FUNC_INFO << "Skipping invalid expression property" << astPropertyName
                    << "for node type" << modelNode.type();
            return PropertyName();
        }
    }
}

void TextToModelMerger::syncNodeId(ModelNode &modelNode, const QString &astObjectId,
                                   DifferenceHandler &differenceHandler)
{
    if (astObjectId.isEmpty()) {
        if (!modelNode.id().isEmpty()) {
            ModelNode existingNodeWithId = m_rewriterView->modelNodeForId(astObjectId);
            if (existingNodeWithId.isValid())
                existingNodeWithId.setIdWithoutRefactoring(QString());
            differenceHandler.idsDiffer(modelNode, astObjectId);
        }
    } else {
        if (modelNode.id() != astObjectId) {
            ModelNode existingNodeWithId = m_rewriterView->modelNodeForId(astObjectId);
            if (existingNodeWithId.isValid())
                existingNodeWithId.setIdWithoutRefactoring(QString());
            differenceHandler.idsDiffer(modelNode, astObjectId);
        }
    }
}

void TextToModelMerger::syncNodeProperty(AbstractProperty &modelProperty,
                                         AST::UiObjectBinding *binding,
                                         ReadingContext *context,
                                         const TypeName &dynamicPropertyType,
                                         DifferenceHandler &differenceHandler)
{
    NodeMetaInfo info = context->lookup(binding->qualifiedTypeNameId);

    if (!info.isValid()) {
        qWarning() << "SNP"
                   << "Skipping node with unknown type" << toString(binding->qualifiedTypeNameId);
        return;
    }
    TypeName typeName = info.typeName();
    int majorVersion = info.majorVersion();
    int minorVersion = info.minorVersion();

    if (modelProperty.isNodeProperty() && dynamicPropertyType == modelProperty.dynamicTypeName()) {
        ModelNode nodePropertyNode = modelProperty.toNodeProperty().modelNode();
        syncNode(nodePropertyNode, binding, context, differenceHandler);
    } else {
        differenceHandler.shouldBeNodeProperty(modelProperty,
                                               typeName,
                                               majorVersion,
                                               minorVersion,
                                               binding,
                                               dynamicPropertyType,
                                               context);
    }
}

void TextToModelMerger::syncExpressionProperty(AbstractProperty &modelProperty,
                                               const QString &javascript,
                                               const TypeName &astType,
                                               DifferenceHandler &differenceHandler)
{
    if (modelProperty.isBindingProperty()) {
        BindingProperty bindingProperty = modelProperty.toBindingProperty();
        if (!compareJavaScriptExpression(bindingProperty.expression(), javascript)
                || astType.isEmpty() == bindingProperty.isDynamic()
                || astType != bindingProperty.dynamicTypeName()) {
            differenceHandler.bindingExpressionsDiffer(bindingProperty, javascript, astType);
        }
    } else {
        differenceHandler.shouldBeBindingProperty(modelProperty, javascript, astType);
    }
}

void TextToModelMerger::syncSignalHandler(AbstractProperty &modelProperty,
                                               const QString &javascript,
                                               DifferenceHandler &differenceHandler)
{
    if (modelProperty.isSignalHandlerProperty()) {
        SignalHandlerProperty signalHandlerProperty = modelProperty.toSignalHandlerProperty();
        if (signalHandlerProperty.source() != javascript)
            differenceHandler.signalHandlerSourceDiffer(signalHandlerProperty, javascript);
    } else {
        differenceHandler.shouldBeSignalHandlerProperty(modelProperty, javascript);
    }
}


void TextToModelMerger::syncArrayProperty(AbstractProperty &modelProperty,
                                          const QList<AST::UiObjectMember *> &arrayMembers,
                                          ReadingContext *context,
                                          DifferenceHandler &differenceHandler)
{
    if (modelProperty.isNodeListProperty()) {
        NodeListProperty nodeListProperty = modelProperty.toNodeListProperty();
        syncNodeListProperty(nodeListProperty, arrayMembers, context, differenceHandler);
    } else {
        differenceHandler.shouldBeNodeListProperty(modelProperty,
                                                   arrayMembers,
                                                   context);
    }
}

static QString fileForFullQrcPath(const QString &string)
{
    QStringList stringList = string.split(QLatin1String("/"));
    if (stringList.isEmpty())
        return QString();

    return stringList.constLast();
}

static QString removeFileFromQrcPath(const QString &string)
{
    QStringList stringList = string.split(QLatin1String("/"));
    if (stringList.isEmpty())
        return QString();

    stringList.removeLast();
    return stringList.join(QLatin1String("/"));
}

void TextToModelMerger::syncVariantProperty(AbstractProperty &modelProperty,
                                            const QVariant &astValue,
                                            const TypeName &astType,
                                            DifferenceHandler &differenceHandler)
{
    if (astValue.canConvert(QMetaType::QString))
        populateQrcMapping(astValue.toString());

    if (modelProperty.isVariantProperty()) {
        VariantProperty modelVariantProperty = modelProperty.toVariantProperty();

        if (!equals(modelVariantProperty.value(), astValue)
                || astType.isEmpty() == modelVariantProperty.isDynamic()
                || astType != modelVariantProperty.dynamicTypeName()) {
            differenceHandler.variantValuesDiffer(modelVariantProperty,
                                                  astValue,
                                                  astType);
        }
    } else {
        differenceHandler.shouldBeVariantProperty(modelProperty,
                                                  astValue,
                                                  astType);
    }
}

void TextToModelMerger::syncSignalDeclarationProperty(AbstractProperty &modelProperty,
                                            const QString &signature,
                                            DifferenceHandler &differenceHandler)
{
    if (modelProperty.isSignalDeclarationProperty()) {
        SignalDeclarationProperty signalHandlerProperty = modelProperty.toSignalDeclarationProperty();
        if (signalHandlerProperty.signature() != signature)
            differenceHandler.signalDeclarationSignatureDiffer(signalHandlerProperty, signature);
    } else {
        differenceHandler.shouldBeSignalDeclarationProperty(modelProperty, signature);
    }
}

void TextToModelMerger::syncNodeListProperty(NodeListProperty &modelListProperty,
                                             const QList<AST::UiObjectMember *> arrayMembers,
                                             ReadingContext *context,
                                             DifferenceHandler &differenceHandler)
{
    QList<ModelNode> modelNodes = modelListProperty.toModelNodeList();
    int i = 0;
    for (; i < modelNodes.size() && i < arrayMembers.size(); ++i) {
        ModelNode modelNode = modelNodes.at(i);
        syncNode(modelNode, arrayMembers.at(i), context, differenceHandler);
    }

    for (int j = i; j < arrayMembers.size(); ++j) {
        // more elements in the dom-list, so add them to the model
        AST::UiObjectMember *arrayMember = arrayMembers.at(j);
        const ModelNode newNode = differenceHandler.listPropertyMissingModelNode(modelListProperty, context, arrayMember);
    }

    for (int j = i; j < modelNodes.size(); ++j) {
        // more elements in the model, so remove them.
        ModelNode modelNode = modelNodes.at(j);
        differenceHandler.modelNodeAbsentFromQml(modelNode);
    }
}

ModelNode TextToModelMerger::createModelNode(const TypeName &typeName,
                                             int majorVersion,
                                             int minorVersion,
                                             bool isImplicitComponent,
                                             AST::UiObjectMember *astNode,
                                             ReadingContext *context,
                                             DifferenceHandler &differenceHandler)
{
    QString nodeSource;

    auto binding = AST::cast<AST::UiObjectBinding *>(astNode);

    const bool hasOnToken = binding && binding->hasOnToken;

    QString onTokenProperty;
    if (hasOnToken)
        onTokenProperty =  toString(binding->qualifiedId);

    AST::UiQualifiedId *astObjectType = qualifiedTypeNameId(astNode);

    if (isCustomParserType(typeName))
        nodeSource = textAt(context->doc(),
                                    astObjectType->identifierToken,
                                    astNode->lastSourceLocation());


    if (isComponentType(typeName) || isImplicitComponent) {
        QString componentSource = extractComponentFromQml(textAt(context->doc(),
                                  astObjectType->identifierToken,
                                  astNode->lastSourceLocation()));


        nodeSource = componentSource;
    }

    ModelNode::NodeSourceType nodeSourceType = ModelNode::NodeWithoutSource;

    if (isComponentType(typeName) || isImplicitComponent)
        nodeSourceType = ModelNode::NodeWithComponentSource;
    else if (isCustomParserType(typeName))
        nodeSourceType = ModelNode::NodeWithCustomParserSource;

    ModelNode newNode = m_rewriterView->createModelNode(typeName,
                                                        majorVersion,
                                                        minorVersion,
                                                        PropertyListType(),
                                                        {},
                                                        nodeSource,
                                                        nodeSourceType,
                                                        onTokenProperty);

    syncNode(newNode, astNode, context, differenceHandler);
    return newNode;
}

QStringList TextToModelMerger::syncGroupedProperties(ModelNode &modelNode,
                                                     const QString &name,
                                                     AST::UiObjectMemberList *members,
                                                     ReadingContext *context,
                                                     DifferenceHandler &differenceHandler)
{
    QStringList props;

    for (AST::UiObjectMemberList *iter = members; iter; iter = iter->next) {
        AST::UiObjectMember *member = iter->member;

        if (auto script = AST::cast<AST::UiScriptBinding *>(member)) {
            const QString prop = QString::fromLatin1(syncScriptBinding(modelNode, name, script, context, differenceHandler));
            if (!prop.isEmpty())
                props.append(prop);
        }
    }

    return props;
}

void ModelValidator::modelMissesImport([[maybe_unused]] const QmlDesigner::Import &import)
{
    Q_ASSERT(m_merger->view()->model()->imports().contains(import));
}

void ModelValidator::importAbsentInQMl([[maybe_unused]] const QmlDesigner::Import &import)
{
    Q_ASSERT(! m_merger->view()->model()->imports().contains(import));
}

void ModelValidator::bindingExpressionsDiffer([[maybe_unused]] BindingProperty &modelProperty,
                                              [[maybe_unused]] const QString &javascript,
                                              [[maybe_unused]] const TypeName &astType)
{
    Q_ASSERT(compareJavaScriptExpression(modelProperty.expression(), javascript));
    Q_ASSERT(modelProperty.dynamicTypeName() == astType);
    Q_ASSERT(0);
}

void ModelValidator::shouldBeBindingProperty([[maybe_unused]] AbstractProperty &modelProperty,
                                             const QString & /*javascript*/,
                                             const TypeName & /*astType*/)
{
    Q_ASSERT(modelProperty.isBindingProperty());
    Q_ASSERT(0);
}

void ModelValidator::signalHandlerSourceDiffer([[maybe_unused]] SignalHandlerProperty &modelProperty,
                                               [[maybe_unused]] const QString &javascript)
{
    QTC_ASSERT(compareJavaScriptExpression(modelProperty.source(), javascript), return);
}

void ModelValidator::signalDeclarationSignatureDiffer(SignalDeclarationProperty &modelProperty,
                                                      const QString &signature)
{
    Q_UNUSED(modelProperty)
    Q_UNUSED(signature)
    QTC_ASSERT(compareJavaScriptExpression(modelProperty.signature(), signature), return);
}

void ModelValidator::shouldBeSignalHandlerProperty([[maybe_unused]] AbstractProperty &modelProperty,
                                                   const QString & /*javascript*/)
{
    Q_ASSERT(modelProperty.isSignalHandlerProperty());
    Q_ASSERT(0);
}

void ModelValidator::shouldBeSignalDeclarationProperty(AbstractProperty &modelProperty,
                                                       const QString & /*javascript*/)
{
    Q_UNUSED(modelProperty)
    Q_ASSERT(modelProperty.isSignalDeclarationProperty());
    Q_ASSERT(0);
}

void ModelValidator::shouldBeNodeListProperty([[maybe_unused]] AbstractProperty &modelProperty,
                                              const QList<AST::UiObjectMember *> /*arrayMembers*/,
                                              ReadingContext * /*context*/)
{
    Q_ASSERT(modelProperty.isNodeListProperty());
    Q_ASSERT(0);
}

void ModelValidator::variantValuesDiffer([[maybe_unused]] VariantProperty &modelProperty,
                                         [[maybe_unused]] const QVariant &qmlVariantValue,
                                         [[maybe_unused]] const TypeName &dynamicTypeName)
{
    QTC_ASSERT(modelProperty.isDynamic() == !dynamicTypeName.isEmpty(), return);
    if (modelProperty.isDynamic()) {
        QTC_ASSERT(modelProperty.dynamicTypeName() == dynamicTypeName, return);
    }



    QTC_ASSERT(equals(modelProperty.value(), qmlVariantValue), qWarning() << modelProperty.value() << qmlVariantValue);
    QTC_ASSERT(0, return);
}

void ModelValidator::shouldBeVariantProperty([[maybe_unused]] AbstractProperty &modelProperty,
                                             const QVariant & /*qmlVariantValue*/,
                                             const TypeName & /*dynamicTypeName*/)
{
    Q_ASSERT(modelProperty.isVariantProperty());
    Q_ASSERT(0);
}

void ModelValidator::shouldBeNodeProperty([[maybe_unused]] AbstractProperty &modelProperty,
                                          const TypeName & /*typeName*/,
                                          int /*majorVersion*/,
                                          int /*minorVersion*/,
                                          AST::UiObjectMember * /*astNode*/,
                                          const TypeName & /*dynamicPropertyType */,
                                          ReadingContext * /*context*/)
{
    Q_ASSERT(modelProperty.isNodeProperty());
    Q_ASSERT(0);
}

void ModelValidator::modelNodeAbsentFromQml([[maybe_unused]] ModelNode &modelNode)
{
    Q_ASSERT(!modelNode.isValid());
    Q_ASSERT(0);
}

ModelNode ModelValidator::listPropertyMissingModelNode(NodeListProperty &/*modelProperty*/,
                                                       ReadingContext * /*context*/,
                                                       AST::UiObjectMember * /*arrayMember*/)
{
    Q_ASSERT(0);
    return ModelNode();
}

void ModelValidator::typeDiffers(bool /*isRootNode*/,
                                 [[maybe_unused]] ModelNode &modelNode,
                                 [[maybe_unused]] const TypeName &typeName,
                                 [[maybe_unused]] int majorVersion,
                                 [[maybe_unused]] int minorVersion,
                                 QmlJS::AST::UiObjectMember * /*astNode*/,
                                 ReadingContext * /*context*/)
{
    QTC_ASSERT(modelNode.type() == typeName, return);

    if (modelNode.majorVersion() != majorVersion) {
        qDebug() << Q_FUNC_INFO << modelNode;
        qDebug() << typeName << modelNode.majorVersion() << majorVersion;
    }

    if (modelNode.minorVersion() != minorVersion) {
        qDebug() << Q_FUNC_INFO << modelNode;
        qDebug() << typeName << modelNode.minorVersion() << minorVersion;
    }

    QTC_ASSERT(modelNode.majorVersion() == majorVersion, return);
    QTC_ASSERT(modelNode.minorVersion() == minorVersion, return);
    QTC_ASSERT(0, return);
}

void ModelValidator::propertyAbsentFromQml([[maybe_unused]] AbstractProperty &modelProperty)
{
    Q_ASSERT(!modelProperty.isValid());
    Q_ASSERT(0);
}

void ModelValidator::idsDiffer([[maybe_unused]] ModelNode &modelNode,
                               [[maybe_unused]] const QString &qmlId)
{
    QTC_ASSERT(modelNode.id() == qmlId, return);
    QTC_ASSERT(0, return);
}

void ModelAmender::modelMissesImport(const QmlDesigner::Import &import)
{
    m_merger->view()->model()->changeImports({import}, {});
}

void ModelAmender::importAbsentInQMl(const QmlDesigner::Import &import)
{
    m_merger->view()->model()->changeImports({}, {import});
}

void ModelAmender::bindingExpressionsDiffer(BindingProperty &modelProperty,
                                            const QString &javascript,
                                            const TypeName &astType)
{
    if (astType.isEmpty())
        modelProperty.setExpression(javascript);
    else
        modelProperty.setDynamicTypeNameAndExpression(astType, javascript);
}

void ModelAmender::shouldBeBindingProperty(AbstractProperty &modelProperty,
                                           const QString &javascript,
                                           const TypeName &astType)
{
    ModelNode theNode = modelProperty.parentModelNode();
    BindingProperty newModelProperty = theNode.bindingProperty(modelProperty.name());
    if (astType.isEmpty())
        newModelProperty.setExpression(javascript);
    else
        newModelProperty.setDynamicTypeNameAndExpression(astType, javascript);
}

void ModelAmender::signalHandlerSourceDiffer(SignalHandlerProperty &modelProperty, const QString &javascript)
{
    modelProperty.setSource(javascript);
}

void ModelAmender::signalDeclarationSignatureDiffer(SignalDeclarationProperty &modelProperty, const QString &signature)
{
    modelProperty.setSignature(signature);
}

void ModelAmender::shouldBeSignalHandlerProperty(AbstractProperty &modelProperty, const QString &javascript)
{
    ModelNode theNode = modelProperty.parentModelNode();
    SignalHandlerProperty newModelProperty = theNode.signalHandlerProperty(modelProperty.name());
    newModelProperty.setSource(javascript);
}

void ModelAmender::shouldBeSignalDeclarationProperty(AbstractProperty &modelProperty, const QString &signature)
{
    ModelNode theNode = modelProperty.parentModelNode();
    SignalDeclarationProperty newModelProperty = theNode.signalDeclarationProperty(modelProperty.name());
    newModelProperty.setSignature(signature);
}

void ModelAmender::shouldBeNodeListProperty(AbstractProperty &modelProperty,
                                            const QList<AST::UiObjectMember *> arrayMembers,
                                            ReadingContext *context)
{
    ModelNode theNode = modelProperty.parentModelNode();
    NodeListProperty newNodeListProperty = theNode.nodeListProperty(modelProperty.name());
    m_merger->syncNodeListProperty(newNodeListProperty,
                                   arrayMembers,
                                   context,
                                   *this);
}



void ModelAmender::variantValuesDiffer(VariantProperty &modelProperty, const QVariant &qmlVariantValue, const TypeName &dynamicType)
{
//    qDebug()<< "ModelAmender::variantValuesDiffer for property"<<modelProperty.name()
//            << "in node" << modelProperty.parentModelNode().id()
//            << ", old value:" << modelProperty.value()
//            << "new value:" << qmlVariantValue;

    if (dynamicType.isEmpty())
        modelProperty.setValue(qmlVariantValue);
    else
        modelProperty.setDynamicTypeNameAndValue(dynamicType, qmlVariantValue);
}

void ModelAmender::shouldBeVariantProperty(AbstractProperty &modelProperty, const QVariant &qmlVariantValue, const TypeName &dynamicTypeName)
{
    ModelNode theNode = modelProperty.parentModelNode();
    VariantProperty newModelProperty = theNode.variantProperty(modelProperty.name());

    if (dynamicTypeName.isEmpty())
        newModelProperty.setValue(qmlVariantValue);
    else
        newModelProperty.setDynamicTypeNameAndValue(dynamicTypeName, qmlVariantValue);
}

void ModelAmender::shouldBeNodeProperty(AbstractProperty &modelProperty,
                                        const TypeName &typeName,
                                        int majorVersion,
                                        int minorVersion,
                                        AST::UiObjectMember *astNode,
                                        const TypeName &dynamicPropertyType,
                                        ReadingContext *context)
{
    ModelNode theNode = modelProperty.parentModelNode();
    NodeProperty newNodeProperty = theNode.nodeProperty(modelProperty.name());

    const bool propertyTakesComponent = propertyIsComponentType(newNodeProperty, typeName, theNode.model());

    const ModelNode &newNode = m_merger->createModelNode(typeName,
                                                          majorVersion,
                                                          minorVersion,
                                                          propertyTakesComponent,
                                                          astNode,
                                                          context,
                                                          *this);

    if (dynamicPropertyType.isEmpty())
        newNodeProperty.setModelNode(newNode);
    else
        newNodeProperty.setDynamicTypeNameAndsetModelNode(dynamicPropertyType, newNode);

    if (propertyTakesComponent)
        m_merger->setupComponentDelayed(newNode, true);

}

void ModelAmender::modelNodeAbsentFromQml(ModelNode &modelNode)
{
    modelNode.destroy();
}

ModelNode ModelAmender::listPropertyMissingModelNode(NodeListProperty &modelProperty,
                                                     ReadingContext *context,
                                                     AST::UiObjectMember *arrayMember)
{
    AST::UiQualifiedId *astObjectType = nullptr;
    AST::UiObjectInitializer *astInitializer = nullptr;
    if (auto def = AST::cast<AST::UiObjectDefinition *>(arrayMember)) {
        astObjectType = def->qualifiedTypeNameId;
        astInitializer = def->initializer;
    } else if (auto bin = AST::cast<AST::UiObjectBinding *>(arrayMember)) {
        astObjectType = bin->qualifiedTypeNameId;
        astInitializer = bin->initializer;
    }

    if (!astObjectType || !astInitializer)
        return ModelNode();

    NodeMetaInfo info = context->lookup(astObjectType);
    if (!info.isValid()) {
        qWarning() << "Skipping node with unknown type" << toString(astObjectType);
        return {};
    }
    TypeName typeName = info.typeName();
    int majorVersion = info.majorVersion();
    int minorVersion = info.minorVersion();

    const bool propertyTakesComponent = propertyIsComponentType(modelProperty, typeName, m_merger->view()->model());


    const ModelNode &newNode = m_merger->createModelNode(typeName,
                                                         majorVersion,
                                                         minorVersion,
                                                         propertyTakesComponent,
                                                         arrayMember,
                                                         context,
                                                         *this);


    if (propertyTakesComponent)
        m_merger->setupComponentDelayed(newNode, true);

    if (modelProperty.isDefaultProperty() || isComponentType(modelProperty.parentModelNode().type())) { //In the default property case we do some magic
        if (modelProperty.isNodeListProperty()) {
            modelProperty.reparentHere(newNode);
        } else { //The default property could a NodeProperty implicitly (delegate:)
            modelProperty.parentModelNode().removeProperty(modelProperty.name());
            modelProperty.reparentHere(newNode);
        }
    } else {
        modelProperty.reparentHere(newNode);
    }
    return newNode;
}

void ModelAmender::typeDiffers(bool isRootNode,
                               ModelNode &modelNode,
                               const TypeName &typeName,
                               int majorVersion,
                               int minorVersion,
                               AST::UiObjectMember *astNode,
                               ReadingContext *context)
{
    const bool propertyTakesComponent = modelNode.hasParentProperty() && propertyIsComponentType(modelNode.parentProperty(), typeName, modelNode.model());

    if (isRootNode) {
        modelNode.view()->changeRootNodeType(typeName, majorVersion, minorVersion);
    } else {
        NodeAbstractProperty parentProperty = modelNode.parentProperty();
        int nodeIndex = -1;
        if (parentProperty.isNodeListProperty()) {
            nodeIndex = parentProperty.toNodeListProperty().toModelNodeList().indexOf(modelNode);
            Q_ASSERT(nodeIndex >= 0);
        }

        modelNode.destroy();

        const ModelNode &newNode = m_merger->createModelNode(typeName,
                                                             majorVersion,
                                                             minorVersion,
                                                             propertyTakesComponent,
                                                             astNode,
                                                             context,
                                                             *this);
        parentProperty.reparentHere(newNode);
        if (parentProperty.isNodeListProperty()) {
            int currentIndex = parentProperty.toNodeListProperty().toModelNodeList().indexOf(newNode);
            if (nodeIndex != currentIndex)
                parentProperty.toNodeListProperty().slide(currentIndex, nodeIndex);
        }
    }
}

void ModelAmender::propertyAbsentFromQml(AbstractProperty &modelProperty)
{
    modelProperty.parentModelNode().removeProperty(modelProperty.name());
}

void ModelAmender::idsDiffer(ModelNode &modelNode, const QString &qmlId)
{
    modelNode.setIdWithoutRefactoring(qmlId);
}

void TextToModelMerger::setupComponent(const ModelNode &node)
{
    if (!node.isValid())
        return;

    QString componentText = m_rewriterView->extractText({node}).value(node);

    if (componentText.isEmpty() && node.nodeSource().isEmpty())
        return;

    QString result = extractComponentFromQml(componentText);

    if (result.isEmpty() && node.nodeSource().isEmpty())
        return; //No object definition found

    if (node.nodeSource() != result)
        ModelNode(node).setNodeSource(result, ModelNode::NodeWithComponentSource);
}

void TextToModelMerger::clearImplicitComponent(const ModelNode &node)
{
    ModelNode(node).setNodeSource({}, ModelNode::NodeWithoutSource);
}

void TextToModelMerger::collectLinkErrors(QList<DocumentMessage> *errors, const ReadingContext &ctxt)
{
    const QList<QmlJS::DiagnosticMessage> diagnosticMessages = ctxt.diagnosticLinkMessages();
    for (const QmlJS::DiagnosticMessage &diagnosticMessage : diagnosticMessages) {
        if (diagnosticMessage.kind == QmlJS::Severity::ReadingTypeInfoWarning)
            m_rewriterView->setIncompleteTypeInformation(true);

        errors->append(
            DocumentMessage(diagnosticMessage, QUrl::fromLocalFile(m_document->fileName().path())));
    }
}

void TextToModelMerger::collectImportErrors(QList<DocumentMessage> *errors)
{
    if (m_rewriterView->model()->imports().isEmpty()) {
        const QmlJS::DiagnosticMessage diagnosticMessage(QmlJS::Severity::Error, SourceLocation(0, 0, 0, 0), QCoreApplication::translate("QmlDesigner::TextToModelMerger", "No import statements found."));
        errors->append(
            DocumentMessage(diagnosticMessage, QUrl::fromLocalFile(m_document->fileName().path())));
    }

    bool hasQtQuick = false;
    for (const QmlDesigner::Import &import : m_rewriterView->model()->imports()) {
        if (import.isLibraryImport() && import.url() == QStringLiteral("QtQuick")) {
            if (supportedQtQuickVersion(import)) {
                hasQtQuick = true;

                auto &externalDependencies = m_rewriterView->externalDependencies();
                if (externalDependencies.hasStartupTarget()) {
                    const bool qt6import = !import.hasVersion() || import.majorVersion() == 6;

                    if (!externalDependencies.isQt6Import() && (m_hasVersionlessImport || qt6import)) {
                        const QmlJS::DiagnosticMessage diagnosticMessage(
                            QmlJS::Severity::Error,
                            SourceLocation(0, 0, 0, 0),
                            QCoreApplication::translate(
                                "QmlDesigner::TextToModelMerger",
                                "Qt Quick 6 is not supported with a Qt 5 kit."));
                        errors->prepend(
                            DocumentMessage(diagnosticMessage,
                                            QUrl::fromLocalFile(m_document->fileName().path())));
                    }
                } else {
                    const QmlJS::DiagnosticMessage diagnosticMessage(
                        QmlJS::Severity::Error,
                        SourceLocation(0, 0, 0, 0),
                        QCoreApplication::translate("QmlDesigner::TextToModelMerger",
                                                    "The Design Mode requires a valid Qt kit."));
                    errors->prepend(
                        DocumentMessage(diagnosticMessage,
                                        QUrl::fromLocalFile(m_document->fileName().path())));
                }
            } else {
                const QmlJS::DiagnosticMessage
                    diagnosticMessage(QmlJS::Severity::Error,
                                      SourceLocation(0, 0, 0, 0),
                                      QCoreApplication::translate("QmlDesigner::TextToModelMerger",
                                                                  "Unsupported Qt Quick version."));
                errors->append(DocumentMessage(diagnosticMessage,
                                               QUrl::fromLocalFile(m_document->fileName().path())));
            }
        }
    }

    if (!hasQtQuick)
        errors->append(DocumentMessage(QCoreApplication::translate("QmlDesigner::TextToModelMerger", "No import for Qt Quick found.")));
}

void TextToModelMerger::collectSemanticErrorsAndWarnings(QList<DocumentMessage> *errors, QList<DocumentMessage> *warnings)
{
    Check check(m_document, m_scopeChain->context());
    check.disableMessage(StaticAnalysis::ErrPrototypeCycle);
    check.disableMessage(StaticAnalysis::ErrCouldNotResolvePrototype);
    check.disableMessage(StaticAnalysis::ErrCouldNotResolvePrototypeOf);

    const QList<StaticAnalysis::Type> types = StaticAnalysis::Message::allMessageTypes();
    for (StaticAnalysis::Type type : types) {
        StaticAnalysis::PrototypeMessageData prototypeMessageData = StaticAnalysis::Message::prototypeForMessageType(type);
        if (prototypeMessageData.severity == Severity::MaybeWarning
                || prototypeMessageData.severity == Severity::Warning) {
            check.disableMessage(type);
        }
    }

    check.enableQmlDesignerChecks();

    QUrl fileNameUrl = QUrl::fromLocalFile(m_document->fileName().toString());
    const QList<StaticAnalysis::Message> messages = check();
    for (const StaticAnalysis::Message &message : messages) {
        if (message.severity == Severity::Error) {
            if (message.type == StaticAnalysis::ErrUnknownComponent)
                warnings->append(DocumentMessage(message.toDiagnosticMessage(), fileNameUrl));
            else
                errors->append(DocumentMessage(message.toDiagnosticMessage(), fileNameUrl));
        }
        if (message.severity == Severity::Warning)
            warnings->append(DocumentMessage(message.toDiagnosticMessage(), fileNameUrl));
    }
}

void TextToModelMerger::populateQrcMapping(const QString &filePath)
{
    if (!filePath.startsWith(QLatin1String("qrc:")))
        return;

    QString path = removeFileFromQrcPath(filePath);
    const QString fileName = fileForFullQrcPath(filePath);
    path.remove(QLatin1String("qrc:"));
    QMap<QString,QStringList> map = ModelManagerInterface::instance()->filesInQrcPath(path);
    const QStringList qrcFilePaths = map.value(fileName, {});
    if (!qrcFilePaths.isEmpty()) {
        QString fileSystemPath = qrcFilePaths.constFirst();
        fileSystemPath.remove(fileName);
        if (path.isEmpty())
            path.prepend(QLatin1String("/"));
        m_qrcMapping.insert({path, fileSystemPath});
    }
}

void TextToModelMerger::addIsoIconQrcMapping(const QUrl &fileUrl)
{
    QDir dir(fileUrl.toLocalFile());
    do {
        if (!dir.entryList({"*.pro"}, QDir::Files).isEmpty()) {
            m_qrcMapping.insert({"/iso-icons", dir.absolutePath() + "/iso-icons"});
            return;
        }
    } while (dir.cdUp());
}

void TextToModelMerger::setupComponentDelayed(const ModelNode &node, bool synchronous)
{
    if (synchronous) {
        setupComponent(node);
    } else {
        m_setupComponentList.insert(node);
        m_setupTimer.start();
    }
}

void TextToModelMerger::setupCustomParserNode(const ModelNode &node)
{
    if (!node.isValid())
        return;

    QString modelText = m_rewriterView->extractText({node}).value(node);

    if (modelText.isEmpty() && node.nodeSource().isEmpty())
        return;

    if (node.nodeSource() != modelText)
        ModelNode(node).setNodeSource(modelText, ModelNode::NodeWithCustomParserSource);

}

void TextToModelMerger::setupCustomParserNodeDelayed(const ModelNode &node, bool synchronous)
{
    Q_ASSERT(isCustomParserType(node.type()));

    if (synchronous) {
        setupCustomParserNode(node);
    } else {
        m_setupCustomParserList.insert(node);
        m_setupTimer.start();
    }
}

void TextToModelMerger::clearImplicitComponentDelayed(const ModelNode &node, bool synchronous)
{
    Q_ASSERT(!isComponentType(node.type()));

    if (synchronous) {
        clearImplicitComponent(node);
    } else {
        m_clearImplicitComponentList.insert(node);
        m_setupTimer.start();
    }
}

void TextToModelMerger::delayedSetup()
{
    for (const ModelNode &node : std::as_const(m_setupComponentList))
        setupComponent(node);

    for (const ModelNode &node : std::as_const(m_setupCustomParserList))
        setupCustomParserNode(node);

    for (const ModelNode &node : std::as_const(m_clearImplicitComponentList))
        clearImplicitComponent(node);

    m_setupCustomParserList.clear();
    m_setupComponentList.clear();
    m_clearImplicitComponentList.clear();
}

QSet<QPair<QString, QString> > TextToModelMerger::qrcMapping() const
{
    return m_qrcMapping;
}

QList<QmlTypeData> TextToModelMerger::getQMLSingletons() const
{
    QList<QmlTypeData> list;
    if (!m_scopeChain || !m_scopeChain->document())
        return list;

    const QmlJS::Imports *imports = m_scopeChain->context()->imports(
        m_scopeChain->document().data());

    if (!imports)
        return list;

    for (const QmlJS::Import &import : imports->all()) {
        if (import.info.type() == ImportType::Library && !import.libraryPath.isEmpty()) {
            const LibraryInfo &libraryInfo = m_scopeChain->context()->snapshot().libraryInfo(
                import.libraryPath);

            for (const QmlDirParser::Component &component : libraryInfo.components()) {
                if (component.singleton) {
                    QmlTypeData qmlData;

                    qmlData.typeName = component.typeName;
                    qmlData.importUrl = import.info.name();
                    qmlData.versionString = import.info.version().toString();
                    qmlData.isSingleton = component.singleton;

                    list.append(qmlData);
                }
            }
        }
    }
    return list;
}

void TextToModelMerger::clearPossibleImportKeys()
{
    m_possibleModules.clear();
    m_previousPossibleModulesSize = -1;
}

QString TextToModelMerger::textAt(const Document::Ptr &doc,
                                  const SourceLocation &location)
{
    return doc->source().mid(location.offset, location.length);
}

QString TextToModelMerger::textAt(const Document::Ptr &doc,
                                  const SourceLocation &from,
                                  const SourceLocation &to)
{
    return doc->source().mid(from.offset, to.end() - from.begin());
}<|MERGE_RESOLUTION|>--- conflicted
+++ resolved
@@ -444,17 +444,10 @@
         for (AST::UiQualifiedId *iter = astTypeNode; iter; iter = iter->next)
             if (!iter->name.isEmpty())
                 fullTypeName += iter->name.toUtf8() + '.';
-<<<<<<< HEAD
 
         if (fullTypeName.endsWith('.'))
             fullTypeName.chop(1);
 
-=======
-
-        if (fullTypeName.endsWith('.'))
-            fullTypeName.chop(1);
-
->>>>>>> df7398e2
         NodeMetaInfo metaInfo = m_model->metaInfo(fullTypeName);
         return metaInfo;
     }
@@ -1166,17 +1159,10 @@
         qWarning() << "Skipping node with unknown type" << toString(astObjectType) << info.typeName();
         return;
     }
-<<<<<<< HEAD
 
     int majorVersion = info.majorVersion();
     int minorVersion = info.minorVersion();
 
-=======
-
-    int majorVersion = info.majorVersion();
-    int minorVersion = info.minorVersion();
-
->>>>>>> df7398e2
     TypeName typeName = info.typeName();
     PropertyName defaultPropertyName = info.defaultPropertyName();
 
