--- conflicted
+++ resolved
@@ -8,11 +8,8 @@
 #include "model.h"
 #include "model_p.h"
 
-<<<<<<< HEAD
-=======
 using namespace Qt::StringLiterals;
 
->>>>>>> 3473d9d3
 namespace QmlDesigner {
 
 bool compareBindingProperties(const QmlDesigner::BindingProperty &bindingProperty01, const QmlDesigner::BindingProperty &bindingProperty02)
@@ -357,11 +354,7 @@
             privateModel()->removePropertyAndRelatedResources(internalProperty);
     }
 
-<<<<<<< HEAD
-    privateModel()->setDynamicBindingProperty(internalNode(), name(), typeName, expression);
-=======
     privateModel()->setDynamicBindingProperty(internalNodeSharedPointer(), name(), typeName, expression);
->>>>>>> 3473d9d3
 }
 
 QDebug operator<<(QDebug debug, const BindingProperty &property)
