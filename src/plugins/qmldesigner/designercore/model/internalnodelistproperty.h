// Copyright (C) 2016 The Qt Company Ltd.
// SPDX-License-Identifier: LicenseRef-Qt-Commercial OR GPL-3.0-only WITH Qt-GPL-exception-1.0

#pragma once

#include "internalnodeabstractproperty.h"

#include <QList>

namespace QmlDesigner {

namespace Internal {

class InternalNodeListProperty final : public InternalNodeAbstractProperty
{
public:
    using Pointer = std::shared_ptr<InternalNodeListProperty>;
    static constexpr PropertyType type = PropertyType::NodeList;

    InternalNodeListProperty(const PropertyName &name, const InternalNodePointer &propertyOwner);

    bool isValid() const override;

    bool isEmpty() const override;
    int size() const { return m_nodeList.size(); }
    int count() const override;
    int indexOf(const InternalNodePointer &node) const override;
    const InternalNodePointer &at(int index) const
    {
        Q_ASSERT(index >= 0 && index < m_nodeList.size());
        return m_nodeList[index];
    }

    InternalNodePointer &at(int index)
    {
        Q_ASSERT(index >= 0 && index < m_nodeList.size());
        return m_nodeList[index];
    }

    InternalNodePointer &find(InternalNodePointer node)
    {
        auto found = std::find(m_nodeList.begin(), m_nodeList.end(), node);

        return *found;
    }

<<<<<<< HEAD
    QList<InternalNodePointer> allSubNodes() const override;
    QList<InternalNodePointer> directSubNodes() const override;
=======
    QList<InternalNodePointer> allSubNodes() const;
>>>>>>> 3473d9d3
    const QList<InternalNodePointer> &nodeList() const;
    void slide(int from, int to);

    void addSubNodes(QList<InternalNodePointer> &container) const;

    QList<InternalNodePointer>::iterator begin() { return m_nodeList.begin(); }

    QList<InternalNodePointer>::iterator end() { return m_nodeList.end(); }

    const QList<InternalNodePointer> &nodes() const { return m_nodeList; }

protected:
    void add(const InternalNodePointer &node) override;
    void remove(const InternalNodePointer &node) override;

private:
    QList<InternalNodePointer> m_nodeList;
};

} // namespace Internal
} // namespace QmlDesigner<|MERGE_RESOLUTION|>--- conflicted
+++ resolved
@@ -44,12 +44,7 @@
         return *found;
     }
 
-<<<<<<< HEAD
-    QList<InternalNodePointer> allSubNodes() const override;
-    QList<InternalNodePointer> directSubNodes() const override;
-=======
     QList<InternalNodePointer> allSubNodes() const;
->>>>>>> 3473d9d3
     const QList<InternalNodePointer> &nodeList() const;
     void slide(int from, int to);
 
