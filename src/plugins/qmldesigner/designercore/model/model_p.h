// Copyright (C) 2016 The Qt Company Ltd.
// SPDX-License-Identifier: LicenseRef-Qt-Commercial OR GPL-3.0-only WITH Qt-GPL-exception-1.0

#pragma once

#include "qmldesignercorelib_global.h"

#include "abstractview.h"
#include "metainfo.h"
#include "modelnode.h"
#include "skipiterator.h"

#include <nodemetainfo.h>

#include <QList>
#include <QPointer>
#include <QSet>
#include <QUrl>
#include <QVector3D>

#include <algorithm>

QT_BEGIN_NAMESPACE
class QPlainTextEdit;
class QPixmap;
QT_END_NAMESPACE

namespace QmlDesigner {

class AbstractProperty;
class RewriterView;
class NodeInstanceView;
class NodeMetaInfoPrivate;

namespace Internal {

class InternalNode;
class InternalProperty;
class InternalBindingProperty;
class InternalSignalHandlerProperty;
class InternalSignalDeclarationProperty;
class InternalVariantProperty;
class InternalNodeAbstractProperty;
class InternalNodeListProperty;

<<<<<<< HEAD
using InternalNodePointer = std::shared_ptr<InternalNode>;
using InternalPropertyPointer = std::shared_ptr<InternalProperty>;
using InternalBindingPropertyPointer = std::shared_ptr<InternalBindingProperty>;
using InternalSignalHandlerPropertyPointer = std::shared_ptr<InternalSignalHandlerProperty>;
using InternalSignalDeclarationPropertyPointer = std::shared_ptr<InternalSignalDeclarationProperty>;
using InternalVariantPropertyPointer = std::shared_ptr<InternalVariantProperty>;
using InternalNodeAbstractPropertyPointer = std::shared_ptr<InternalNodeAbstractProperty>;
using InternalNodeListPropertyPointer = std::shared_ptr<InternalNodeListProperty>;
=======
>>>>>>> 3473d9d3
using PropertyPair = QPair<InternalNodePointer, PropertyName>;

class ModelPrivate;

class WriteLocker
{
public:
    WriteLocker(Model *model);
    WriteLocker(ModelPrivate *model);
    ~WriteLocker();

    static void unlock(Model *model);
    static void lock(Model *model);

private:
    QPointer<ModelPrivate> m_model;
};

struct Increment
{
    using iterator = QList<QPointer<AbstractView>>::const_iterator;
    auto operator()(iterator current) {
        return std::find_if(std::next(current),
                            end,
                            [] (iterator::reference &view) { return view && view->isEnabled(); });
    }

   iterator end;
};

class EnabledViewRange : public SkipRange<QList<QPointer<AbstractView>>, Increment>
{
public:
    EnabledViewRange(const container &views)
        : base{views, Increment{views.end()}}
    {}
};

class ModelPrivate : public QObject
{
    Q_OBJECT

    friend Model;
    friend Internal::WriteLocker;

public:
    ModelPrivate(Model *model,
                 ProjectStorageDependencies m_projectStorageDependencies,
                 const TypeName &type,
                 int major,
                 int minor,
                 Model *metaInfoProxyModel,
                 std::unique_ptr<ModelResourceManagementInterface> resourceManagement);
    ModelPrivate(Model *model,
                 ProjectStorageDependencies m_projectStorageDependencies,
                 Utils::SmallStringView typeName,
                 Imports imports,
<<<<<<< HEAD
                 const QUrl &filePath);
=======
                 const QUrl &filePath,
                 std::unique_ptr<ModelResourceManagementInterface> resourceManagement);
>>>>>>> 3473d9d3
    ModelPrivate(Model *model,
                 const TypeName &type,
                 int major,
                 int minor,
                 Model *metaInfoProxyModel,
                 std::unique_ptr<ModelResourceManagementInterface> resourceManagement);

    ~ModelPrivate() override;

    QUrl fileUrl() const;
    void setFileUrl(const QUrl &url);

    InternalNodePointer createNode(const TypeName &typeName,
                                   int majorVersion,
                                   int minorVersion,
                                   const QList<QPair<PropertyName, QVariant>> &propertyList,
                                   const AuxiliaryDatas &auxPropertyList,
                                   const QString &nodeSource,
                                   ModelNode::NodeSourceType nodeSourceType,
                                   const QString &behaviorPropertyName,
                                   bool isRootNode = false);

    /*factory methods for internal use in model and rewriter*/
    void removeNodeAndRelatedResources(const InternalNodePointer &node);
    void removeNode(const InternalNodePointer &node);
    void changeNodeId(const InternalNodePointer &node, const QString &id);
    void changeNodeType(const InternalNodePointer &node, const TypeName &typeName, int majorVersion, int minorVersion);

    InternalNodePointer rootNode() const;
    InternalNodePointer findNode(const QString &id) const;

    MetaInfo metaInfo() const;
    void setMetaInfo(const MetaInfo &metaInfo);

    void attachView(AbstractView *view);
    void detachView(AbstractView *view, bool notifyView);
    void detachAllViews();

    template<typename Callable>
    void notifyNodeInstanceViewLast(Callable call);
    template<typename Callable>
    void notifyNormalViewsLast(Callable call);
    template<typename Callable>
    void notifyInstanceChanges(Callable call);

    void notifyNodeCreated(const InternalNodePointer &newNode);
    void notifyNodeAboutToBeReparent(const InternalNodePointer &node,
                                     const InternalNodePointer &newParent,
                                     const PropertyName &newPropertyName,
                                     const InternalNodePointer &oldParent,
                                     const PropertyName &oldPropertyName,
                                     AbstractView::PropertyChangeFlags propertyChange);
    void notifyNodeReparent(const InternalNodePointer &node,
                            const InternalNodeAbstractProperty *newPropertyParent,
                            const InternalNodePointer &oldParent,
                            const PropertyName &oldPropertyName,
                            AbstractView::PropertyChangeFlags propertyChange);
    void notifyNodeAboutToBeRemoved(const InternalNodePointer &node);
    void notifyNodeRemoved(const InternalNodePointer &removedNode,
                           const InternalNodePointer &parentNode,
                           const PropertyName &parentPropertyName,
                           AbstractView::PropertyChangeFlags propertyChange);
    void notifyNodeIdChanged(const InternalNodePointer &node, const QString &newId, const QString &oldId);
    void notifyNodeTypeChanged(const InternalNodePointer &node, const TypeName &type, int majorVersion, int minorVersion);

    void notifyPropertiesRemoved(const QList<PropertyPair> &propertyList);
    void notifyPropertiesAboutToBeRemoved(const QList<InternalProperty *> &internalPropertyList);
    void notifyBindingPropertiesAboutToBeChanged(
        const QList<QmlDesigner::Internal::InternalBindingProperty *> &internalPropertyList);
    void notifyBindingPropertiesChanged(
        const QList<QmlDesigner::Internal::InternalBindingProperty *> &internalPropertyList,
        AbstractView::PropertyChangeFlags propertyChange);
    void notifySignalHandlerPropertiesChanged(
        const QVector<QmlDesigner::Internal::InternalSignalHandlerProperty *> &propertyList,
        AbstractView::PropertyChangeFlags propertyChange);
    void notifySignalDeclarationPropertiesChanged(
        const QVector<QmlDesigner::Internal::InternalSignalDeclarationProperty *> &propertyList,
        AbstractView::PropertyChangeFlags propertyChange);
    void notifyVariantPropertiesChanged(const InternalNodePointer &node, const PropertyNameList &propertyNameList, AbstractView::PropertyChangeFlags propertyChange);
    void notifyScriptFunctionsChanged(const InternalNodePointer &node, const QStringList &scriptFunctionList);

    void notifyNodeOrderChanged(const QmlDesigner::Internal::InternalNodeListProperty *internalListProperty,
                                const InternalNodePointer &node,
                                int oldIndex);
    void notifyNodeOrderChanged(const InternalNodeListProperty *internalListProperty);
    void notifyAuxiliaryDataChanged(const InternalNodePointer &node,
                                    AuxiliaryDataKeyView key,
                                    const QVariant &data);
    void notifyNodeSourceChanged(const InternalNodePointer &node, const QString &newNodeSource);

    void notifyRootNodeTypeChanged(const QString &type, int majorVersion, int minorVersion);

    void notifyCustomNotification(const AbstractView *senderView, const QString &identifier, const QList<ModelNode> &modelNodeList, const QList<QVariant> &data);
    void notifyInstancePropertyChange(const QList<QPair<ModelNode, PropertyName> > &propertyList);
    void notifyInstanceErrorChange(const QVector<qint32> &instanceIds);
    void notifyInstancesCompleted(const QVector<ModelNode> &modelNodeVector);
    void notifyInstancesInformationsChange(const QMultiHash<ModelNode, InformationName> &informationChangeHash);
    void notifyInstancesRenderImageChanged(const QVector<ModelNode> &modelNodeVector);
    void notifyInstancesPreviewImageChanged(const QVector<ModelNode> &modelNodeVector);
    void notifyInstancesChildrenChanged(const QVector<ModelNode> &modelNodeVector);
    void notifyInstanceToken(const QString &token, int number, const QVector<ModelNode> &modelNodeVector);

    void notifyCurrentStateChanged(const ModelNode &node);
    void notifyCurrentTimelineChanged(const ModelNode &node);

    void notifyRenderImage3DChanged(const QImage &image);
    void notifyUpdateActiveScene3D(const QVariantMap &sceneState);
    void notifyModelNodePreviewPixmapChanged(const ModelNode &node, const QPixmap &pixmap);
    void notifyImport3DSupportChanged(const QVariantMap &supportMap);
    void notifyNodeAtPosResult(const ModelNode &modelNode, const QVector3D &pos3d);
    void notifyView3DAction(View3DActionType type, const QVariant &value);

    void notifyActive3DSceneIdChanged(qint32 sceneId);

    void notifyDragStarted(QMimeData *mimeData);
    void notifyDragEnded();

    void setDocumentMessages(const QList<DocumentMessage> &errors, const QList<DocumentMessage> &warnings);

    void notifyRewriterBeginTransaction();
    void notifyRewriterEndTransaction();

    void setSelectedNodes(const QList<InternalNodePointer> &selectedNodeList);
    void clearSelectedNodes();
    QList<InternalNodePointer> selectedNodes() const;
    void selectNode(const InternalNodePointer &node);
    void deselectNode(const InternalNodePointer &node);
    void changeSelectedNodes(const QList<InternalNodePointer> &newSelectedNodeList,
                             const QList<InternalNodePointer> &oldSelectedNodeList);

    void setAuxiliaryData(const InternalNodePointer &node,
                          const AuxiliaryDataKeyView &key,
                          const QVariant &data);
    void removeAuxiliaryData(const InternalNodePointer &node, const AuxiliaryDataKeyView &key);
    void resetModelByRewriter(const QString &description);

    // Imports:
    const Imports &imports() const { return m_imports; }
    void changeImports(Imports importsToBeAdded, Imports importToBeRemoved);
    void notifyImportsChanged(const Imports &addedImports, const Imports &removedImports);
    void notifyPossibleImportsChanged(const Imports &possibleImports);
    void notifyUsedImportsChanged(const Imports &usedImportsChanged);

    //node state property manipulation
    void addProperty(const InternalNodePointer &node, const PropertyName &name);
    void setPropertyValue(const InternalNodePointer &node,const PropertyName &name, const QVariant &value);
<<<<<<< HEAD
    void removePropertyAndRelatedResources(const InternalPropertyPointer &property);
    void removeProperty(const InternalPropertyPointer &property);
    void removeProperties(const QList<InternalPropertyPointer> &properties);
=======
    void removePropertyAndRelatedResources(InternalProperty *property);
    void removeProperty(InternalProperty *property);
    void removeProperties(const QList<InternalProperty *> &properties);
>>>>>>> 3473d9d3

    void setBindingProperty(const InternalNodePointer &node,
                            const PropertyName &name,
                            const QString &expression);
    void setBindingProperties(const ModelResourceSet::SetExpressions &setExpressions);
    void setSignalHandlerProperty(const InternalNodePointer &node, const PropertyName &name, const QString &source);
    void setSignalDeclarationProperty(const InternalNodePointer &node, const PropertyName &name, const QString &signature);
    void setVariantProperty(const InternalNodePointer &node, const PropertyName &name, const QVariant &value);
    void setDynamicVariantProperty(const InternalNodePointer &node, const PropertyName &name, const TypeName &propertyType, const QVariant &value);
    void setDynamicBindingProperty(const InternalNodePointer &node, const PropertyName &name, const TypeName &dynamicPropertyType, const QString &expression);
    void reparentNode(const InternalNodePointer &parentNode, const PropertyName &name, const InternalNodePointer &childNode,
                      bool list = true, const TypeName &dynamicTypeName = TypeName());
    void changeNodeOrder(const InternalNodePointer &parentNode, const PropertyName &listPropertyName, int from, int to);
    static bool propertyNameIsValid(PropertyNameView propertyName);
    void clearParent(const InternalNodePointer &node);
    void changeRootNodeType(const TypeName &type, int majorVersion, int minorVersion);
    void setScriptFunctions(const InternalNodePointer &node, const QStringList &scriptFunctionList);
    void setNodeSource(const InternalNodePointer &node, const QString &nodeSource);

    InternalNodePointer nodeForId(const QString &id) const;
    bool hasId(const QString &id) const;

    InternalNodePointer nodeForInternalId(qint32 internalId) const;
    bool hasNodeForInternalId(qint32 internalId) const;

    QList<InternalNodePointer> allNodesUnordered() const;
    QList<InternalNodePointer> allNodesOrdered() const;

    bool isWriteLocked() const;

    WriteLocker createWriteLocker() const;

    void setRewriterView(RewriterView *rewriterView);
    RewriterView *rewriterView() const;

    void setNodeInstanceView(NodeInstanceView *nodeInstanceView);
    NodeInstanceView *nodeInstanceView() const;

    InternalNodePointer currentStateNode() const;
    InternalNodePointer currentTimelineNode() const;

    void handleResourceSet(const ModelResourceSet &resourceSet);

    QHash<TypeName, std::shared_ptr<NodeMetaInfoPrivate>> &nodeMetaInfoCache()
    {
        return m_nodeMetaInfoCache;
    }

private:
    void removePropertyWithoutNotification(InternalProperty *property);
    void removeAllSubNodes(const InternalNodePointer &node);
    void removeNodeFromModel(const InternalNodePointer &node);
    QList<InternalNodePointer> toInternalNodeList(const QList<ModelNode> &modelNodeList) const;
    QList<ModelNode> toModelNodeList(const QList<InternalNodePointer> &nodeList, AbstractView *view) const;
    QVector<ModelNode> toModelNodeVector(const QVector<InternalNodePointer> &nodeVector, AbstractView *view) const;
    QVector<InternalNodePointer> toInternalNodeVector(const QVector<ModelNode> &modelNodeVector) const;
<<<<<<< HEAD
    static QList<InternalPropertyPointer> toInternalProperties(const AbstractProperties &properties);
    static QList<std::tuple<InternalBindingPropertyPointer, QString>> toInternalBindingProperties(
        const ModelResourceSet::SetExpressions &setExpressions);
=======
    static QList<InternalProperty *> toInternalProperties(const AbstractProperties &properties);
    static QList<std::tuple<QmlDesigner::Internal::InternalBindingProperty *, QString>>
    toInternalBindingProperties(const ModelResourceSet::SetExpressions &setExpressions);
>>>>>>> 3473d9d3
    EnabledViewRange enabledViews() const;
    ImportedTypeNameId importedTypeNameId(Utils::SmallStringView typeName);
    void setTypeId(InternalNode *node, Utils::SmallStringView typeName);

public:
    NotNullPointer<ProjectStorageType> projectStorage = nullptr;
    NotNullPointer<PathCacheType> pathCache = nullptr;

private:
    Model *m_model = nullptr;
    MetaInfo m_metaInfo;
    Imports m_imports;
    Imports m_possibleImportList;
    Imports m_usedImportList;
    QList<QPointer<AbstractView>> m_viewList;
    QList<InternalNodePointer> m_selectedInternalNodeList;
    QHash<QString,InternalNodePointer> m_idNodeHash;
    QHash<qint32, InternalNodePointer> m_internalIdNodeHash;
    QList<InternalNodePointer> m_nodes;
    InternalNodePointer m_currentStateNode;
    InternalNodePointer m_rootInternalNode;
    InternalNodePointer m_currentTimelineNode;
    std::unique_ptr<ModelResourceManagementInterface> m_resourceManagement;
    QUrl m_fileUrl;
    SourceId m_sourceId;
    QPointer<RewriterView> m_rewriterView;
    QPointer<NodeInstanceView> m_nodeInstanceView;
    QPointer<Model> m_metaInfoProxyModel;
    QHash<TypeName, std::shared_ptr<NodeMetaInfoPrivate>> m_nodeMetaInfoCache;
    bool m_writeLock = false;
    qint32 m_internalIdCounter = 1;
};

} // namespace Internal
} // namespace QmlDesigner<|MERGE_RESOLUTION|>--- conflicted
+++ resolved
@@ -43,17 +43,6 @@
 class InternalNodeAbstractProperty;
 class InternalNodeListProperty;
 
-<<<<<<< HEAD
-using InternalNodePointer = std::shared_ptr<InternalNode>;
-using InternalPropertyPointer = std::shared_ptr<InternalProperty>;
-using InternalBindingPropertyPointer = std::shared_ptr<InternalBindingProperty>;
-using InternalSignalHandlerPropertyPointer = std::shared_ptr<InternalSignalHandlerProperty>;
-using InternalSignalDeclarationPropertyPointer = std::shared_ptr<InternalSignalDeclarationProperty>;
-using InternalVariantPropertyPointer = std::shared_ptr<InternalVariantProperty>;
-using InternalNodeAbstractPropertyPointer = std::shared_ptr<InternalNodeAbstractProperty>;
-using InternalNodeListPropertyPointer = std::shared_ptr<InternalNodeListProperty>;
-=======
->>>>>>> 3473d9d3
 using PropertyPair = QPair<InternalNodePointer, PropertyName>;
 
 class ModelPrivate;
@@ -111,12 +100,8 @@
                  ProjectStorageDependencies m_projectStorageDependencies,
                  Utils::SmallStringView typeName,
                  Imports imports,
-<<<<<<< HEAD
-                 const QUrl &filePath);
-=======
                  const QUrl &filePath,
                  std::unique_ptr<ModelResourceManagementInterface> resourceManagement);
->>>>>>> 3473d9d3
     ModelPrivate(Model *model,
                  const TypeName &type,
                  int major,
@@ -263,15 +248,9 @@
     //node state property manipulation
     void addProperty(const InternalNodePointer &node, const PropertyName &name);
     void setPropertyValue(const InternalNodePointer &node,const PropertyName &name, const QVariant &value);
-<<<<<<< HEAD
-    void removePropertyAndRelatedResources(const InternalPropertyPointer &property);
-    void removeProperty(const InternalPropertyPointer &property);
-    void removeProperties(const QList<InternalPropertyPointer> &properties);
-=======
     void removePropertyAndRelatedResources(InternalProperty *property);
     void removeProperty(InternalProperty *property);
     void removeProperties(const QList<InternalProperty *> &properties);
->>>>>>> 3473d9d3
 
     void setBindingProperty(const InternalNodePointer &node,
                             const PropertyName &name,
@@ -328,15 +307,9 @@
     QList<ModelNode> toModelNodeList(const QList<InternalNodePointer> &nodeList, AbstractView *view) const;
     QVector<ModelNode> toModelNodeVector(const QVector<InternalNodePointer> &nodeVector, AbstractView *view) const;
     QVector<InternalNodePointer> toInternalNodeVector(const QVector<ModelNode> &modelNodeVector) const;
-<<<<<<< HEAD
-    static QList<InternalPropertyPointer> toInternalProperties(const AbstractProperties &properties);
-    static QList<std::tuple<InternalBindingPropertyPointer, QString>> toInternalBindingProperties(
-        const ModelResourceSet::SetExpressions &setExpressions);
-=======
     static QList<InternalProperty *> toInternalProperties(const AbstractProperties &properties);
     static QList<std::tuple<QmlDesigner::Internal::InternalBindingProperty *, QString>>
     toInternalBindingProperties(const ModelResourceSet::SetExpressions &setExpressions);
->>>>>>> 3473d9d3
     EnabledViewRange enabledViews() const;
     ImportedTypeNameId importedTypeNameId(Utils::SmallStringView typeName);
     void setTypeId(InternalNode *node, Utils::SmallStringView typeName);
