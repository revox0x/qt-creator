/****************************************************************************
**
** Copyright (C) 2019 The Qt Company Ltd.
** Contact: https://www.qt.io/licensing/
**
** This file is part of Qt Creator.
**
** Commercial License Usage
** Licensees holding valid commercial Qt licenses may use this file in
** accordance with the commercial license agreement provided with the
** Software or, alternatively, in accordance with the terms contained in
** a written agreement between you and The Qt Company. For licensing terms
** and conditions see https://www.qt.io/terms-conditions. For further
** information use the contact form at https://www.qt.io/contact-us.
**
** GNU General Public License Usage
** Alternatively, this file may be used under the terms of the GNU
** General Public License version 3 as published by the Free Software
** Foundation with exceptions as appearing in the file LICENSE.GPL3-EXCEPT
** included in the packaging of this file. Please review the following
** information to ensure the GNU General Public License requirements will
** be met: https://www.gnu.org/licenses/gpl-3.0.html.
**
****************************************************************************/

#include "qdbrunconfiguration.h"

#include "qdbconstants.h"

#include <projectexplorer/buildsystem.h>
#include <projectexplorer/buildtargetinfo.h>
#include <projectexplorer/deploymentdata.h>
#include <projectexplorer/project.h>
#include <projectexplorer/runconfigurationaspects.h>
#include <projectexplorer/target.h>

#include <remotelinux/remotelinuxenvironmentaspect.h>

using namespace ProjectExplorer;
using namespace Utils;

namespace Qdb {
namespace Internal {

// FullCommandLineAspect

FullCommandLineAspect::FullCommandLineAspect(RunConfiguration *rc)
{
    setLabelText(QdbRunConfiguration::tr("Full command line:"));

    auto exeAspect = rc->aspect<ExecutableAspect>();
    auto argumentsAspect = rc->aspect<ArgumentsAspect>();

    auto updateCommandLine = [this, rc, exeAspect, argumentsAspect] {
        const QString usedExecutable = exeAspect->executable().toString();
        const QString args = argumentsAspect->arguments(rc->macroExpander());
        setValue(QString(Constants::AppcontrollerFilepath)
                    + ' ' + usedExecutable + ' ' + args);
    };

    connect(argumentsAspect, &ArgumentsAspect::argumentsChanged, this, updateCommandLine);
    connect(exeAspect, &ExecutableAspect::changed, this, updateCommandLine);
    updateCommandLine();
}

// QdbRunConfiguration

QdbRunConfiguration::QdbRunConfiguration(Target *target, Core::Id id)
    : RunConfiguration(target, id)
{
    auto exeAspect = addAspect<ExecutableAspect>();
    exeAspect->setSettingsKey("QdbRunConfig.RemoteExecutable");
    exeAspect->setLabelText(tr("Executable on device:"));
    exeAspect->setExecutablePathStyle(OsTypeLinux);
    exeAspect->setPlaceHolderText(tr("Remote path not set"));
    exeAspect->makeOverridable("QdbRunConfig.AlternateRemoteExecutable",
                               "QdbRunCofig.UseAlternateRemoteExecutable");

    auto symbolsAspect = addAspect<SymbolFileAspect>();
    symbolsAspect->setSettingsKey("QdbRunConfig.LocalExecutable");
    symbolsAspect->setLabelText(tr("Executable on host:"));
    symbolsAspect->setDisplayStyle(SymbolFileAspect::LabelDisplay);

    addAspect<RemoteLinux::RemoteLinuxEnvironmentAspect>(target);
    addAspect<ArgumentsAspect>();
    addAspect<WorkingDirectoryAspect>();
    addAspect<FullCommandLineAspect>(this);

    setUpdater([this, target, exeAspect, symbolsAspect] {
        const BuildTargetInfo bti = buildTargetInfo();
        const FilePath localExecutable = bti.targetFilePath;
        const DeployableFile depFile = target->deploymentData().deployableForLocalFile(localExecutable);

        exeAspect->setExecutable(FilePath::fromString(depFile.remoteFilePath()));
        symbolsAspect->setFilePath(localExecutable);
    });

    connect(target, &Target::buildSystemUpdated, this, &RunConfiguration::update);

    setDefaultDisplayName(tr("Run on Boot2Qt Device"));
}

Tasks QdbRunConfiguration::checkForIssues() const
{
    Tasks tasks;
    if (aspect<ExecutableAspect>()->executable().toString().isEmpty()) {
        tasks << createConfigurationIssue(tr("The remote executable must be set "
                                             "in order to run on a Boot2Qt device."));
    }
<<<<<<< HEAD
    return tasks;
=======
    return Configured;
}

void QdbRunConfiguration::doAdditionalSetup(const RunConfigurationCreationInfo &)
{
    updateTargetInformation();
}

void QdbRunConfiguration::updateTargetInformation()
{
    const BuildTargetInfo bti = buildTargetInfo();
    const FilePath localExecutable = bti.targetFilePath;
    const DeployableFile depFile = target()->deploymentData().deployableForLocalFile(localExecutable);

    aspect<ExecutableAspect>()->setExecutable(FilePath::fromString(depFile.remoteFilePath()));
    aspect<SymbolFileAspect>()->setFilePath(localExecutable);
>>>>>>> 0d005b70
}

QString QdbRunConfiguration::defaultDisplayName() const
{
    return RunConfigurationFactory::decoratedTargetName(buildKey(), target());
}

// QdbRunConfigurationFactory

QdbRunConfigurationFactory::QdbRunConfigurationFactory()
{
    registerRunConfiguration<QdbRunConfiguration>("QdbLinuxRunConfiguration:");
    addSupportedTargetDeviceType(Constants::QdbLinuxOsType);
}

} // namespace Internal
} // namespace Qdb<|MERGE_RESOLUTION|>--- conflicted
+++ resolved
@@ -86,15 +86,7 @@
     addAspect<WorkingDirectoryAspect>();
     addAspect<FullCommandLineAspect>(this);
 
-    setUpdater([this, target, exeAspect, symbolsAspect] {
-        const BuildTargetInfo bti = buildTargetInfo();
-        const FilePath localExecutable = bti.targetFilePath;
-        const DeployableFile depFile = target->deploymentData().deployableForLocalFile(localExecutable);
-
-        exeAspect->setExecutable(FilePath::fromString(depFile.remoteFilePath()));
-        symbolsAspect->setFilePath(localExecutable);
-    });
-
+    setUpdater([this] { updateTargetInformation(); });
     connect(target, &Target::buildSystemUpdated, this, &RunConfiguration::update);
 
     setDefaultDisplayName(tr("Run on Boot2Qt Device"));
@@ -107,10 +99,7 @@
         tasks << createConfigurationIssue(tr("The remote executable must be set "
                                              "in order to run on a Boot2Qt device."));
     }
-<<<<<<< HEAD
     return tasks;
-=======
-    return Configured;
 }
 
 void QdbRunConfiguration::doAdditionalSetup(const RunConfigurationCreationInfo &)
@@ -126,7 +115,6 @@
 
     aspect<ExecutableAspect>()->setExecutable(FilePath::fromString(depFile.remoteFilePath()));
     aspect<SymbolFileAspect>()->setFilePath(localExecutable);
->>>>>>> 0d005b70
 }
 
 QString QdbRunConfiguration::defaultDisplayName() const
