--- conflicted
+++ resolved
@@ -38,13 +38,9 @@
     QSsh::SshConnectionParameters connParams;
     QString analyzerHost;
     QString analyzerSocket;
-<<<<<<< HEAD
     Utils::Port analyzerPort;
-=======
-    quint16 analyzerPort = 0;
 
     static void *staticTypeId;
->>>>>>> 3f11ef92
 };
 
 } // namespace Debugger