--- conflicted
+++ resolved
@@ -214,16 +214,14 @@
 
 QmlEngine::~QmlEngine()
 {
-<<<<<<< HEAD
-    delete d;
-=======
     ExtensionSystem::PluginManager *pluginManager =
         ExtensionSystem::PluginManager::instance();
 
     if (pluginManager->allObjects().contains(this)) {
         pluginManager->removeObject(this);
     }
->>>>>>> 7aaab4d0
+
+    delete d;
 }
 
 void QmlEngine::setupInferior()
