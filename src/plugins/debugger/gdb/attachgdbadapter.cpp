--- conflicted
+++ resolved
@@ -85,22 +85,12 @@
 
 void AttachGdbAdapter::handleAttach(const GdbResponse &response)
 {
-<<<<<<< HEAD
     QTC_ASSERT(state() == InferiorSetupRequested, qDebug() << state());
-    if (response.resultClass == GdbResultDone) {
+    if (response.resultClass == GdbResultDone || response.resultClass == GdbResultRunning) {
         showMessage(_("INFERIOR ATTACHED"));
         showMessage(msgAttachedToStoppedInferior(), StatusBar);
         m_engine->handleInferiorPrepared();
         //m_engine->updateAll();
-=======
-    QTC_ASSERT(state() == InferiorStarting, qDebug() << state());
-    if (response.resultClass == GdbResultDone || response.resultClass == GdbResultRunning) {
-        setState(InferiorStopped);
-        debugMessage(_("INFERIOR ATTACHED"));
-        showStatusMessage(msgAttachedToStoppedInferior());
-        emit inferiorPrepared();
-        m_engine->updateAll();
->>>>>>> b7af9e06
     } else {
         QString msg = QString::fromLocal8Bit(response.data.findChild("msg").data());
         m_engine->notifyInferiorSetupFailed(msg);
