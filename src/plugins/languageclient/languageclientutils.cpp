// Copyright (C) 2019 The Qt Company Ltd.
// SPDX-License-Identifier: LicenseRef-Qt-Commercial OR GPL-3.0-only WITH Qt-GPL-exception-1.0

#include "languageclientutils.h"

#include "client.h"
#include "languageclient_global.h"
#include "languageclientmanager.h"
#include "languageclientoutline.h"
#include "languageclienttr.h"
#include "snippet.h"

#include <coreplugin/editormanager/documentmodel.h>
#include <coreplugin/icore.h>
#include <coreplugin/messagemanager.h>
#include <coreplugin/progressmanager/progressmanager.h>

#include <texteditor/codeassist/textdocumentmanipulatorinterface.h>
#include <texteditor/refactoringchanges.h>
#include <texteditor/textdocument.h>
#include <texteditor/texteditor.h>

#include <utils/environment.h>
#include <utils/infobar.h>
#include <utils/qtcprocess.h>
#include <utils/textutils.h>
#include <utils/treeviewcombobox.h>
#include <utils/utilsicons.h>

#include <QActionGroup>
#include <QFile>
#include <QMenu>
#include <QTextDocument>
#include <QTimer>
#include <QToolBar>
#include <QToolButton>

using namespace LanguageServerProtocol;
using namespace Utils;
using namespace TextEditor;

namespace LanguageClient {

QTextCursor rangeToTextCursor(const Range &range, QTextDocument *doc)
{
    QTextCursor cursor(doc);
    cursor.setPosition(range.end().toPositionInDocument(doc));
    cursor.setPosition(range.start().toPositionInDocument(doc), QTextCursor::KeepAnchor);
    return cursor;
}

ChangeSet::Range convertRange(const QTextDocument *doc, const Range &range)
{
    int start = range.start().toPositionInDocument(doc);
    int end = range.end().toPositionInDocument(doc);
    // This addesses an issue from the python language server where the reported end line
    // was behind the actual end of the document. As a workaround treat every position after
    // the end of the document as the end of the document.
    if (end < 0 && range.end().line() >= doc->blockCount()) {
        QTextCursor tc(doc->firstBlock());
        tc.movePosition(QTextCursor::End);
        end = tc.position();
    }
    return ChangeSet::Range(start, end);
}

ChangeSet editsToChangeSet(const QList<TextEdit> &edits, const QTextDocument *doc)
{
    ChangeSet changeSet;
    for (const TextEdit &edit : edits)
        changeSet.replace(convertRange(doc, edit.range()), edit.newText());
    return changeSet;
}

bool applyTextDocumentEdit(const Client *client, const TextDocumentEdit &edit)
{
    const QList<TextEdit> &edits = edit.edits();
    if (edits.isEmpty())
        return true;
    const DocumentUri &uri = edit.textDocument().uri();
    const FilePath &filePath = client->serverUriToHostPath(uri);
    LanguageClientValue<int> version = edit.textDocument().version();
    if (!version.isNull() && version.value(0) < client->documentVersion(filePath))
        return false;
    return applyTextEdits(client, uri, edits);
}

bool applyTextEdits(const Client *client, const DocumentUri &uri, const QList<TextEdit> &edits)
{
    return applyTextEdits(client, client->serverUriToHostPath(uri), edits);
}

bool applyTextEdits(const Client *client,
                    const Utils::FilePath &filePath,
                    const QList<LanguageServerProtocol::TextEdit> &edits)
{
    if (edits.isEmpty())
        return true;
    const RefactoringFilePtr file = client->createRefactoringFile(filePath);
    file->setChangeSet(editsToChangeSet(edits, file->document()));
    return file->apply();
}

void applyTextEdit(TextDocumentManipulatorInterface &manipulator,
                   const TextEdit &edit,
                   bool newTextIsSnippet)
{
    const Range range = edit.range();
    const QTextDocument *doc = manipulator.textCursorAt(manipulator.currentPosition()).document();
    const int start = Text::positionInText(doc, range.start().line() + 1, range.start().character() + 1);
    const int end = Text::positionInText(doc, range.end().line() + 1, range.end().character() + 1);
    if (newTextIsSnippet) {
        manipulator.replace(start, end - start, {});
        manipulator.insertCodeSnippet(start, edit.newText(), &parseSnippet);
    } else {
        manipulator.replace(start, end - start, edit.newText());
    }
}

bool applyWorkspaceEdit(const Client *client, const WorkspaceEdit &edit)
{
    bool result = true;
    const auto documentChanges = edit.documentChanges().value_or(QList<DocumentChange>());
    if (!documentChanges.isEmpty()) {
        for (const DocumentChange &documentChange : documentChanges)
            result |= applyDocumentChange(client, documentChange);
    } else {
        const WorkspaceEdit::Changes &changes = edit.changes().value_or(WorkspaceEdit::Changes());
        for (auto it = changes.cbegin(); it != changes.cend(); ++it)
            result |= applyTextEdits(client, it.key(), it.value());
        return result;
    }
    return result;
}

QTextCursor endOfLineCursor(const QTextCursor &cursor)
{
    QTextCursor ret = cursor;
    ret.movePosition(QTextCursor::EndOfLine);
    return ret;
}

void updateCodeActionRefactoringMarker(Client *client,
                                       const QList<CodeAction> &actions,
                                       const DocumentUri &uri)
{
    TextDocument* doc = TextDocument::textDocumentForFilePath(client->serverUriToHostPath(uri));
    if (!doc)
        return;
    const QVector<BaseTextEditor *> editors = BaseTextEditor::textEditorsForDocument(doc);
    if (editors.isEmpty())
        return;

    QHash<int, RefactorMarker> markersAtBlock;
    const auto addMarkerForCursor = [&](const CodeAction &action, const Range &range) {
        const QTextCursor cursor = endOfLineCursor(range.start().toTextCursor(doc->document()));
        const auto it = markersAtBlock.find(cursor.blockNumber());
        if (it != markersAtBlock.end()) {
            it->tooltip = Tr::tr("Show available quick fixes");
            it->callback = [cursor](TextEditorWidget *editor) {
                editor->setTextCursor(cursor);
                editor->invokeAssist(TextEditor::QuickFix);
            };
            return;
        }
        RefactorMarker marker;
        marker.type = client->id();
        marker.cursor = cursor;
        if (action.isValid())
            marker.tooltip = action.title();
        if (action.edit()) {
            marker.callback = [client, edit = action.edit()](const TextEditorWidget *) {
                applyWorkspaceEdit(client, *edit);
            };
        } else if (action.command()) {
            marker.callback = [command = action.command(),
                    client = QPointer(client)](const TextEditorWidget *) {
                if (client)
                    client->executeCommand(*command);
            };
        }
        markersAtBlock[cursor.blockNumber()] = marker;
    };

    for (const CodeAction &action : actions) {
        const QList<Diagnostic> &diagnostics = action.diagnostics().value_or(QList<Diagnostic>());
        if (std::optional<WorkspaceEdit> edit = action.edit()) {
            if (diagnostics.isEmpty()) {
                QList<TextEdit> edits;
                if (std::optional<QList<DocumentChange>> documentChanges = edit->documentChanges()) {
                    for (const DocumentChange &change : *documentChanges) {
                        if (auto edit = std::get_if<TextDocumentEdit>(&change)) {
                            if (edit->textDocument().uri() == uri)
                                edits << edit->edits();
                        }
                    }
                } else if (std::optional<WorkspaceEdit::Changes> localChanges = edit->changes()) {
                    edits = (*localChanges)[uri];
                }
                for (const TextEdit &edit : std::as_const(edits))
                    addMarkerForCursor(action, edit.range());
            }
        }
        for (const Diagnostic &diagnostic : diagnostics)
            addMarkerForCursor(action, diagnostic.range());
    }
    const RefactorMarkers markers = markersAtBlock.values();
    for (BaseTextEditor *editor : editors) {
        if (TextEditorWidget *editorWidget = editor->editorWidget())
            editorWidget->setRefactorMarkers(markers, client->id());
    }
}

static const char clientExtrasName[] = "__qtcreator_client_extras__";

class ClientExtras : public QObject
{
public:
    ClientExtras(QObject *parent) : QObject(parent) { setObjectName(clientExtrasName); };

    QPointer<QAction> m_popupAction;
    QPointer<Client> m_client;
    QPointer<QWidget> m_outline;
};

void updateEditorToolBar(Core::IEditor *editor)
{
    auto *textEditor = qobject_cast<BaseTextEditor *>(editor);
    if (!textEditor)
        return;
    TextEditorWidget *widget = textEditor->editorWidget();
    if (!widget)
        return;

    TextDocument *document = textEditor->textDocument();
    Client *client = LanguageClientManager::clientForDocument(textEditor->textDocument());

<<<<<<< HEAD
    ClientExtras *extras = static_cast<ClientExtras *>(
                widget->findChild<QObject *>(clientExtrasName, Qt::FindDirectChildrenOnly));
=======
    ClientExtras *extras = dynamic_cast<ClientExtras *>(
        widget->findChild<QObject *>(clientExtrasName, Qt::FindDirectChildrenOnly));
>>>>>>> 6b7c6bde
    if (!extras) {
        if (!client)
            return;
        extras = new ClientExtras(widget);
    }
    if (extras->m_popupAction) {
        if (client) {
            extras->m_popupAction->setText(client->name());
        } else {
            widget->toolBar()->removeAction(extras->m_popupAction);
            delete extras->m_popupAction;
        }
    } else if (client) {
        const QIcon icon = Utils::Icon({{":/languageclient/images/languageclient.png",
                                         Utils::Theme::IconsBaseColor}}).icon();
        extras->m_popupAction = widget->toolBar()->addAction(
                    icon, client->name(), [document = QPointer(document), client = QPointer<Client>(client)] {
            auto menu = new QMenu;
            auto clientsGroup = new QActionGroup(menu);
            clientsGroup->setExclusive(true);
            for (auto client : LanguageClientManager::clientsSupportingDocument(document)) {
                auto action = clientsGroup->addAction(client->name());
                auto reopen = [action, client = QPointer(client), document] {
                    if (!client)
                        return;
                    LanguageClientManager::openDocumentWithClient(document, client);
                    action->setChecked(true);
                };
                action->setCheckable(true);
                action->setChecked(client == LanguageClientManager::clientForDocument(document));
                QObject::connect(action, &QAction::triggered, reopen);
            }
            menu->addActions(clientsGroup->actions());
            if (!clientsGroup->actions().isEmpty())
                menu->addSeparator();
            if (client && client->reachable()) {
                menu->addAction(Tr::tr("Restart %1").arg(client->name()), [client] {
                    if (client && client->reachable())
                        LanguageClientManager::restartClient(client);
                });
            }
            menu->addAction(Tr::tr("Inspect Language Clients"), [] {
                LanguageClientManager::showInspector();
            });
            menu->addAction(Tr::tr("Manage..."), [] {
                Core::ICore::showOptionsDialog(Constants::LANGUAGECLIENT_SETTINGS_PAGE);
            });
            menu->popup(QCursor::pos());
        });
    }

    if (!extras->m_client || !client || extras->m_client != client
        || !client->supportsDocumentSymbols(document)) {
        if (extras->m_outline && widget->toolbarOutlineWidget() == extras->m_outline)
            widget->setToolbarOutline(nullptr);
        extras->m_client.clear();
    }

    if (!extras->m_client) {
        extras->m_outline = LanguageClientOutlineWidgetFactory::createComboBox(client, textEditor);
        if (extras->m_outline) {
            widget->setToolbarOutline(extras->m_outline);
            extras->m_client = client;
        }
    }
}

const QIcon symbolIcon(int type)
{
    using namespace Utils::CodeModelIcon;
    static QMap<SymbolKind, QIcon> icons;
    if (type < int(SymbolKind::FirstSymbolKind) || type > int(SymbolKind::LastSymbolKind))
        return {};
    auto kind = static_cast<SymbolKind>(type);
    if (!icons.contains(kind)) {
        switch (kind) {
        case SymbolKind::File: icons[kind] = Utils::Icons::NEWFILE.icon(); break;
        case SymbolKind::Module:
        case SymbolKind::Namespace:
        case SymbolKind::Package: icons[kind] = iconForType(Namespace); break;
        case SymbolKind::Class: icons[kind] = iconForType(Class); break;
        case SymbolKind::Method: icons[kind] = iconForType(FuncPublic); break;
        case SymbolKind::Property: icons[kind] = iconForType(Property); break;
        case SymbolKind::Field: icons[kind] = iconForType(VarPublic); break;
        case SymbolKind::Constructor: icons[kind] = iconForType(Class); break;
        case SymbolKind::Enum: icons[kind] = iconForType(Enum); break;
        case SymbolKind::Interface: icons[kind] = iconForType(Class); break;
        case SymbolKind::Function: icons[kind] = iconForType(FuncPublic); break;
        case SymbolKind::Variable:
        case SymbolKind::Constant:
        case SymbolKind::String:
        case SymbolKind::Number:
        case SymbolKind::Boolean:
        case SymbolKind::Array: icons[kind] = iconForType(VarPublic); break;
        case SymbolKind::Object: icons[kind] = iconForType(Class); break;
        case SymbolKind::Key:
        case SymbolKind::Null: icons[kind] = iconForType(Keyword); break;
        case SymbolKind::EnumMember: icons[kind] = iconForType(Enumerator); break;
        case SymbolKind::Struct: icons[kind] = iconForType(Struct); break;
        case SymbolKind::Event:
        case SymbolKind::Operator: icons[kind] = iconForType(FuncPublic); break;
        case SymbolKind::TypeParameter: icons[kind] = iconForType(VarPublic); break;
        }
    }
    return icons[kind];
}

bool applyDocumentChange(const Client *client, const DocumentChange &change)
{
    if (!client)
        return false;

    if (std::holds_alternative<TextDocumentEdit>(change)) {
        return applyTextDocumentEdit(client, std::get<TextDocumentEdit>(change));
    } else if (std::holds_alternative<CreateFileOperation>(change)) {
        const auto createOperation = std::get<CreateFileOperation>(change);
        const FilePath filePath = createOperation.uri().toFilePath(client->hostPathMapper());
        if (filePath.exists()) {
            if (const std::optional<CreateFileOptions> options = createOperation.options()) {
                if (options->overwrite().value_or(false)) {
                    if (!filePath.removeFile())
                        return false;
                } else if (options->ignoreIfExists().value_or(false)) {
                    return true;
                }
            }
        }
        return filePath.ensureExistingFile();
    } else if (std::holds_alternative<RenameFileOperation>(change)) {
        const RenameFileOperation renameOperation = std::get<RenameFileOperation>(change);
        const FilePath oldPath = renameOperation.oldUri().toFilePath(client->hostPathMapper());
        if (!oldPath.exists())
            return false;
        const FilePath newPath = renameOperation.newUri().toFilePath(client->hostPathMapper());
        if (oldPath == newPath)
            return true;
        if (newPath.exists()) {
            if (const std::optional<CreateFileOptions> options = renameOperation.options()) {
                if (options->overwrite().value_or(false)) {
                    if (!newPath.removeFile())
                        return false;
                } else if (options->ignoreIfExists().value_or(false)) {
                    return true;
                }
            }
        }
        return oldPath.renameFile(newPath);
    } else if (std::holds_alternative<DeleteFileOperation>(change)) {
        const auto deleteOperation = std::get<DeleteFileOperation>(change);
        const FilePath filePath = deleteOperation.uri().toFilePath(client->hostPathMapper());
        if (const std::optional<DeleteFileOptions> options = deleteOperation.options()) {
            if (!filePath.exists())
                return options->ignoreIfNotExists().value_or(false);
            if (filePath.isDir() && options->recursive().value_or(false))
                return filePath.removeRecursively();
        }
        return filePath.removeFile();
    }
    return false;
}

constexpr char installJsonLsInfoBarId[] = "LanguageClient::InstallJsonLs";
constexpr char installYamlLsInfoBarId[] = "LanguageClient::InstallYamlLs";
constexpr char installBashLsInfoBarId[] = "LanguageClient::InstallBashLs";

const char npmInstallTaskId[] = "LanguageClient::npmInstallTask";

class NpmInstallTask : public QObject
{
    Q_OBJECT
public:
    NpmInstallTask(const FilePath &npm,
                   const FilePath &workingDir,
                   const QString &package,
                   QObject *parent = nullptr)
        : QObject(parent)
        , m_package(package)
    {
        m_process.setCommand(CommandLine(npm, {"install", package}));
        m_process.setWorkingDirectory(workingDir);
        m_process.setTerminalMode(TerminalMode::Run);
        connect(&m_process, &Process::done, this, &NpmInstallTask::handleDone);
        connect(&m_killTimer, &QTimer::timeout, this, &NpmInstallTask::cancel);
        connect(&m_watcher, &QFutureWatcher<void>::canceled, this, &NpmInstallTask::cancel);
        m_watcher.setFuture(m_future.future());
    }
    void run()
    {
        const QString taskTitle = Tr::tr("Install npm Package");
        Core::ProgressManager::addTask(m_future.future(), taskTitle, npmInstallTaskId);

        m_process.start();

        Core::MessageManager::writeSilently(
            Tr::tr("Running \"%1\" to install %2.")
                .arg(m_process.commandLine().toUserOutput(), m_package));

        m_killTimer.setSingleShot(true);
        m_killTimer.start(5 /*minutes*/ * 60 * 1000);
    }

signals:
    void finished(bool success);

private:
    void cancel()
    {
        m_process.stop();
        m_process.waitForFinished();
        Core::MessageManager::writeFlashing(
            m_killTimer.isActive()
                ? Tr::tr("The installation of \"%1\" was canceled by timeout.").arg(m_package)
                : Tr::tr("The installation of \"%1\" was canceled by the user.")
                      .arg(m_package));
    }
    void handleDone()
    {
        m_future.reportFinished();
        const bool success = m_process.result() == ProcessResult::FinishedWithSuccess;
        if (!success) {
            Core::MessageManager::writeFlashing(Tr::tr("Installing \"%1\" failed with exit code %2.")
                                                    .arg(m_package)
                                                    .arg(m_process.exitCode()));
        }
        emit finished(success);
    }

    QString m_package;
    Utils::Process m_process;
    QFutureInterface<void> m_future;
    QFutureWatcher<void> m_watcher;
    QTimer m_killTimer;
};

constexpr char YAML_MIME_TYPE[]{"application/x-yaml"};
constexpr char SHELLSCRIPT_MIME_TYPE[]{"application/x-shellscript"};
constexpr char JSON_MIME_TYPE[]{"application/json"};

static void setupNpmServer(TextDocument *document,
                           const Id &infoBarId,
                           const QString &languageServer,
                           const QString &languageServerArgs,
                           const QString &language,
                           const QStringList &serverMimeTypes)
{
    InfoBar *infoBar = document->infoBar();
    if (!infoBar->canInfoBeAdded(infoBarId))
        return;

    // check if it is already configured
    const QList<BaseSettings *> settings = LanguageClientManager::currentSettings();
    for (BaseSettings *setting : settings) {
        if (setting->isValid() && setting->m_languageFilter.isSupported(document))
            return;
    }

    // check for npm
    const FilePath npm = Environment::systemEnvironment().searchInPath("npm");
    if (!npm.isExecutableFile())
        return;

    FilePath lsExecutable;

    Process process;
    process.setCommand(CommandLine(npm, {"list", "-g", languageServer}));
    process.start();
    process.waitForFinished();
    if (process.exitCode() == 0) {
        const FilePath lspath = FilePath::fromUserInput(process.stdOutLines().value(0));
        lsExecutable = lspath.pathAppended(languageServer);
        if (HostOsInfo::isWindowsHost())
            lsExecutable = lsExecutable.stringAppended(".cmd");
    }

    const bool install = !lsExecutable.isExecutableFile();

    const QString message = install ? Tr::tr("Install %1 language server via npm.").arg(language)
                                    : Tr::tr("Setup %1 language server (%2).")
                                          .arg(language)
                                          .arg(lsExecutable.toUserOutput());
    InfoBarEntry info(infoBarId, message, InfoBarEntry::GlobalSuppression::Enabled);
    info.addCustomButton(install ? Tr::tr("Install") : Tr::tr("Setup"), [=]() {
        const QList<Core::IDocument *> &openedDocuments = Core::DocumentModel::openedDocuments();
        for (Core::IDocument *doc : openedDocuments)
            doc->infoBar()->removeInfo(infoBarId);

        auto setupStdIOSettings = [=](const FilePath &executable) {
            auto settings = new StdIOSettings();

            settings->m_executable = executable;
            settings->m_arguments = languageServerArgs;
            settings->m_name = Tr::tr("%1 Language Server").arg(language);
            settings->m_languageFilter.mimeTypes = serverMimeTypes;
            LanguageClientSettings::addSettings(settings);
            LanguageClientManager::applySettings();
        };

        if (install) {
            const FilePath lsPath = Core::ICore::userResourcePath(languageServer);
            if (!lsPath.ensureWritableDir())
                return;
            auto install = new NpmInstallTask(npm,
                                              lsPath,
                                              languageServer,
                                              LanguageClientManager::instance());

            auto handleInstall = [=](const bool success) {
                install->deleteLater();
                if (!success)
                    return;
                FilePath relativePath = FilePath::fromPathPart(
                    QString("node_modules/.bin/" + languageServer));
                if (HostOsInfo::isWindowsHost())
                    relativePath = relativePath.withSuffix(".cmd");
                FilePath lsExecutable = lsPath.resolvePath(relativePath);
                if (lsExecutable.isExecutableFile()) {
                    setupStdIOSettings(lsExecutable);
                    return;
                }
                Process process;
                process.setCommand(CommandLine(npm, {"list", languageServer}));
                process.setWorkingDirectory(lsPath);
                process.start();
                process.waitForFinished();
                const QStringList output = process.stdOutLines();
                // we are expecting output in the form of:
                // tst@ C:\tmp\tst
                // `-- vscode-json-languageserver@1.3.4
                for (const QString &line : output) {
                    const qsizetype splitIndex = line.indexOf('@');
                    if (splitIndex == -1)
                        continue;
                    lsExecutable = FilePath::fromUserInput(line.mid(splitIndex + 1).trimmed())
                                       .resolvePath(relativePath);
                    if (lsExecutable.isExecutableFile()) {
                        setupStdIOSettings(lsExecutable);
                        return;
                    }
                }
            };

            QObject::connect(install,
                             &NpmInstallTask::finished,
                             LanguageClientManager::instance(),
                             handleInstall);

            install->run();
        } else {
            setupStdIOSettings(lsExecutable);
        }
    });
    infoBar->addInfo(info);
}

void autoSetupLanguageServer(TextDocument *document)
{
    const MimeType mimeType = Utils::mimeTypeForName(document->mimeType());

    if (mimeType.inherits(JSON_MIME_TYPE)) {
        setupNpmServer(document,
                       installJsonLsInfoBarId,
                       "vscode-json-languageserver",
                       "--stdio",
                       QString("JSON"),
                       {JSON_MIME_TYPE});
    } else if (mimeType.inherits(YAML_MIME_TYPE)) {
        setupNpmServer(document,
                       installYamlLsInfoBarId,
                       "yaml-language-server",
                       "--stdio",
                       QString("YAML"),
                       {YAML_MIME_TYPE});
    } else if (mimeType.inherits(SHELLSCRIPT_MIME_TYPE)) {
        setupNpmServer(document,
                       installBashLsInfoBarId,
                       "bash-language-server",
                       "start",
                       QString("Bash"),
                       {SHELLSCRIPT_MIME_TYPE});
    }
}

} // namespace LanguageClient

#include "languageclientutils.moc"<|MERGE_RESOLUTION|>--- conflicted
+++ resolved
@@ -235,13 +235,8 @@
     TextDocument *document = textEditor->textDocument();
     Client *client = LanguageClientManager::clientForDocument(textEditor->textDocument());
 
-<<<<<<< HEAD
-    ClientExtras *extras = static_cast<ClientExtras *>(
-                widget->findChild<QObject *>(clientExtrasName, Qt::FindDirectChildrenOnly));
-=======
     ClientExtras *extras = dynamic_cast<ClientExtras *>(
         widget->findChild<QObject *>(clientExtrasName, Qt::FindDirectChildrenOnly));
->>>>>>> 6b7c6bde
     if (!extras) {
         if (!client)
             return;
