/***************************************************************************
**
** This file is part of Qt Creator
**
** Copyright (c) 2008-2009 Nokia Corporation and/or its subsidiary(-ies).
**
** Contact:  Qt Software Information (qt-info@nokia.com)
**
**
** Non-Open Source Usage
**
** Licensees may use this file in accordance with the Qt Beta Version
** License Agreement, Agreement version 2.2 provided with the Software or,
** alternatively, in accordance with the terms contained in a written
** agreement between you and Nokia.
**
** GNU General Public License Usage
**
** Alternatively, this file may be used under the terms of the GNU General
** Public License versions 2.0 or 3.0 as published by the Free Software
** Foundation and appearing in the file LICENSE.GPL included in the packaging
** of this file.  Please review the following information to ensure GNU
** General Public Licensing requirements will be met:
**
** http://www.fsf.org/licensing/licenses/info/GPLv2.html and
** http://www.gnu.org/copyleft/gpl.html.
**
** In addition, as a special exception, Nokia gives you certain additional
** rights. These rights are described in the Nokia Qt GPL Exception
** version 1.3, included in the file GPL_EXCEPTION.txt in this package.
**
***************************************************************************/

#include "perforceplugin.h"

#include "changenumberdialog.h"
#include "p4.h"
#include "pendingchangesdialog.h"
#include "perforceconstants.h"
#include "perforceeditor.h"
#include "perforceoutputwindow.h"
#include "perforcesubmiteditor.h"
#include "perforceversioncontrol.h"
#include "settingspage.h"

#include <coreplugin/actionmanager/actionmanager.h>
#include <coreplugin/coreconstants.h>
#include <coreplugin/editormanager/editormanager.h>
#include <coreplugin/filemanager.h>
#include <coreplugin/icore.h>
#include <coreplugin/messagemanager.h>
#include <coreplugin/mimedatabase.h>
#include <coreplugin/uniqueidmanager.h>
#include <extensionsystem/pluginmanager.h>
#include <utils/qtcassert.h>
#include <utils/synchronousprocess.h>
#include <vcsbase/basevcseditorfactory.h>
#include <vcsbase/basevcssubmiteditorfactory.h>
#include <vcsbase/vcsbaseeditor.h>

#include <QtCore/qplugin.h>
#include <QtCore/QDebug>
#include <QtCore/QDir>
#include <QtCore/QFileInfo>
#include <QtCore/QSettings>
#include <QtCore/QTemporaryFile>
#include <QtCore/QTextCodec>

#include <QtGui/QAction>
#include <QtGui/QFileDialog>
#include <QtGui/QMainWindow>
#include <QtGui/QMenu>
#include <QtGui/QMessageBox>

using namespace Perforce::Internal;

enum { p4Timeout = 20000 };

static const VCSBase::VCSBaseEditorParameters editorParameters[] = {
{
    VCSBase::RegularCommandOutput,
    "Perforce Command Log Editor",
    Perforce::Constants::C_PERFORCEEDITOR,
    "application/vnd.nokia.text.scs_commandlog",
    "scslog"},
{   VCSBase::LogOutput,
    "Perforce File Log Editor",
    Perforce::Constants::C_PERFORCEEDITOR,
    "application/vnd.nokia.text.scs_filelog",
    "scsfilelog"},
{    VCSBase::AnnotateOutput,
    "Perforce Annotation Editor",
    Perforce::Constants::C_PERFORCEEDITOR,
    "application/vnd.nokia.text.scs_annotation",
    "scsannotate"},
{   VCSBase::DiffOutput,
    "Perforce Diff Editor",
    Perforce::Constants::C_PERFORCEEDITOR,
    "text/x-patch","diff"}
};

// Utility to find a parameter set by type
static inline const VCSBase::VCSBaseEditorParameters *findType(int ie)
{
    const VCSBase::EditorContentType et = static_cast<VCSBase::EditorContentType>(ie);
    return  VCSBase::VCSBaseEditor::findType(editorParameters, sizeof(editorParameters)/sizeof(VCSBase::VCSBaseEditorParameters), et);
}

static inline QString debugCodec(const QTextCodec *c)
{
    return c ? QString::fromAscii(c->name()) : QString::fromAscii("Null codec");
}

const char * const PerforcePlugin::PERFORCE_MENU = "Perforce.Menu";
const char * const PerforcePlugin::EDIT = "Perforce.Edit";
const char * const PerforcePlugin::ADD = "Perforce.Add";
const char * const PerforcePlugin::DELETE_FILE = "Perforce.Delete";
const char * const PerforcePlugin::OPENED = "Perforce.Opened";
const char * const PerforcePlugin::REVERT = "Perforce.Revert";
const char * const PerforcePlugin::DIFF_CURRENT = "Perforce.DiffCurrent";
const char * const PerforcePlugin::DIFF_PROJECT = "Perforce.DiffProject";
const char * const PerforcePlugin::DIFF_ALL = "Perforce.DiffAll";
const char * const PerforcePlugin::RESOLVE = "Perforce.Resolve";
const char * const PerforcePlugin::SUBMIT = "Perforce.Submit";
const char * const PerforcePlugin::PENDING_CHANGES = "Perforce.PendingChanges";
const char * const PerforcePlugin::DESCRIBE = "Perforce.Describe";
const char * const PerforcePlugin::ANNOTATE_CURRENT = "Perforce.AnnotateCurrent";
const char * const PerforcePlugin::ANNOTATE = "Perforce.Annotate";
const char * const PerforcePlugin::FILELOG_CURRENT = "Perforce.FilelogCurrent";
const char * const PerforcePlugin::FILELOG = "Perforce.Filelog";
const char * const PerforcePlugin::SEPARATOR1 = "Perforce.Separator1";
const char * const PerforcePlugin::SEPARATOR2 = "Perforce.Separator2";
const char * const PerforcePlugin::SEPARATOR3 = "Perforce.Separator3";

////
// CoreListener
////

bool CoreListener::editorAboutToClose(Core::IEditor *editor)
{
    return m_plugin->editorAboutToClose(editor);
}

////
// PerforcePlugin
////

PerforcePlugin *PerforcePlugin::m_perforcePluginInstance = NULL;

PerforcePlugin::PerforcePlugin() :
    m_perforceOutputWindow(0),
    m_settingsPage(0),
    m_editAction(0),
    m_addAction(0),
    m_deleteAction(0),
    m_openedAction(0),
    m_revertAction(0),
    m_diffCurrentAction(0),
    m_diffProjectAction(0),
    m_diffAllAction(0),
    m_resolveAction(0),
    m_submitAction(0),
    m_pendingAction(0),
    m_describeAction(0),
    m_annotateCurrentAction(0),
    m_annotateAction(0),
    m_filelogCurrentAction(0),
    m_filelogAction(0),
    m_changeTmpFile(0),
#ifdef USE_P4_API
    m_workbenchClientUser(0),
#endif
    m_coreListener(0),
    m_submitEditorFactory(0),
    m_versionControl(0)
{
}

static const VCSBase::VCSBaseSubmitEditorParameters submitParameters = {
    Perforce::Constants::SUBMIT_MIMETYPE,
    Perforce::Constants::PERFORCESUBMITEDITOR_KIND,
    Perforce::Constants::C_PERFORCESUBMITEDITOR
};

bool PerforcePlugin::initialize(const QStringList &arguments, QString *errorMessage)
{
    Q_UNUSED(arguments);
    Q_UNUSED(errorMessage);

    typedef VCSBase::VCSEditorFactory<PerforceEditor> PerforceEditorFactory;
    typedef VCSBase::VCSSubmitEditorFactory<PerforceSubmitEditor> PerforceSubmitEditorFactory;

    Core::ICore *core = Core::ICore::instance();
    if (!core->mimeDatabase()->addMimeTypes(QLatin1String(":/trolltech.perforce/Perforce.mimetypes.xml"), errorMessage))
        return false;
    m_perforcePluginInstance = this;

    if (QSettings *settings = core->settings())
        m_settings.fromSettings(settings);

    m_perforceOutputWindow = new PerforceOutputWindow(this);
    addObject(m_perforceOutputWindow);

    m_settingsPage = new SettingsPage;
    addObject(m_settingsPage);

    // Editor factories
    m_submitEditorFactory = new PerforceSubmitEditorFactory(&submitParameters);
    addObject(m_submitEditorFactory);

    static const char *describeSlot = SLOT(describe(QString,QString));
    const int editorCount = sizeof(editorParameters)/sizeof(VCSBase::VCSBaseEditorParameters);
    for (int i = 0; i < editorCount; i++) {
        m_editorFactories.push_back(new PerforceEditorFactory(editorParameters + i, this, describeSlot));
        addObject(m_editorFactories.back());
    }

    m_versionControl = new PerforceVersionControl(this);
    addObject(m_versionControl);

    m_coreListener = new CoreListener(this);
    addObject(m_coreListener);


    //register actions
    Core::ActionManager *am = Core::ICore::instance()->actionManager();

    Core::ActionContainer *mtools =
        am->actionContainer(Core::Constants::M_TOOLS);

    Core::ActionContainer *mperforce =
        am->createMenu(QLatin1String(PERFORCE_MENU));
    mperforce->menu()->setTitle(tr("&Perforce"));
    mtools->addMenu(mperforce);
    if (QAction *ma = mperforce->menu()->menuAction()) {
        ma->setEnabled(m_versionControl->isEnabled());
        connect(m_versionControl, SIGNAL(enabledChanged(bool)), ma, SLOT(setVisible(bool)));
    }

    QList<int> globalcontext;
    globalcontext << Core::Constants::C_GLOBAL_ID;

    QList<int> perforcesubmitcontext;
    perforcesubmitcontext <<
            Core::ICore::instance()->uniqueIDManager()->uniqueIdentifier(Constants::C_PERFORCESUBMITEDITOR);

    Core::Command *command;
    QAction *tmpaction;

    m_editAction = new QAction(tr("Edit"), this);
    command = am->registerAction(m_editAction, PerforcePlugin::EDIT, globalcontext);
    command->setAttribute(Core::Command::CA_UpdateText);
    command->setDefaultKeySequence(QKeySequence(tr("Alt+P,Alt+E")));
    command->setDefaultText(tr("Edit File"));
    connect(m_editAction, SIGNAL(triggered()), this, SLOT(openCurrentFile()));
    mperforce->addAction(command);

    m_addAction = new QAction(tr("Add"), this);
    command = am->registerAction(m_addAction, PerforcePlugin::ADD, globalcontext);
    command->setAttribute(Core::Command::CA_UpdateText);
    command->setDefaultKeySequence(QKeySequence(tr("Alt+P,Alt+A")));
    command->setDefaultText(tr("Add File"));
    connect(m_addAction, SIGNAL(triggered()), this, SLOT(addCurrentFile()));
    mperforce->addAction(command);

    m_deleteAction = new QAction(tr("Delete"), this);
    command = am->registerAction(m_deleteAction, PerforcePlugin::DELETE_FILE, globalcontext);
    command->setAttribute(Core::Command::CA_UpdateText);
    command->setDefaultText(tr("Delete File"));
    connect(m_deleteAction, SIGNAL(triggered()), this, SLOT(deleteCurrentFile()));
    mperforce->addAction(command);

    m_revertAction = new QAction(tr("Revert"), this);
    command = am->registerAction(m_revertAction, PerforcePlugin::REVERT, globalcontext);
    command->setAttribute(Core::Command::CA_UpdateText);
    command->setDefaultKeySequence(QKeySequence(tr("Alt+P,Alt+R")));
    command->setDefaultText(tr("Revert File"));
    connect(m_revertAction, SIGNAL(triggered()), this, SLOT(revertCurrentFile()));
    mperforce->addAction(command);

    tmpaction = new QAction(this);
    tmpaction->setSeparator(true);
    command = am->registerAction(tmpaction, QLatin1String("Perforce.Sep.Edit"), globalcontext);
    mperforce->addAction(command);

    m_diffCurrentAction = new QAction(tr("Diff Current File"), this);
    command = am->registerAction(m_diffCurrentAction, PerforcePlugin::DIFF_CURRENT, globalcontext);
    command->setAttribute(Core::Command::CA_UpdateText);
    command->setDefaultText(tr("Diff Current File"));
    connect(m_diffCurrentAction, SIGNAL(triggered()), this, SLOT(diffCurrentFile()));
    mperforce->addAction(command);

    m_diffProjectAction = new QAction(tr("Diff Current Project/Session"), this);
    command = am->registerAction(m_diffProjectAction, PerforcePlugin::DIFF_PROJECT, globalcontext);
    command->setAttribute(Core::Command::CA_UpdateText);
    command->setDefaultKeySequence(QKeySequence(tr("Alt+P,Alt+D")));
    command->setDefaultText(tr("Diff Current Project/Session"));
    connect(m_diffProjectAction, SIGNAL(triggered()), this, SLOT(diffCurrentProject()));
    mperforce->addAction(command);

    m_diffAllAction = new QAction(tr("Diff Opened Files"), this);
    command = am->registerAction(m_diffAllAction, PerforcePlugin::DIFF_ALL, globalcontext);
    connect(m_diffAllAction, SIGNAL(triggered()), this, SLOT(diffAllOpened()));
    mperforce->addAction(command);

    tmpaction = new QAction(this);
    tmpaction->setSeparator(true);
    command = am->registerAction(tmpaction, QLatin1String("Perforce.Sep.Diff"), globalcontext);
    mperforce->addAction(command);

    m_openedAction = new QAction(tr("Opened"), this);
    command = am->registerAction(m_openedAction, PerforcePlugin::OPENED, globalcontext);
    command->setDefaultKeySequence(QKeySequence(tr("Alt+P,Alt+O")));
    connect(m_openedAction, SIGNAL(triggered()), this, SLOT(printOpenedFileList()));
    mperforce->addAction(command);

#ifdef USE_P4_API
    m_resolveAction = new QAction(tr("Resolve"), this);
    command = am->registerAction(m_resolveAction, PerforcePlugin::RESOLVE, globalcontext);
    connect(m_resolveAction, SIGNAL(triggered()), this, SLOT(resolve()));
    mperforce->addAction(command);
#endif

    m_submitAction = new QAction(tr("Submit Project"), this);
    command = am->registerAction(m_submitAction, PerforcePlugin::SUBMIT, globalcontext);
    command->setDefaultKeySequence(QKeySequence(tr("Alt+P,Alt+S")));
    connect(m_submitAction, SIGNAL(triggered()), this, SLOT(submit()));
    mperforce->addAction(command);

    m_pendingAction = new QAction(tr("Pending Changes..."), this);
    command = am->registerAction(m_pendingAction, PerforcePlugin::PENDING_CHANGES, globalcontext);
    connect(m_pendingAction, SIGNAL(triggered()), this, SLOT(printPendingChanges()));
    mperforce->addAction(command);

    tmpaction = new QAction(this);
    tmpaction->setSeparator(true);
    command = am->registerAction(tmpaction, QLatin1String("Perforce.Sep.Changes"), globalcontext);
    mperforce->addAction(command);

    m_describeAction = new QAction(tr("Describe..."), this);
    command = am->registerAction(m_describeAction, PerforcePlugin::DESCRIBE, globalcontext);
    connect(m_describeAction, SIGNAL(triggered()), this, SLOT(describeChange()));
    mperforce->addAction(command);

    m_annotateCurrentAction = new QAction(tr("Annotate Current File"), this);
    command = am->registerAction(m_annotateCurrentAction, PerforcePlugin::ANNOTATE_CURRENT, globalcontext);
    command->setAttribute(Core::Command::CA_UpdateText);
    command->setDefaultText(tr("Annotate Current File"));
    connect(m_annotateCurrentAction, SIGNAL(triggered()), this, SLOT(annotateCurrentFile()));
    mperforce->addAction(command);

    m_annotateAction = new QAction(tr("Annotate..."), this);
    command = am->registerAction(m_annotateAction, PerforcePlugin::ANNOTATE, globalcontext);
    connect(m_annotateAction, SIGNAL(triggered()), this, SLOT(annotate()));
    mperforce->addAction(command);

    m_filelogCurrentAction = new QAction(tr("Filelog Current File"), this);
    command = am->registerAction(m_filelogCurrentAction, PerforcePlugin::FILELOG_CURRENT, globalcontext);
    command->setAttribute(Core::Command::CA_UpdateText);
    command->setDefaultKeySequence(QKeySequence(tr("Alt+P,Alt+F")));
    command->setDefaultText(tr("Filelog Current File"));
    connect(m_filelogCurrentAction, SIGNAL(triggered()), this, SLOT(filelogCurrentFile()));
    mperforce->addAction(command);

    m_filelogAction = new QAction(tr("Filelog..."), this);
    command = am->registerAction(m_filelogAction, PerforcePlugin::FILELOG, globalcontext);
    connect(m_filelogAction, SIGNAL(triggered()), this, SLOT(filelog()));
    mperforce->addAction(command);

    m_submitCurrentLogAction = new QAction(VCSBase::VCSBaseSubmitEditor::submitIcon(), tr("Submit"), this);
    command = am->registerAction(m_submitCurrentLogAction, Constants::SUBMIT_CURRENT, perforcesubmitcontext);
    connect(m_submitCurrentLogAction, SIGNAL(triggered()), this, SLOT(submitCurrentLog()));

    m_diffSelectedFiles = new QAction(VCSBase::VCSBaseSubmitEditor::diffIcon(), tr("Diff Selected Files"), this);
    command = am->registerAction(m_diffSelectedFiles, Constants::DIFF_SELECTED, perforcesubmitcontext);

    m_undoAction = new QAction(tr("&Undo"), this);
    command = am->registerAction(m_undoAction, Core::Constants::UNDO, perforcesubmitcontext);

    m_redoAction = new QAction(tr("&Redo"), this);
    command = am->registerAction(m_redoAction, Core::Constants::REDO, perforcesubmitcontext);

    connect(core, SIGNAL(contextChanged(Core::IContext *)),
        this, SLOT(updateActions()));

    connect(core->fileManager(), SIGNAL(currentFileChanged(const QString &)),
        this, SLOT(updateActions()));

    return true;
}

void PerforcePlugin::extensionsInitialized()
{
    m_projectExplorer = ExtensionSystem::PluginManager::instance()->getObject<ProjectExplorer::ProjectExplorerPlugin>();
    if (m_projectExplorer) {
        connect(m_projectExplorer,
            SIGNAL(currentProjectChanged(ProjectExplorer::Project*)),
            this, SLOT(updateActions()));
    }
    updateActions();
}

void PerforcePlugin::openCurrentFile()
{
    vcsOpen(currentFileName());
}

void PerforcePlugin::addCurrentFile()
{
    vcsAdd(currentFileName());
}

void PerforcePlugin::deleteCurrentFile()
{
    vcsDelete(currentFileName());
}

void PerforcePlugin::revertCurrentFile()
{
    const QString fileName = currentFileName();
    QTextCodec *codec = VCSBase::VCSBaseEditor::getCodec(fileName);
    QStringList args;
    args << QLatin1String("diff") << QLatin1String("-sa");
    PerforceResponse result = runP4Cmd(args, QStringList(), CommandToWindow|StdErrToWindow|ErrorToWindow, codec);
    if (result.error)
        return;

    if (!result.stdOut.isEmpty()) {
        bool doNotRevert = QMessageBox::warning(0, tr("p4 revert"),
                                                tr("The file has been changed. Do you want to revert it?"),
                                                QMessageBox::Yes, QMessageBox::No)
                            == QMessageBox::No;
        if (doNotRevert)
            return;
    }

    Core::FileManager *fm = Core::ICore::instance()->fileManager();
    QList<Core::IFile *> files = fm->managedFiles(fileName);
    foreach (Core::IFile *file, files) {
        fm->blockFileChange(file);
    }
    PerforceResponse result2 = runP4Cmd(QStringList() << QLatin1String("revert") << fileName, QStringList(), CommandToWindow|StdOutToWindow|StdErrToWindow|ErrorToWindow);
    Core::IFile::ReloadBehavior tempBehavior =
            Core::IFile::ReloadAll;
    foreach (Core::IFile *file, files) {
        file->modified(&tempBehavior);
        fm->unblockFileChange(file);
    }
}

void PerforcePlugin::diffCurrentFile()
{
    p4Diff(QStringList(currentFileName()));
}

void PerforcePlugin::diffCurrentProject()
{
    QString name;
    const QStringList nativeFiles = VCSBase::VCSBaseSubmitEditor::currentProjectFiles(true, &name);
    p4Diff(nativeFiles, name);
}

void PerforcePlugin::diffAllOpened()
{
    p4Diff(QStringList());
}

void PerforcePlugin::printOpenedFileList()
{
    Core::IEditor *e = Core::ICore::instance()->editorManager()->currentEditor();
    if (e)
        e->widget()->setFocus();
    PerforceResponse result = runP4Cmd(QStringList() << QLatin1String("opened"), QStringList(), CommandToWindow|StdOutToWindow|StdErrToWindow|ErrorToWindow);
}

#ifdef USE_P4_API
void PerforcePlugin::resolve()
{
    m_workbenchClientUser->setMode(WorkbenchClientUser::Resolve);
    runP4APICmd(QLatin1String("resolve"));
}
#endif

void PerforcePlugin::submit()
{
    if (!checkP4Command()) {
        showOutput(tr("No p4 executable specified!"), true);
        return;
    }

    if (m_changeTmpFile) {
        showOutput(tr("Another submit is currently executed."), true);
        m_perforceOutputWindow->popup(false);
        return;
    }

    m_changeTmpFile = new QTemporaryFile(this);
    if (!m_changeTmpFile->open()) {
        showOutput(tr("Cannot create temporary file."), true);
        delete m_changeTmpFile;
        m_changeTmpFile = 0;
        return;
    }

    PerforceResponse result = runP4Cmd(QStringList()<< QLatin1String("change") << QLatin1String("-o"), QStringList(),
                                       CommandToWindow|StdErrToWindow|ErrorToWindow);
    if (result.error) {
        delete m_changeTmpFile;
        m_changeTmpFile = 0;
        return;
    }

    m_changeTmpFile->write(result.stdOut.toAscii());
    m_changeTmpFile->seek(0);

    // Assemble file list of project
    QString name;
    const QStringList nativeFiles = VCSBase::VCSBaseSubmitEditor::currentProjectFiles(true, &name);
    PerforceResponse result2 = runP4Cmd(QStringList(QLatin1String("fstat")), nativeFiles,
                                        CommandToWindow|StdErrToWindow|ErrorToWindow);
    if (result2.error) {
        delete m_changeTmpFile;
        m_changeTmpFile = 0;
        return;
    }

    QStringList stdOutLines = result2.stdOut.split(QLatin1Char('\n'));
    QStringList depotFileNames;
    foreach (const QString &line, stdOutLines) {
        if (line.startsWith("... depotFile"))
            depotFileNames.append(line.mid(14));
    }
    if (depotFileNames.isEmpty()) {
        showOutput(tr("Project has no files"));
        delete m_changeTmpFile;
        m_changeTmpFile = 0;
        return;
    }

    openPerforceSubmitEditor(m_changeTmpFile->fileName(), depotFileNames);
}

Core::IEditor *PerforcePlugin::openPerforceSubmitEditor(const QString &fileName, const QStringList &depotFileNames)
{
    Core::IEditor *editor =
            Core::ICore::instance()->editorManager()->openEditor(fileName, Constants::PERFORCESUBMITEDITOR_KIND);
    Core::ICore::instance()->editorManager()->ensureEditorManagerVisible();
    PerforceSubmitEditor *submitEditor = dynamic_cast<PerforceSubmitEditor*>(editor);
    QTC_ASSERT(submitEditor, return 0);
    submitEditor->restrictToProjectFiles(depotFileNames);
    submitEditor->registerActions(m_undoAction, m_redoAction, m_submitCurrentLogAction, m_diffSelectedFiles);
    connect(submitEditor, SIGNAL(diffSelectedFiles(QStringList)), this, SLOT(slotDiff(QStringList)));
    return editor;
}

void PerforcePlugin::printPendingChanges()
{
    qApp->setOverrideCursor(Qt::WaitCursor);
    PendingChangesDialog dia(pendingChangesData(), Core::ICore::instance()->mainWindow());
    qApp->restoreOverrideCursor();
    if (dia.exec() == QDialog::Accepted) {
        const int i = dia.changeNumber();
        QStringList args(QLatin1String("submit"));
        args << QLatin1String("-c") << QString::number(i);
        runP4Cmd(args, QStringList(), CommandToWindow|StdOutToWindow|StdErrToWindow|ErrorToWindow);
    }
}

void PerforcePlugin::describeChange()
{
    ChangeNumberDialog dia;
    if (dia.exec() == QDialog::Accepted && dia.number() > 0)
        describe(QString(), QString::number(dia.number()));
}

void PerforcePlugin::annotateCurrentFile()
{
    const QString file = currentFileName();
    if (!file.isEmpty())
        annotate(file);
}

void PerforcePlugin::annotate()
{
    const QString file = QFileDialog::getOpenFileName(0, tr("p4 annotate"), currentFileName());
    if (!file.isEmpty())
        annotate(file);
}

void PerforcePlugin::annotate(const QString &fileName)
{
    QTextCodec *codec = VCSBase::VCSBaseEditor::getCodec(fileName);
    QStringList args;
    args << QLatin1String("annotate") << QLatin1String("-cqi") << fileName;
    const PerforceResponse result = runP4Cmd(args, QStringList(),
                                             CommandToWindow|StdErrToWindow|ErrorToWindow, codec);
    if (!result.error) {
        const QFileInfo fi(fileName);
        showOutputInEditor(tr("p4 annotate %1").arg(fi.fileName()),
            result.stdOut, VCSBase::AnnotateOutput, codec);
    }
}

void PerforcePlugin::filelogCurrentFile()
{
    const QString file = currentFileName();
    if (!file.isEmpty())
        filelog(file);
}

void PerforcePlugin::filelog()
{
    const QString file = QFileDialog::getOpenFileName(0, tr("p4 filelog"), currentFileName());
    if (!file.isEmpty())
        filelog(file);
}

void PerforcePlugin::filelog(const QString &fileName)
{
    QTextCodec *codec = VCSBase::VCSBaseEditor::getCodec(fileName);
    QStringList args;
    args << QLatin1String("filelog") << QLatin1String("-li") << fileName;
    const PerforceResponse result = runP4Cmd(args, QStringList(),
                                             CommandToWindow|StdErrToWindow|ErrorToWindow, codec);
    if (!result.error) {
        const QFileInfo fi(fileName);
        showOutputInEditor(tr("p4 filelog %1").arg(fi.fileName()),
            result.stdOut, VCSBase::LogOutput, codec);
    }
}

void PerforcePlugin::updateActions()
{
    QString fileName = currentFileName();
    QString baseName = QFileInfo(fileName).fileName();
    const bool hasFile = !currentFileName().isEmpty();
    m_editAction->setEnabled(hasFile);
    m_addAction->setEnabled(hasFile);
    m_deleteAction->setEnabled(hasFile);
    m_revertAction->setEnabled(hasFile);
    m_diffCurrentAction->setEnabled(hasFile);
    m_annotateCurrentAction->setEnabled(hasFile);
    m_filelogCurrentAction->setEnabled(hasFile);
    if (hasFile) {
        m_editAction->setText(tr("Edit %1").arg(baseName));
        m_addAction->setText(tr("Add %1").arg(baseName));
        m_deleteAction->setText(tr("Delete %1").arg(baseName));
        m_revertAction->setText(tr("Revert %1").arg(baseName));
        m_diffCurrentAction->setText(tr("Diff %1").arg(baseName));
        m_annotateCurrentAction->setText(tr("Annotate %1").arg(baseName));
        m_filelogCurrentAction->setText(tr("Filelog %1").arg(baseName));
    } else {
        m_editAction->setText(tr("Edit"));
        m_addAction->setText(tr("Add"));
        m_deleteAction->setText(tr("Delete"));
        m_revertAction->setText(tr("Revert"));
        m_diffCurrentAction->setText(tr("Diff"));
        m_annotateCurrentAction->setText(tr("Annotate Current File"));
        m_filelogCurrentAction->setText(tr("Filelog Current File"));
    }
    if (m_projectExplorer && m_projectExplorer->currentProject()) {
        m_diffProjectAction->setEnabled(true);
        m_diffProjectAction->setText(tr("Diff Project %1").arg(m_projectExplorer->currentProject()->name()));
        m_submitAction->setEnabled(true);
    } else {
        m_diffProjectAction->setEnabled(false);
        m_diffProjectAction->setText(tr("Diff Current Project/Soluion"));
        m_submitAction->setEnabled(false);
    }
    m_diffAllAction->setEnabled(true);
    m_openedAction->setEnabled(true);
    m_describeAction->setEnabled(true);
    m_annotateAction->setEnabled(true);
    m_filelogAction->setEnabled(true);
    m_pendingAction->setEnabled(true);


#ifdef USE_P4_API
    m_resolveAction->setEnabled(m_enableP4APIActions);
#endif
}

bool PerforcePlugin::managesDirectory(const QString &directory) const
{
    const QString p4Path = directory + QLatin1String("/...");
    QStringList args;
    args << QLatin1String("fstat") << QLatin1String("-m1") << p4Path;

    const PerforceResponse result = runP4Cmd(args, QStringList(), 0u);
    return result.stdOut.contains("depotFile") || result.stdErr.contains("... - no such file(s)");
}

QString PerforcePlugin::findTopLevelForDirectory(const QString & /* dir */) const
{
    // First check with p4 client -o
    PerforceResponse result = runP4Cmd(QStringList() << QLatin1String("client") << QLatin1String("-o"), QStringList(), 0u);
    if (result.error)
        return QString::null;

    QRegExp regExp(QLatin1String("(\\n|\\r\\n|\\r)Root:\\s*(.*)(\\n|\\r\\n|\\r)"));
    QTC_ASSERT(regExp.isValid(), /**/);
    regExp.setMinimal(true);
    if (regExp.indexIn(result.stdOut) != -1) {
        QString file = regExp.cap(2).trimmed();
        if (QFileInfo(file).exists())
            return file;
    }
    return QString::null;
}

bool PerforcePlugin::vcsOpen(const QString &fileName)
{
    PerforceResponse result = runP4Cmd(QStringList() << QLatin1String("edit") << QDir::toNativeSeparators(fileName), QStringList(),
                                       CommandToWindow|StdOutToWindow|StdErrToWindow|ErrorToWindow);
    return !result.error;
}

bool PerforcePlugin::vcsAdd(const QString &fileName)
{
    PerforceResponse result = runP4Cmd(QStringList() << QLatin1String("add") << fileName, QStringList(),
                                       CommandToWindow|StdOutToWindow|StdErrToWindow|ErrorToWindow);
    return !result.error;
}

bool PerforcePlugin::vcsDelete(const QString &fileName)
{
    PerforceResponse result = runP4Cmd(QStringList() << QLatin1String("revert") << fileName, QStringList(),
                                       CommandToWindow|StdOutToWindow|StdErrToWindow|ErrorToWindow);
    PerforceResponse result2 = runP4Cmd(QStringList() << QLatin1String("delete") << fileName, QStringList(),
                                        CommandToWindow|StdOutToWindow|StdErrToWindow|ErrorToWindow);
    // TODO need to carefully parse the actual messages from perforce
    // or do a fstat before to decide what to do

    // Different states are:
    // File is in depot and unopened => p4 delete %
    // File is in depot and opened => p4 revert %, p4 delete %
    // File is not in depot => p4 revert %
    return !(result.error && result2.error);
}

PerforceResponse PerforcePlugin::runP4Cmd(const QStringList &args,
                                          const QStringList &extraArgs,
                                          unsigned logFlags,
                                          QTextCodec *outputCodec) const
{
    if (Perforce::Constants::debug)
        qDebug() << "PerforcePlugin::runP4Cmd" << args << extraArgs << debugCodec(outputCodec);
    PerforceResponse response;
    response.error = true;
    if (!checkP4Command()) {
        response.message = tr("No p4 executable specified!");
        m_perforceOutputWindow->append(response.message, true);
        return response;
    }

    // handle extra args
    QTemporaryFile tempfile;
    tempfile.setAutoRemove(true);
    const QChar newLine = QLatin1Char('\n');
    const QChar blank = QLatin1Char(' ');
    QStringList actualArgs = basicP4Args();
    if (!extraArgs.isEmpty()) {
        if (tempfile.open()) {
            QTextStream stream(&tempfile);
            stream << extraArgs.join(QString(newLine));
            actualArgs << QLatin1String("-x") << tempfile.fileName();
            tempfile.close();
        } else {
            qWarning()<<"Could not create temporary file. Appending all file names to command line.";
            actualArgs << extraArgs;
        }
    }
    actualArgs << args;

    if (logFlags & CommandToWindow) {
        QString command = m_settings.p4Command;
        command += blank;
        command += actualArgs.join(QString(blank));
        const QString timeStamp = QTime::currentTime().toString(QLatin1String("HH:mm"));
        const QString outputText = tr("%1 Executing: %2\n").arg(timeStamp, command);
        showOutput(outputText, false);
    }

    // Run, connect stderr to the output window
    Core::Utils::SynchronousProcess process;
    process.setTimeout(p4Timeout);
    process.setStdOutCodec(outputCodec);
    process.setEnvironment(environment());

    // connect stderr to the output window if desired
    if (logFlags & StdErrToWindow) {
        process.setStdErrBufferedSignalsEnabled(true);
        connect(&process, SIGNAL(stdErrBuffered(QString,bool)), m_perforceOutputWindow, SLOT(append(QString,bool)));
    }

    // connect stdout to the output window if desired
    if (logFlags & StdOutToWindow) {
        process.setStdOutBufferedSignalsEnabled(true);
        connect(&process, SIGNAL(stdOutBuffered(QString,bool)), m_perforceOutputWindow, SLOT(append(QString,bool)));
    }

    const Core::Utils::SynchronousProcessResponse sp_resp = process.run(m_settings.p4Command, actualArgs);
    if (Perforce::Constants::debug)
        qDebug() << sp_resp;

    response.error = true;
    response.stdErr = sp_resp.stdErr;
    response.stdOut = sp_resp.stdOut;
    switch (sp_resp.result) {
    case Core::Utils::SynchronousProcessResponse::Finished:
        response.error = false;
        break;
    case Core::Utils::SynchronousProcessResponse::FinishedError:
        response.message = tr("The process terminated with exit code %1.").arg(sp_resp.exitCode);
        break;
    case Core::Utils::SynchronousProcessResponse::TerminatedAbnormally:
        response.message = tr("The process terminated abnormally.");
        break;
    case Core::Utils::SynchronousProcessResponse::StartFailed:
        response.message = tr("Could not start perforce '%1'. Please check your settings in the preferences.").arg(m_settings.p4Command);
        break;
    case Core::Utils::SynchronousProcessResponse::Hang:
        response.message = tr("Perforce did not respond within timeout limit (%1 ms).").arg(p4Timeout );
        break;
    }
    if (response.error) {
        if (Perforce::Constants::debug)
            qDebug() << response.message;
        if (logFlags & ErrorToWindow)
            m_perforceOutputWindow->append(response.message, true);
    }
    return response;
}

Core::IEditor * PerforcePlugin::showOutputInEditor(const QString& title, const QString output,
                                                   int editorType, QTextCodec *codec)
{
    const VCSBase::VCSBaseEditorParameters *params = findType(editorType);
    QTC_ASSERT(params, return 0);
    const QString kind = QLatin1String(params->kind);
    if (Perforce::Constants::debug)
        qDebug() << "PerforcePlugin::showOutputInEditor" << title << kind <<  "Size= " << output.size() <<  " Type=" << editorType << debugCodec(codec);
    QString s = title;
    Core::IEditor *ediface = Core::ICore::instance()->editorManager()->
        newFile(kind, &s, output.toLocal8Bit());
    PerforceEditor *e = qobject_cast<PerforceEditor*>(ediface->widget());
    if (!e)
        return 0;
    s.replace(QLatin1Char(' '), QLatin1Char('_'));
    e->setSuggestedFileName(s);
    if (codec)
        e->setCodec(codec);
    return e->editableInterface();
}

QStringList PerforcePlugin::environment() const
{
    QStringList newEnv = QProcess::systemEnvironment();
    const QString name = "P4DIFF";
    for (int i=0; i<newEnv.count(); ++i) {
        if (newEnv.at(i).startsWith(name)) {
            newEnv.removeAt(i);
            return newEnv;
        }
    }
    return newEnv;
}

void PerforcePlugin::slotDiff(const QStringList &files)
{
    p4Diff(files);
}

void PerforcePlugin::p4Diff(const QStringList &files, QString diffname)
{
    Core::IEditor *editor = 0;
    bool displayInEditor = true;
    Core::IEditor *existingEditor = 0;
    QTextCodec *codec = files.empty() ? static_cast<QTextCodec *>(0) : VCSBase::VCSBaseEditor::getCodec(files.front());
    if (Perforce::Constants::debug)
        qDebug() << Q_FUNC_INFO << files << debugCodec(codec);

    // diff of a single file? re-use an existing view if possible to support the common
    // usage pattern of continuously changing and diffing a file
    if (files.count() == 1) {
        const QString fileName = files.at(0);
        if (diffname.isEmpty()) {
            const QFileInfo fi(fileName);
            diffname = fi.fileName();
        }

<<<<<<< HEAD
        foreach (Core::IEditor *ed, m_coreInstance->editorManager()->openedEditors()) {
            if (ed->file()->property("originalFileName").toString() == fileName) {
=======
        foreach (Core::IEditor *ed, Core::ICore::instance()->editorManager()->openedEditors()) {
            if (ed->property("originalFileName").toString() == fileName) {
>>>>>>> a654dc0b
                existingEditor = ed;
                displayInEditor = false;
                break;
            }
        }
    }

    const PerforceResponse result = runP4Cmd(QStringList() << QLatin1String("diff") << QLatin1String("-du"), files, CommandToWindow|StdErrToWindow|ErrorToWindow, codec);
    if (result.error)
        return;

    if (displayInEditor)
        editor = showOutputInEditor(tr("p4 diff %1").arg(diffname), result.stdOut, VCSBase::DiffOutput, codec);


    if (files.count() == 1) {
        if (displayInEditor && editor != 0) {
            editor->file()->setProperty("originalFileName", files.at(0));
        } else if (!displayInEditor && existingEditor) {
            if (existingEditor) {
                existingEditor->createNew(result.stdOut);
                Core::ICore::instance()->editorManager()->setCurrentEditor(existingEditor);
            }
        }
    }
}

void PerforcePlugin::describe(const QString & source, const QString &n)
{
    QTextCodec *codec = source.isEmpty() ? static_cast<QTextCodec *>(0) : VCSBase::VCSBaseEditor::getCodec(source);
    QStringList args;
    args << QLatin1String("describe") << QLatin1String("-du") << n;
    const PerforceResponse result = runP4Cmd(args, QStringList(), CommandToWindow|StdErrToWindow|ErrorToWindow, codec);
    if (!result.error)
        showOutputInEditor(tr("p4 describe %1").arg(n), result.stdOut, VCSBase::DiffOutput, codec);
}

void PerforcePlugin::submitCurrentLog()
{
    Core::EditorManager *em = Core::ICore::instance()->editorManager();
    em->closeEditors(QList<Core::IEditor*>() << em->currentEditor());
}

bool PerforcePlugin::editorAboutToClose(Core::IEditor *editor)
{
    if (!m_changeTmpFile || !editor)
        return true;
    Core::ICore *core = Core::ICore::instance();
    Core::IFile *fileIFace = editor->file();
    if (!fileIFace)
        return true;
    QFileInfo editorFile(fileIFace->fileName());
    QFileInfo changeFile(m_changeTmpFile->fileName());
    if (editorFile.absoluteFilePath() == changeFile.absoluteFilePath()) {
        const QMessageBox::StandardButton answer =
            QMessageBox::question(core->mainWindow(),
                tr("Closing p4 Editor"),
                tr("Do you want to submit this change list?"),
                QMessageBox::Yes|QMessageBox::No|QMessageBox::Cancel, QMessageBox::Yes);
        if (answer == QMessageBox::Cancel)
            return false;

        core->fileManager()->blockFileChange(fileIFace);
        fileIFace->save();
        core->fileManager()->unblockFileChange(fileIFace);
        if (answer == QMessageBox::Yes) {
            QByteArray change = m_changeTmpFile->readAll();
            m_changeTmpFile->close();
            if (!checkP4Command()) {
                showOutput(tr("No p4 executable specified!"), true);
                delete m_changeTmpFile;
                m_changeTmpFile = 0;
                return false;
            }
            QProcess proc;
            proc.setEnvironment(environment());

            QApplication::setOverrideCursor(QCursor(Qt::WaitCursor));
            proc.start(m_settings.p4Command,
                basicP4Args() << QLatin1String("submit") << QLatin1String("-i"));
            if (!proc.waitForStarted(p4Timeout)) {
                showOutput(tr("Cannot execute p4 submit."), true);
                QApplication::restoreOverrideCursor();
                delete m_changeTmpFile;
                m_changeTmpFile = 0;
                return false;
            }
            proc.write(change);
            proc.closeWriteChannel();

            if (!proc.waitForFinished()) {
                showOutput(tr("Cannot execute p4 submit."), true);
                QApplication::restoreOverrideCursor();
                delete m_changeTmpFile;
                m_changeTmpFile = 0;
                return false;
            }
            QString output = QString::fromUtf8(proc.readAll());
            showOutput(output);
            if (output.contains("Out of date files must be resolved or reverted"), true) {
                QMessageBox::warning(editor->widget(), "Pending change", "Could not submit the change, because your workspace was out of date. Created a pending submit instead.");
            }
            QApplication::restoreOverrideCursor();
        }
        m_changeTmpFile->close();
        delete m_changeTmpFile;
        m_changeTmpFile = 0;
    }
    return true;
}

void PerforcePlugin::openFiles(const QStringList &files)
{
    Core::EditorManager *em = Core::ICore::instance()->editorManager();
    foreach (QString s, files)
        em->openEditor(clientFilePath(s));
    em->ensureEditorManagerVisible();
}

QString PerforcePlugin::clientFilePath(const QString &serverFilePath)
{
    if (!checkP4Command())
        return QString();

    QApplication::setOverrideCursor(Qt::WaitCursor);
    QProcess proc;
    proc.setEnvironment(environment());
    proc.start(m_settings.p4Command,
        basicP4Args() << QLatin1String("fstat") << serverFilePath);

    QString path;
    if (proc.waitForFinished(3000)) {
        QString output = QString::fromUtf8(proc.readAllStandardOutput());
        if (!output.isEmpty()) {
            QRegExp r(QLatin1String("\\.\\.\\.\\sclientFile\\s(.+)\n"));
            r.setMinimal(true);
            if (r.indexIn(output) != -1)
                path = r.cap(1).trimmed();
        }
    }
    QApplication::restoreOverrideCursor();
    return path;
}

QString PerforcePlugin::currentFileName()
{
    QString fileName = Core::ICore::instance()->fileManager()->currentFile();

    // TODO: Use FileManager::fixPath
    const QFileInfo fileInfo(fileName);
    if (fileInfo.exists())
        fileName = fileInfo.absoluteFilePath();
    fileName = QDir::toNativeSeparators(fileName);
    return fileName;
}

QStringList PerforcePlugin::basicP4Args() const
{
    QStringList lst;
    if (!m_settings.defaultEnv) {
        lst << QLatin1String("-c") << m_settings.p4Client;
        lst << QLatin1String("-p") << m_settings.p4Port;
        lst << QLatin1String("-u") << m_settings.p4User;
    }
    return lst;
}

bool PerforcePlugin::checkP4Command() const
{
    if (m_settings.p4Command.isEmpty())
        return false;
    return true;
}

QString PerforcePlugin::pendingChangesData()
{
    QString data;
    if (!checkP4Command())
        return data;

    QString user;
    QProcess proc;
    proc.setEnvironment(environment());
    proc.start(m_settings.p4Command,
        basicP4Args() << QLatin1String("info"));
    if (proc.waitForFinished(3000)) {
        QString output = QString::fromUtf8(proc.readAllStandardOutput());
        if (!output.isEmpty()) {
            QRegExp r(QLatin1String("User\\sname:\\s(\\S+)\\s*\n"));
            r.setMinimal(true);
            if (r.indexIn(output) != -1)
                user = r.cap(1).trimmed();
        }
    }
    if (user.isEmpty())
        return data;
    proc.start(m_settings.p4Command,
        basicP4Args() << QLatin1String("changes") << QLatin1String("-s") << QLatin1String("pending") << QLatin1String("-u") << user);
    if (proc.waitForFinished(3000))
        data = QString::fromUtf8(proc.readAllStandardOutput());
    return data;
}

void PerforcePlugin::showOutput(const QString &output, bool popup) const
{
    m_perforceOutputWindow->append(output, popup);
}

PerforcePlugin::~PerforcePlugin()
{
    if (m_settingsPage) {
        removeObject(m_settingsPage);
        delete m_settingsPage;
        m_settingsPage = 0;
    }

    if (m_perforceOutputWindow) {
        removeObject(m_perforceOutputWindow);
        delete  m_perforceOutputWindow;
        m_perforceOutputWindow = 0;
    }

    if (m_submitEditorFactory) {
        removeObject(m_submitEditorFactory);
        delete m_submitEditorFactory;
        m_submitEditorFactory = 0;
    }

    if (m_versionControl) {
        removeObject(m_versionControl);
        delete m_versionControl;
        m_versionControl = 0;
    }

    if (!m_editorFactories.empty()) {
        foreach (Core::IEditorFactory *pf, m_editorFactories)
            removeObject(pf);
        qDeleteAll(m_editorFactories);
        m_editorFactories.clear();
    }

    if (m_coreListener) {
        removeObject(m_coreListener);
        delete m_coreListener;
        m_coreListener = 0;
    }
}

PerforceSettings PerforcePlugin::settings() const
{
    return m_settings;
}

void PerforcePlugin::setSettings(const PerforceSettings &s)
{
    if (s != m_settings) {
        m_settings = s;
        if (QSettings *settings = Core::ICore::instance()->settings())
            m_settings.toSettings(settings);
    }
}

// Map a perforce name "//xx" to its real name in the file system
QString PerforcePlugin::fileNameFromPerforceName(const QString& perforceName,
                                                 QString *errorMessage) const
{
    // All happy, already mapped
    if (!perforceName.startsWith(QLatin1String("//")))
        return perforceName;
    // "where" remaps the file to client file tree
    QProcess proc;
    QStringList args(basicP4Args());
    args << QLatin1String("where") << perforceName;
    proc.start(m_settings.p4Command, args);
    if (!proc.waitForFinished()) {
        *errorMessage = tr("Timeout waiting for \"where\" (%1).").arg(perforceName);
        return QString();
    }

    QString output = QString::fromLocal8Bit(proc.readAllStandardOutput());
    if (output.endsWith(QLatin1Char('\r')))
        output.chop(1);
    if (output.endsWith(QLatin1Char('\n')))
        output.chop(1);

    if (output.isEmpty()) {
        *errorMessage = tr("Error running \"where\" on %1: The file is not mapped").arg(perforceName);
        return QString();
    }
    const QString rc = output.mid(output.lastIndexOf(QLatin1Char(' ')) + 1);
    if (Perforce::Constants::debug)
        qDebug() << "fileNameFromPerforceName" << perforceName << rc;
    return rc;
}

PerforcePlugin *PerforcePlugin::perforcePluginInstance()
{
    QTC_ASSERT(m_perforcePluginInstance, return 0);
    return m_perforcePluginInstance;
}

Q_EXPORT_PLUGIN(PerforcePlugin)
<|MERGE_RESOLUTION|>--- conflicted
+++ resolved
@@ -889,13 +889,8 @@
             diffname = fi.fileName();
         }
 
-<<<<<<< HEAD
-        foreach (Core::IEditor *ed, m_coreInstance->editorManager()->openedEditors()) {
+        foreach (Core::IEditor *ed, Core::ICore::instance()->editorManager()->openedEditors()) {
             if (ed->file()->property("originalFileName").toString() == fileName) {
-=======
-        foreach (Core::IEditor *ed, Core::ICore::instance()->editorManager()->openedEditors()) {
-            if (ed->property("originalFileName").toString() == fileName) {
->>>>>>> a654dc0b
                 existingEditor = ed;
                 displayInEditor = false;
                 break;
