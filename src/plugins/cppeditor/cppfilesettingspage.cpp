--- conflicted
+++ resolved
@@ -574,6 +574,8 @@
         m_wasGlobal(settings.useGlobalSettings())
     {
         setGlobalSettingsId(Constants::CPP_FILE_SETTINGS_ID);
+        setUseGlobalSettings(settings.useGlobalSettings());
+
         const auto layout = new QVBoxLayout(this);
         layout->setContentsMargins(0, 0, 0, 0);
         layout->addWidget(&m_widget);
@@ -618,7 +620,6 @@
 
 class CppFileSettingsProjectPanelFactory final : public ProjectPanelFactory
 {
-<<<<<<< HEAD
 public:
     CppFileSettingsProjectPanelFactory()
     {
@@ -638,28 +639,6 @@
 
     globalCppFileSettings().fromSettings(Core::ICore::settings());
     globalCppFileSettings().addMimeInitializer();
-=======
-    setGlobalSettingsId(Constants::CPP_FILE_SETTINGS_ID);
-    setUseGlobalSettings(settings.useGlobalSettings());
-
-    const auto layout = new QVBoxLayout(this);
-    layout->setContentsMargins(0, 0, 0, 0);
-    layout->addWidget(&d->widget);
-
-    connect(this, &ProjectSettingsWidget::useGlobalSettingsChanged, this,
-            [this](bool checked) {
-                d->settings.setUseGlobalSettings(checked);
-                if (!checked)
-                    d->settings.setSettings(d->widget.currentSettings());
-                d->maybeClearHeaderSourceCache();
-                d->updateSubWidgetState();
-            });
-    connect(&d->widget, &CppFileSettingsWidget::userChange, this, [this] {
-        d->settings.setSettings(d->widget.currentSettings());
-        d->maybeClearHeaderSourceCache();
-    });
-    d->updateSubWidgetState();
->>>>>>> 79e323af
 }
 
 CppFileSettings &globalCppFileSettings()
