// Copyright (C) 2016 The Qt Company Ltd.
// SPDX-License-Identifier: LicenseRef-Qt-Commercial OR GPL-3.0+ OR GPL-3.0 WITH Qt-GPL-exception-1.0

#include "updateinfoplugin.h"
#include "updateinfotr.h"

#include "settingspage.h"
#include "updateinfotools.h"

#include <coreplugin/actionmanager/actioncontainer.h>
#include <coreplugin/actionmanager/actionmanager.h>
#include <coreplugin/coreconstants.h>
#include <coreplugin/icore.h>
#include <coreplugin/progressmanager/taskprogress.h>
#include <utils/infobar.h>
#include <utils/qtcassert.h>
#include <utils/qtcprocess.h>

#include <QDate>
#include <QLabel>
#include <QLoggingCategory>
#include <QMenu>
#include <QMetaEnum>
<<<<<<< HEAD
=======
#include <QPointer>
#include <QProcessEnvironment>
#include <QScrollArea>
>>>>>>> d5cf9ffd
#include <QTimer>
#include <QVersionNumber>

#include <memory>

Q_LOGGING_CATEGORY(updateLog, "qtc.updateinfo", QtWarningMsg)

const char UpdaterGroup[] = "Updater";
const char MaintenanceToolKey[] = "MaintenanceTool";
const char AutomaticCheckKey[] = "AutomaticCheck";
const char CheckForNewQtVersionsKey[] = "CheckForNewQtVersions";
const char CheckIntervalKey[] = "CheckUpdateInterval";
const char LastCheckDateKey[] = "LastCheckDate";
const char LastMaxQtVersionKey[] = "LastMaxQtVersion";
const quint32 OneMinute = 60000;
const quint32 OneHour = 3600000;
const char InstallUpdates[] = "UpdateInfo.InstallUpdates";
const char InstallQtUpdates[] = "UpdateInfo.InstallQtUpdates";
const char M_MAINTENANCE_TOOL[] = "QtCreator.Menu.Tools.MaintenanceTool";

using namespace Core;
using namespace Utils;

namespace UpdateInfo {
namespace Internal {

class UpdateInfoPluginPrivate
{
public:
    FilePath m_maintenanceTool;
    std::unique_ptr<TaskTree> m_taskTree;
    QPointer<TaskProgress> m_progress;
    QString m_updateOutput;
    QString m_packagesOutput;
    QTimer *m_checkUpdatesTimer = nullptr;
    struct Settings
    {
        bool automaticCheck = true;
        UpdateInfoPlugin::CheckUpdateInterval checkInterval = UpdateInfoPlugin::WeeklyCheck;
        bool checkForQtVersions = true;
    };
    Settings m_settings;
    QDate m_lastCheckDate;
    QVersionNumber m_lastMaxQtVersion;
};

UpdateInfoPlugin::UpdateInfoPlugin()
    : d(new UpdateInfoPluginPrivate)
{
    d->m_checkUpdatesTimer = new QTimer(this);
    d->m_checkUpdatesTimer->setTimerType(Qt::VeryCoarseTimer);
    d->m_checkUpdatesTimer->setInterval(OneHour);
    connect(d->m_checkUpdatesTimer, &QTimer::timeout,
            this, &UpdateInfoPlugin::doAutoCheckForUpdates);
}

UpdateInfoPlugin::~UpdateInfoPlugin()
{
    stopCheckForUpdates();
    if (!d->m_maintenanceTool.isEmpty())
        saveSettings();

    delete d;
}

void UpdateInfoPlugin::startAutoCheckForUpdates()
{
    doAutoCheckForUpdates();

    d->m_checkUpdatesTimer->start();
}

void UpdateInfoPlugin::stopAutoCheckForUpdates()
{
    d->m_checkUpdatesTimer->stop();
}

void UpdateInfoPlugin::doAutoCheckForUpdates()
{
    if (d->m_taskTree)
        return; // update task is still running (might have been run manually just before)

    if (nextCheckDate().isValid() && nextCheckDate() > QDate::currentDate())
        return; // not a time for check yet

    startCheckForUpdates();
}

void UpdateInfoPlugin::startCheckForUpdates()
{
    if (d->m_taskTree)
        return; // do not trigger while update task is already running

    emit checkForUpdatesRunningChanged(true);

    using namespace Tasking;

    const auto doSetup = [this](QtcProcess &process, const QStringList &args) {
        process.setCommand({d->m_maintenanceTool, args});
    };
    const auto doCleanup = [this] {
        d->m_taskTree.release()->deleteLater();
        checkForUpdatesStopped();
    };

    const auto setupUpdate = [doSetup](QtcProcess &process) {
        doSetup(process, {"ch", "-g", "*=false,ifw.package.*=true"});
    };
    const auto updateDone = [this](const QtcProcess &process) {
        d->m_updateOutput = process.cleanedStdOut();
    };

    QList<TaskItem> tasks { Process(setupUpdate, updateDone) };
    if (d->m_settings.checkForQtVersions) {
        const auto setupPackages = [doSetup](QtcProcess &process) {
            doSetup(process, {"se", "qt[.]qt[0-9][.][0-9]+$", "-g", "*=false,ifw.package.*=true"});
        };
        const auto packagesDone = [this](const QtcProcess &process) {
            d->m_packagesOutput = process.cleanedStdOut();
        };
        tasks << Process(setupPackages, packagesDone);
    }

    d->m_taskTree.reset(new TaskTree(Group{tasks}));
    connect(d->m_taskTree.get(), &TaskTree::done, this, [this, doCleanup] {
        checkForUpdatesFinished();
        doCleanup();
    });
    connect(d->m_taskTree.get(), &TaskTree::errorOccurred, this, doCleanup);
    d->m_progress = new TaskProgress(d->m_taskTree.get());
    d->m_progress->setHalfLifeTimePerTask(30000); // 30 seconds
    d->m_progress->setDisplayName(tr("Checking for Updates"));
    d->m_progress->setKeepOnFinish(FutureProgress::KeepOnFinishTillUserInteraction);
    d->m_progress->setSubtitleVisibleInStatusBar(true);
    d->m_taskTree->start();
}

void UpdateInfoPlugin::stopCheckForUpdates()
{
    if (!d->m_taskTree)
        return;

    d->m_taskTree.reset();
    checkForUpdatesStopped();
}

void UpdateInfoPlugin::checkForUpdatesStopped()
{
    d->m_updateOutput.clear();
    d->m_packagesOutput.clear();
    emit checkForUpdatesRunningChanged(false);
}

static QString infoTitle(const QList<Update> &updates, const std::optional<QtPackage> &newQt)
{
<<<<<<< HEAD
    static QString blogUrl("href=\"https://www.qt.io/blog/tag/releases\"");
    if (!updates.isEmpty() && newQt) {
        return UpdateInfoPlugin::tr(
                   "%1 and other updates are available. Check the <a %2>Qt blog</a> for details.")
            .arg(newQt->displayName, blogUrl);
    } else if (newQt) {
        return UpdateInfoPlugin::tr("%1 is available. Check the <a %2>Qt blog</a> for details.")
            .arg(newQt->displayName, blogUrl);
    }
    return UpdateInfoPlugin::tr("New updates are available. Start the update?");
=======
    InfoBarEntry info(InstallUpdates,
                      UpdateInfoPlugin::tr("New updates are available. Start the update?"));
    info.addCustomButton(UpdateInfoPlugin::tr("Start Update"), [startUpdater] {
        ICore::infoBar()->removeInfo(InstallUpdates);
        startUpdater();
    });
    info.setDetailsWidgetCreator([updates]() -> QWidget * {
        const QString updateText = Utils::transform(updates, [](const Update &u) {
                                       return u.version.isEmpty()
                                                  ? u.name
                                                  : UpdateInfoPlugin::tr("%1 (%2)",
                                                                         "Package name and version")
                                                        .arg(u.name, u.version);
                                   }).join("</li><li>");
        auto label = new QLabel;
        label->setText("<qt><p>" + UpdateInfoPlugin::tr("Available updates:") + "<ul><li>"
                       + updateText + "</li></ul></p></qt>");
        label->setContentsMargins(0, 0, 0, 8);

        auto scrollArea = new QScrollArea;
        scrollArea->setWidget(label);
        scrollArea->setFrameShape(QFrame::NoFrame);
        scrollArea->viewport()->setAutoFillBackground(false);

        label->setAutoFillBackground(false);

        return scrollArea;
    });
    ICore::infoBar()->removeInfo(InstallUpdates); // remove any existing notifications
    ICore::infoBar()->unsuppressInfo(InstallUpdates);
    ICore::infoBar()->addInfo(info);
>>>>>>> d5cf9ffd
}

static void showUpdateInfo(const QList<Update> &updates,
                           const std::optional<QtPackage> &newQt,
                           const std::function<void()> &startUpdater,
                           const std::function<void()> &startPackageManager)
{
    InfoBarEntry info(InstallUpdates, infoTitle(updates, newQt));
    info.addCustomButton(UpdateInfoPlugin::tr("Open Settings"), [] {
        ICore::infoBar()->removeInfo(InstallQtUpdates);
        ICore::showOptionsDialog(FILTER_OPTIONS_PAGE_ID);
    });
    if (newQt) {
        info.addCustomButton(UpdateInfoPlugin::tr("Start Package Manager"), [startPackageManager] {
            ICore::infoBar()->removeInfo(InstallQtUpdates);
            startPackageManager();
        });
    } else {
        info.addCustomButton(UpdateInfoPlugin::tr("Start Update"), [startUpdater] {
            ICore::infoBar()->removeInfo(InstallUpdates);
            startUpdater();
        });
    }
    if (!updates.isEmpty()) {
        info.setDetailsWidgetCreator([updates, newQt] {
            const QString qtText = newQt ? (newQt->displayName + "</li><li>") : QString();
            const QStringList packageNames = Utils::transform(updates, [](const Update &u) {
                if (u.version.isEmpty())
                    return u.name;
                return UpdateInfoPlugin::tr("%1 (%2)", "Package name and version")
                    .arg(u.name, u.version);
            });
            const QString updateText = packageNames.join("</li><li>");
            auto label = new QLabel;
            label->setText("<qt><p>" + UpdateInfoPlugin::tr("Available updates:") + "<ul><li>"
                           + qtText + updateText + "</li></ul></p></qt>");
            label->setContentsMargins(0, 0, 0, 8);
            return label;
        });
    }
    ICore::infoBar()->removeInfo(InstallUpdates); // remove any existing notifications
    ICore::infoBar()->unsuppressInfo(InstallUpdates);
    ICore::infoBar()->addInfo(info);
}

void UpdateInfoPlugin::checkForUpdatesFinished()
{
    setLastCheckDate(QDate::currentDate());

    qCDebug(updateLog) << "--- MaintenanceTool output (updates):";
    qCDebug(updateLog) << qPrintable(d->m_updateOutput);
    qCDebug(updateLog) << "--- MaintenanceTool output (packages):";
    qCDebug(updateLog) << qPrintable(d->m_packagesOutput);

    const QList<Update> updates = availableUpdates(d->m_updateOutput);
    const QList<QtPackage> qtPackages = availableQtPackages(d->m_packagesOutput);
    if (updateLog().isDebugEnabled()) {
        qCDebug(updateLog) << "--- Available updates:";
        for (const Update &u : updates)
            qCDebug(updateLog) << u.name << u.version;
        qCDebug(updateLog) << "--- Available Qt packages:";
        for (const QtPackage &p : qtPackages) {
            qCDebug(updateLog) << p.displayName << p.version << "installed:" << p.installed
                               << "prerelease:" << p.isPrerelease;
        }
    }
    std::optional<QtPackage> qtToNag = qtToNagAbout(qtPackages, &d->m_lastMaxQtVersion);

    if (!updates.isEmpty() || qtToNag) {
        // progress details are shown until user interaction for the "no updates" case,
        // so we can show the "No updates found" text, but if we have updates we don't
        // want to keep it around
        if (d->m_progress)
            d->m_progress->setKeepOnFinish(FutureProgress::HideOnFinish);
        emit newUpdatesAvailable(true);
        showUpdateInfo(
            updates, qtToNag, [this] { startUpdater(); }, [this] { startPackageManager(); });
    } else {
        if (d->m_progress)
            d->m_progress->setSubtitle(tr("No updates found."));
        emit newUpdatesAvailable(false);
    }
}

bool UpdateInfoPlugin::isCheckForUpdatesRunning() const
{
    return d->m_taskTree.get() != nullptr;
}

void UpdateInfoPlugin::extensionsInitialized()
{
    if (isAutomaticCheck())
        QTimer::singleShot(OneMinute, this, &UpdateInfoPlugin::startAutoCheckForUpdates);
}

bool UpdateInfoPlugin::initialize(const QStringList & /* arguments */, QString *errorMessage)
{
    loadSettings();

    if (d->m_maintenanceTool.isEmpty()) {
        *errorMessage = tr("Could not determine location of maintenance tool. Please check "
            "your installation if you did not enable this plugin manually.");
        return false;
    }

    if (!d->m_maintenanceTool.isExecutableFile()) {
        *errorMessage = tr("The maintenance tool at \"%1\" is not an executable. Check your installation.")
            .arg(d->m_maintenanceTool.toUserOutput());
        d->m_maintenanceTool.clear();
        return false;
    }

    connect(ICore::instance(), &ICore::saveSettingsRequested,
            this, &UpdateInfoPlugin::saveSettings);

    (void) new SettingsPage(this);

    auto mtools = ActionManager::actionContainer(Constants::M_TOOLS);
    ActionContainer *mmaintenanceTool = ActionManager::createMenu(M_MAINTENANCE_TOOL);
    mmaintenanceTool->setOnAllDisabledBehavior(ActionContainer::Hide);
    mmaintenanceTool->menu()->setTitle(Tr::tr("Qt Maintenance Tool"));
    mtools->addMenu(mmaintenanceTool);

    QAction *checkForUpdatesAction = new QAction(tr("Check for Updates"), this);
    checkForUpdatesAction->setMenuRole(QAction::ApplicationSpecificRole);
    Command *checkForUpdatesCommand = ActionManager::registerAction(checkForUpdatesAction,
                                      "Updates.CheckForUpdates");
    connect(checkForUpdatesAction, &QAction::triggered,
            this, &UpdateInfoPlugin::startCheckForUpdates);
    mmaintenanceTool->addAction(checkForUpdatesCommand);

    QAction *startMaintenanceToolAction = new QAction(Tr::tr("Start Maintenance Tool"), this);
    startMaintenanceToolAction->setMenuRole(QAction::ApplicationSpecificRole);
    Command *startMaintenanceToolCommand = ActionManager::registerAction(startMaintenanceToolAction,
                                           "Updates.StartMaintenanceTool");
    connect(startMaintenanceToolAction, &QAction::triggered, this, [this] {
        startMaintenanceTool({});
    });
    mmaintenanceTool->addAction(startMaintenanceToolCommand);

    return true;
}

void UpdateInfoPlugin::loadSettings() const
{
    UpdateInfoPluginPrivate::Settings def;
    QSettings *settings = ICore::settings();
    const QString updaterKey = QLatin1String(UpdaterGroup) + '/';
    d->m_maintenanceTool = FilePath::fromVariant(settings->value(updaterKey + MaintenanceToolKey));
    d->m_lastCheckDate = settings->value(updaterKey + LastCheckDateKey, QDate()).toDate();
    d->m_settings.automaticCheck
        = settings->value(updaterKey + AutomaticCheckKey, def.automaticCheck).toBool();
    const QMetaObject *mo = metaObject();
    const QMetaEnum me = mo->enumerator(mo->indexOfEnumerator(CheckIntervalKey));
    if (QTC_GUARD(me.isValid())) {
        const QString checkInterval = settings
                                          ->value(updaterKey + CheckIntervalKey,
                                                  me.valueToKey(def.checkInterval))
                                          .toString();
        bool ok = false;
        const int newValue = me.keyToValue(checkInterval.toUtf8(), &ok);
        if (ok)
            d->m_settings.checkInterval = static_cast<CheckUpdateInterval>(newValue);
    }
    const QString lastMaxQtVersionString = settings->value(updaterKey + LastMaxQtVersionKey)
                                               .toString();
    d->m_lastMaxQtVersion = QVersionNumber::fromString(lastMaxQtVersionString);
    d->m_settings.checkForQtVersions
        = settings->value(updaterKey + CheckForNewQtVersionsKey, def.checkForQtVersions).toBool();
}

void UpdateInfoPlugin::saveSettings()
{
    UpdateInfoPluginPrivate::Settings def;
    QtcSettings *settings = ICore::settings();
    settings->beginGroup(UpdaterGroup);
    settings->setValueWithDefault(LastCheckDateKey, d->m_lastCheckDate, QDate());
    settings->setValueWithDefault(AutomaticCheckKey,
                                  d->m_settings.automaticCheck,
                                  def.automaticCheck);
    // Note: don't save MaintenanceToolKey on purpose! This setting may be set only by installer.
    // If creator is run not from installed SDK, the setting can be manually created here:
    // [CREATOR_INSTALLATION_LOCATION]/share/qtcreator/QtProject/QtCreator.ini or
    // [CREATOR_INSTALLATION_LOCATION]/Qt Creator.app/Contents/Resources/QtProject/QtCreator.ini on OS X
    const QMetaObject *mo = metaObject();
    const QMetaEnum me = mo->enumerator(mo->indexOfEnumerator(CheckIntervalKey));
    settings->setValueWithDefault(CheckIntervalKey,
                                  QString::fromUtf8(me.valueToKey(d->m_settings.checkInterval)),
                                  QString::fromUtf8(me.valueToKey(def.checkInterval)));
    settings->setValueWithDefault(LastMaxQtVersionKey, d->m_lastMaxQtVersion.toString());
    settings->setValueWithDefault(CheckForNewQtVersionsKey,
                                  d->m_settings.checkForQtVersions,
                                  def.checkForQtVersions);
    settings->endGroup();
}

bool UpdateInfoPlugin::isAutomaticCheck() const
{
    return d->m_settings.automaticCheck;
}

void UpdateInfoPlugin::setAutomaticCheck(bool on)
{
    if (d->m_settings.automaticCheck == on)
        return;

    d->m_settings.automaticCheck = on;
    if (on)
        startAutoCheckForUpdates();
    else
        stopAutoCheckForUpdates();
}

UpdateInfoPlugin::CheckUpdateInterval UpdateInfoPlugin::checkUpdateInterval() const
{
    return d->m_settings.checkInterval;
}

void UpdateInfoPlugin::setCheckUpdateInterval(UpdateInfoPlugin::CheckUpdateInterval interval)
{
    if (d->m_settings.checkInterval == interval)
        return;

    d->m_settings.checkInterval = interval;
}

bool UpdateInfoPlugin::isCheckingForQtVersions() const
{
    return d->m_settings.checkForQtVersions;
}

void UpdateInfoPlugin::setCheckingForQtVersions(bool on)
{
    d->m_settings.checkForQtVersions = on;
}

QDate UpdateInfoPlugin::lastCheckDate() const
{
    return d->m_lastCheckDate;
}

void UpdateInfoPlugin::setLastCheckDate(const QDate &date)
{
    if (d->m_lastCheckDate == date)
        return;

    d->m_lastCheckDate = date;
    emit lastCheckDateChanged(date);
}

QDate UpdateInfoPlugin::nextCheckDate() const
{
    return nextCheckDate(d->m_settings.checkInterval);
}

QDate UpdateInfoPlugin::nextCheckDate(CheckUpdateInterval interval) const
{
    if (!d->m_lastCheckDate.isValid())
        return QDate();

    if (interval == DailyCheck)
        return d->m_lastCheckDate.addDays(1);
    if (interval == WeeklyCheck)
        return d->m_lastCheckDate.addDays(7);
    return d->m_lastCheckDate.addMonths(1);
}

void UpdateInfoPlugin::startMaintenanceTool(const QStringList &args) const
{
    QtcProcess::startDetached(CommandLine{d->m_maintenanceTool, args});
}

void UpdateInfoPlugin::startUpdater() const
{
    startMaintenanceTool({"--updater"});
}

void UpdateInfoPlugin::startPackageManager() const
{
    startMaintenanceTool({"--start-package-manager"});
}

} //namespace Internal
} //namespace UpdateInfo<|MERGE_RESOLUTION|>--- conflicted
+++ resolved
@@ -21,14 +21,9 @@
 #include <QLoggingCategory>
 #include <QMenu>
 #include <QMetaEnum>
-<<<<<<< HEAD
-=======
-#include <QPointer>
-#include <QProcessEnvironment>
-#include <QScrollArea>
->>>>>>> d5cf9ffd
 #include <QTimer>
 #include <QVersionNumber>
+#include <QScrollArea>
 
 #include <memory>
 
@@ -182,7 +177,6 @@
 
 static QString infoTitle(const QList<Update> &updates, const std::optional<QtPackage> &newQt)
 {
-<<<<<<< HEAD
     static QString blogUrl("href=\"https://www.qt.io/blog/tag/releases\"");
     if (!updates.isEmpty() && newQt) {
         return UpdateInfoPlugin::tr(
@@ -193,39 +187,6 @@
             .arg(newQt->displayName, blogUrl);
     }
     return UpdateInfoPlugin::tr("New updates are available. Start the update?");
-=======
-    InfoBarEntry info(InstallUpdates,
-                      UpdateInfoPlugin::tr("New updates are available. Start the update?"));
-    info.addCustomButton(UpdateInfoPlugin::tr("Start Update"), [startUpdater] {
-        ICore::infoBar()->removeInfo(InstallUpdates);
-        startUpdater();
-    });
-    info.setDetailsWidgetCreator([updates]() -> QWidget * {
-        const QString updateText = Utils::transform(updates, [](const Update &u) {
-                                       return u.version.isEmpty()
-                                                  ? u.name
-                                                  : UpdateInfoPlugin::tr("%1 (%2)",
-                                                                         "Package name and version")
-                                                        .arg(u.name, u.version);
-                                   }).join("</li><li>");
-        auto label = new QLabel;
-        label->setText("<qt><p>" + UpdateInfoPlugin::tr("Available updates:") + "<ul><li>"
-                       + updateText + "</li></ul></p></qt>");
-        label->setContentsMargins(0, 0, 0, 8);
-
-        auto scrollArea = new QScrollArea;
-        scrollArea->setWidget(label);
-        scrollArea->setFrameShape(QFrame::NoFrame);
-        scrollArea->viewport()->setAutoFillBackground(false);
-
-        label->setAutoFillBackground(false);
-
-        return scrollArea;
-    });
-    ICore::infoBar()->removeInfo(InstallUpdates); // remove any existing notifications
-    ICore::infoBar()->unsuppressInfo(InstallUpdates);
-    ICore::infoBar()->addInfo(info);
->>>>>>> d5cf9ffd
 }
 
 static void showUpdateInfo(const QList<Update> &updates,
@@ -263,7 +224,12 @@
             label->setText("<qt><p>" + UpdateInfoPlugin::tr("Available updates:") + "<ul><li>"
                            + qtText + updateText + "</li></ul></p></qt>");
             label->setContentsMargins(0, 0, 0, 8);
-            return label;
+            auto scrollArea = new QScrollArea;
+            scrollArea->setWidget(label);
+            scrollArea->setFrameShape(QFrame::NoFrame);
+            scrollArea->viewport()->setAutoFillBackground(false);
+            label->setAutoFillBackground(false);
+            return scrollArea;
         });
     }
     ICore::infoBar()->removeInfo(InstallUpdates); // remove any existing notifications
