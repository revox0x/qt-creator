--- conflicted
+++ resolved
@@ -21,12 +21,6 @@
 #include <QLoggingCategory>
 #include <QMenu>
 #include <QMetaEnum>
-<<<<<<< HEAD
-=======
-#include <QPointer>
-#include <QProcessEnvironment>
-#include <QScrollArea>
->>>>>>> a61f8b02
 #include <QTimer>
 #include <QVersionNumber>
 #include <QScrollArea>
@@ -58,13 +52,8 @@
 {
 public:
     FilePath m_maintenanceTool;
-<<<<<<< HEAD
     std::unique_ptr<TaskTree> m_taskTree;
     QPointer<TaskProgress> m_progress;
-=======
-    std::unique_ptr<QtcProcess> m_maintenanceToolProcess;
-    QPointer<FutureProgress> m_progress;
->>>>>>> a61f8b02
     QString m_updateOutput;
     QString m_packagesOutput;
     QTimer *m_checkUpdatesTimer = nullptr;
@@ -128,59 +117,7 @@
 
     emit checkForUpdatesRunningChanged(true);
 
-<<<<<<< HEAD
     using namespace Tasking;
-=======
-    d->m_maintenanceToolProcess.reset(new QtcProcess);
-    d->m_maintenanceToolProcess->setCommand({d->m_maintenanceTool,
-                                             {"ch", "-g", "*=false,ifw.package.*=true"}});
-    d->m_maintenanceToolProcess->setTimeoutS(3 * 60); // 3 minutes
-    // TODO handle error
-    connect(
-        d->m_maintenanceToolProcess.get(),
-        &QtcProcess::done,
-        this,
-        [this, futureIf]() mutable {
-            if (d->m_maintenanceToolProcess->result() == ProcessResult::FinishedWithSuccess) {
-                d->m_updateOutput = d->m_maintenanceToolProcess->cleanedStdOut();
-                if (d->m_settings.checkForQtVersions) {
-                    d->m_maintenanceToolProcess.reset(new QtcProcess);
-                    d->m_maintenanceToolProcess->setCommand({d->m_maintenanceTool,
-                         {"se", "qt[.]qt[0-9][.][0-9]+$", "-g", "*=false,ifw.package.*=true"}});
-                    d->m_maintenanceToolProcess->setTimeoutS(3 * 60); // 3 minutes
-                    connect(
-                        d->m_maintenanceToolProcess.get(),
-                        &QtcProcess::done,
-                        this,
-                        [this, futureIf]() mutable {
-                            if (d->m_maintenanceToolProcess->result()
-                                == ProcessResult::FinishedWithSuccess) {
-                                d->m_packagesOutput = d->m_maintenanceToolProcess->cleanedStdOut();
-                                d->m_maintenanceToolProcess.reset();
-                                futureIf.reportFinished();
-                                checkForUpdatesFinished();
-                            } else {
-                                futureIf.reportCanceled(); // is used to indicate error
-                                futureIf.reportFinished();
-                            }
-                        },
-                        Qt::QueuedConnection);
-                    d->m_maintenanceToolProcess->start();
-                } else {
-                    d->m_maintenanceToolProcess.reset();
-                    futureIf.reportFinished();
-                    checkForUpdatesFinished();
-                }
-            } else {
-                futureIf.reportCanceled(); // is used to indicate error
-                futureIf.reportFinished();
-            }
-        },
-        Qt::QueuedConnection);
-
-    d->m_maintenanceToolProcess->start();
-    futureIf.reportStarted();
->>>>>>> a61f8b02
 
     const auto doSetup = [this](QtcProcess &process, const QStringList &args) {
         process.setCommand({d->m_maintenanceTool, args});
@@ -240,7 +177,6 @@
 
 static QString infoTitle(const QList<Update> &updates, const std::optional<QtPackage> &newQt)
 {
-<<<<<<< HEAD
     static QString blogUrl("href=\"https://www.qt.io/blog/tag/releases\"");
     if (!updates.isEmpty() && newQt) {
         return UpdateInfoPlugin::tr(
@@ -251,40 +187,6 @@
             .arg(newQt->displayName, blogUrl);
     }
     return UpdateInfoPlugin::tr("New updates are available. Start the update?");
-=======
-    InfoBarEntry info(InstallUpdates,
-                      UpdateInfoPlugin::tr("New updates are available. Start the update?"));
-    info.addCustomButton(UpdateInfoPlugin::tr("Start Update"), [startUpdater] {
-        ICore::infoBar()->removeInfo(InstallUpdates);
-        startUpdater();
-    });
-    info.setDetailsWidgetCreator([updates]() -> QWidget * {
-        const QString updateText = Utils::transform(updates, [](const Update &u) {
-                                       return u.version.isEmpty()
-                                                  ? u.name
-                                                  : UpdateInfoPlugin::tr("%1 (%2)",
-                                                                         "Package name and version")
-                                                        .arg(u.name, u.version);
-                                   }).join("</li><li>");
-        auto label = new QLabel;
-        label->setText("<qt><p>" + UpdateInfoPlugin::tr("Available updates:") + "<ul><li>"
-                       + updateText + "</li></ul></p></qt>");
-        label->setContentsMargins(2, 2, 2, 2);
-
-        auto scrollArea = new QScrollArea;
-        scrollArea->setSizePolicy(QSizePolicy::Preferred, QSizePolicy::Maximum);
-        scrollArea->setWidget(label);
-        scrollArea->setFrameShape(QFrame::NoFrame);
-        scrollArea->viewport()->setAutoFillBackground(false);
-
-        label->setAutoFillBackground(false);
-
-        return scrollArea;
-    });
-    ICore::infoBar()->removeInfo(InstallUpdates); // remove any existing notifications
-    ICore::infoBar()->unsuppressInfo(InstallUpdates);
-    ICore::infoBar()->addInfo(info);
->>>>>>> a61f8b02
 }
 
 static void showUpdateInfo(const QList<Update> &updates,
@@ -292,22 +194,11 @@
                            const std::function<void()> &startUpdater,
                            const std::function<void()> &startPackageManager)
 {
-<<<<<<< HEAD
     InfoBarEntry info(InstallUpdates, infoTitle(updates, newQt));
-=======
-    InfoBarEntry info(InstallQtUpdates, UpdateInfoPlugin::tr(
-        "%1 is available. Check the <a %2>Qt blog</a> for details.")
-        .arg(package.displayName, QString("href=\"https://www.qt.io/blog/tag/releases\"")));
-    info.addCustomButton(UpdateInfoPlugin::tr("Start Package Manager"), [startPackageManager] {
-        ICore::infoBar()->removeInfo(InstallQtUpdates);
-        startPackageManager();
-    });
->>>>>>> a61f8b02
     info.addCustomButton(UpdateInfoPlugin::tr("Open Settings"), [] {
         ICore::infoBar()->removeInfo(InstallQtUpdates);
         ICore::showOptionsDialog(FILTER_OPTIONS_PAGE_ID);
     });
-<<<<<<< HEAD
     if (newQt) {
         info.addCustomButton(UpdateInfoPlugin::tr("Start Package Manager"), [startPackageManager] {
             ICore::infoBar()->removeInfo(InstallQtUpdates);
@@ -332,8 +223,9 @@
             auto label = new QLabel;
             label->setText("<qt><p>" + UpdateInfoPlugin::tr("Available updates:") + "<ul><li>"
                            + qtText + updateText + "</li></ul></p></qt>");
-            label->setContentsMargins(0, 0, 0, 8);
+            label->setContentsMargins(2, 2, 2, 2);
             auto scrollArea = new QScrollArea;
+            scrollArea->setSizePolicy(QSizePolicy::Preferred, QSizePolicy::Maximum);
             scrollArea->setWidget(label);
             scrollArea->setFrameShape(QFrame::NoFrame);
             scrollArea->viewport()->setAutoFillBackground(false);
@@ -343,10 +235,6 @@
     }
     ICore::infoBar()->removeInfo(InstallUpdates); // remove any existing notifications
     ICore::infoBar()->unsuppressInfo(InstallUpdates);
-=======
-    ICore::infoBar()->removeInfo(InstallQtUpdates); // remove any existing notifications
-    ICore::infoBar()->unsuppressInfo(InstallQtUpdates);
->>>>>>> a61f8b02
     ICore::infoBar()->addInfo(info);
 }
 
@@ -453,11 +341,7 @@
     UpdateInfoPluginPrivate::Settings def;
     QSettings *settings = ICore::settings();
     const QString updaterKey = QLatin1String(UpdaterGroup) + '/';
-<<<<<<< HEAD
     d->m_maintenanceTool = FilePath::fromSettings(settings->value(updaterKey + MaintenanceToolKey));
-=======
-    d->m_maintenanceTool = FilePath::fromVariant(settings->value(updaterKey + MaintenanceToolKey));
->>>>>>> a61f8b02
     d->m_lastCheckDate = settings->value(updaterKey + LastCheckDateKey, QDate()).toDate();
     d->m_settings.automaticCheck
         = settings->value(updaterKey + AutomaticCheckKey, def.automaticCheck).toBool();
