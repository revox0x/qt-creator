--- conflicted
+++ resolved
@@ -1265,7 +1265,7 @@
     if (debug)
         qDebug() << "ProjectExplorerPlugin::unloadProjectContextMenu";
 
-    if (Project *p = currentProject())
+    if (Project *p = ProjectTree::currentProject())
         unloadProject(p);
 }
 
@@ -1274,14 +1274,10 @@
     if (debug)
         qDebug() << "ProjectExplorerPlugin::unloadProject";
 
-<<<<<<< HEAD
-    unloadProject(ProjectTree::currentProject());
-=======
     QList<Project *> projects = SessionManager::projects();
     QTC_ASSERT(!projects.isEmpty(), return);
 
     unloadProject(projects.first());
->>>>>>> f8a68cc6
 }
 
 void ProjectExplorerPlugin::unloadProject(Project *project)
@@ -1999,7 +1995,7 @@
     Project *currentProject = ProjectTree::currentProject(); // for context menu actions
 
     QPair<bool, QString> buildActionState = buildSettingsEnabled(project);
-    QPair<bool, QString> buildActionContextState = buildSettingsEnabled(ProjectTree::currentProject());
+    QPair<bool, QString> buildActionContextState = buildSettingsEnabled(currentProject);
     QPair<bool, QString> buildSessionState = buildSettingsEnabledForSession();
 
     QString projectName = project ? project->displayName() : QString();
