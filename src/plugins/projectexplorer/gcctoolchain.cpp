--- conflicted
+++ resolved
@@ -427,11 +427,6 @@
     MacrosCache macroCache = predefinedMacrosCache();
     Utils::Id lang = language();
 
-<<<<<<< HEAD
-    // This runner must be thread-safe!
-    return [env, compilerCommand = compilerCommand(),
-            platformCodeGenFlags, reinterpretOptions, macroCache, lang]
-=======
     /*
      * Asks compiler for set of predefined macros
      * flags are the compiler flags collected from project settings
@@ -442,8 +437,8 @@
      *
      * This runner must be thread-safe!
      */
-    return [env, compilerCommand, platformCodeGenFlags, reinterpretOptions, macroCache, lang]
->>>>>>> 43c73b20
+    return [env, compilerCommand = compilerCommand(),
+            platformCodeGenFlags, reinterpretOptions, macroCache, lang]
             (const QStringList &flags) {
         QStringList allFlags = platformCodeGenFlags + flags;  // add only cxxflags is empty?
         QStringList arguments = gccPredefinedMacrosOptions(lang) + filteredFlags(allFlags, true);
@@ -835,13 +830,8 @@
 {
     Environment env = Environment::systemEnvironment();
     addToEnvironment(env);
-<<<<<<< HEAD
-    ProjectExplorer::Macros macros = predefinedMacros(QStringList());
+    ProjectExplorer::Macros macros = createMacroInspectionRunner()({}).macros;
     return guessGccAbi(findLocalCompiler(compilerCommand(), env),
-=======
-    ProjectExplorer::Macros macros = createMacroInspectionRunner()({}).macros;
-    return guessGccAbi(findLocalCompiler(m_compilerCommand, env),
->>>>>>> 43c73b20
                        env.toStringList(),
                        macros,
                        platformCodeGenFlags());
