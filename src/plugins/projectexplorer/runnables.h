/****************************************************************************
**
** Copyright (C) 2016 The Qt Company Ltd.
** Contact: https://www.qt.io/licensing/
**
** This file is part of Qt Creator.
**
** Commercial License Usage
** Licensees holding valid commercial Qt licenses may use this file in
** accordance with the commercial license agreement provided with the
** Software or, alternatively, in accordance with the terms contained in
** a written agreement between you and The Qt Company. For licensing terms
** and conditions see https://www.qt.io/terms-conditions. For further
** information use the contact form at https://www.qt.io/contact-us.
**
** GNU General Public License Usage
** Alternatively, this file may be used under the terms of the GNU
** General Public License version 3 as published by the Free Software
** Foundation with exceptions as appearing in the file LICENSE.GPL3-EXCEPT
** included in the packaging of this file. Please review the following
** information to ensure the GNU General Public License requirements will
** be met: https://www.gnu.org/licenses/gpl-3.0.html.
**
****************************************************************************/

#pragma once

#include "runconfiguration.h"

#include "applicationlauncher.h"
#include "devicesupport/idevice.h"

#include <utils/environment.h>

<<<<<<< HEAD
#include <QDir>
=======
#include <QUrl>
>>>>>>> aa4e05f0

namespace ProjectExplorer {

class PROJECTEXPLORER_EXPORT StandardRunnable
{
public:
    QString executable;
    QString commandLineArguments;
    QString workingDirectory;
    Utils::Environment environment;
    ApplicationLauncher::Mode runMode = ApplicationLauncher::Gui;
    IDevice::ConstPtr device; // Override the kit's device. Keep unset by default.

    // FIXME: Not necessarily a display name
    QString displayName() const { return executable; }

    static void *staticTypeId;
};

PROJECTEXPLORER_EXPORT bool operator==(const StandardRunnable &r1, const StandardRunnable &r2);

} // namespace ProjectExplorer<|MERGE_RESOLUTION|>--- conflicted
+++ resolved
@@ -32,11 +32,6 @@
 
 #include <utils/environment.h>
 
-<<<<<<< HEAD
-#include <QDir>
-=======
-#include <QUrl>
->>>>>>> aa4e05f0
 
 namespace ProjectExplorer {
 
