--- conflicted
+++ resolved
@@ -142,7 +142,6 @@
                             Constants::CMAKE_DEBUGGING_GROUP,
                             &m_cmakeDebuggerSeparator);
 
-<<<<<<< HEAD
     ActionBuilder cmakeDebuggerAction(this, Constants::RUN_CMAKE_DEBUGGER);
     cmakeDebuggerAction.setText(Tr::tr("Start CMake Debugging"));
     cmakeDebuggerAction.setIcon(ProjectExplorer::Icons::CMAKE_LOGO.icon());
@@ -150,17 +149,8 @@
     cmakeDebuggerAction.setCommandDescription(m_cmakeDebuggerAction->text());
     cmakeDebuggerAction.setContainer(PEC::M_DEBUG_STARTDEBUGGING, Constants::CMAKE_DEBUGGING_GROUP);
     cmakeDebuggerAction.setOnTriggered(this, [] {
-        ProjectExplorerPlugin::runStartupProject(PEC::DAP_CMAKE_DEBUG_RUN_MODE, false);
-=======
-    command = Core::ActionManager::registerAction(m_cmakeDebuggerAction,
-                                                  Constants::RUN_CMAKE_DEBUGGER,
-                                                  globalContext);
-    command->setDescription(m_cmakeDebuggerAction->text());
-    mdebugger->addAction(command, Constants::CMAKE_DEBUGGING_GROUP);
-    connect(m_cmakeDebuggerAction, &QAction::triggered, this, [] {
-        ProjectExplorerPlugin::runStartupProject(ProjectExplorer::Constants::DAP_CMAKE_DEBUG_RUN_MODE,
-                                                 true);
->>>>>>> c4464eb0
+        ProjectExplorerPlugin::runStartupProject(PEC::DAP_CMAKE_DEBUG_RUN_MODE,
+                                                 /*forceSkipDeploy=*/true);
     });
 
     connect(ProjectManager::instance(), &ProjectManager::startupProjectChanged, this, [this] {
