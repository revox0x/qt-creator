--- conflicted
+++ resolved
@@ -75,15 +75,9 @@
     explicit operator QString() const { return QString::fromUtf8(data(), int(size())); }
 
     operator QByteArrayView() const { return QByteArrayView(data(), Utils::ssize(*this)); }
-<<<<<<< HEAD
 
     explicit operator QByteArray() const { return QByteArrayView{*this}.toByteArray(); }
 
-=======
-
-    explicit operator QByteArray() const { return QByteArrayView{*this}.toByteArray(); }
-
->>>>>>> e7e0f80d
     QByteArray toByteArray() const { return QByteArrayView{*this}.toByteArray(); }
 
     explicit operator QLatin1StringView() const noexcept
