// Copyright (C) 2020 Uwe Kindler
// SPDX-License-Identifier: LicenseRef-Qt-Commercial OR LGPL-2.1-or-later OR GPL-3.0-or-later

#include "dockwidget.h"

#include "ads_globals.h"
#include "ads_globals_p.h"
#include "autohidedockcontainer.h"
<<<<<<< HEAD
#include "autohidesidebar.h"
=======
>>>>>>> 3473d9d3
#include "autohidetab.h"
#include "dockareawidget.h"
#include "dockcomponentsfactory.h"
#include "dockcontainerwidget.h"
#include "dockmanager.h"
#include "dockwidgettab.h"
#include "floatingdockcontainer.h"

#include <QAction>
#include <QBoxLayout>
#include <QEvent>
#include <QLoggingCategory>
#include <QPointer>
#include <QQuickItem>
#include <QScrollArea>
#include <QSplitter>
#include <QStack>
#include <QTextStream>
#include <QToolBar>
#include <QWindow>
#include <QXmlStreamWriter>
<<<<<<< HEAD
=======
#include <QtQuickWidgets/QQuickWidget>
>>>>>>> 3473d9d3

namespace ADS {
/**
 * Private data class of DockWidget class (pimpl)
 */
class DockWidgetPrivate
{
public:
    struct WidgetFactory
    {
        DockWidget::FactoryFunc createWidget;
        DockWidget::eInsertMode insertMode;
    };

    DockWidget *q = nullptr;
    QBoxLayout *m_layout = nullptr;
    QWidget *m_widget = nullptr;
    DockWidgetTab *m_tabWidget = nullptr;
    DockWidget::DockWidgetFeatures m_features = DockWidget::DefaultDockWidgetFeatures;
    DockManager *m_dockManager = nullptr;
    DockAreaWidget *m_dockArea = nullptr;
    QAction *m_toggleViewAction = nullptr;
    bool m_closed = false;
<<<<<<< HEAD
=======
    bool m_focused = false;
>>>>>>> 3473d9d3
    QScrollArea *m_scrollArea = nullptr;
    QToolBar *m_toolBar = nullptr;
    Qt::ToolButtonStyle m_toolBarStyleDocked = Qt::ToolButtonIconOnly;
    Qt::ToolButtonStyle m_toolBarStyleFloating = Qt::ToolButtonTextUnderIcon;
    QSize m_toolBarIconSizeDocked = QSize(16, 16);
    QSize m_toolBarIconSizeFloating = QSize(24, 24);
    bool m_isFloatingTopLevel = false;
    QList<QAction *> m_titleBarActions;
    DockWidget::eMinimumSizeHintMode m_minimumSizeHintMode
        = DockWidget::MinimumSizeHintFromDockWidget;
    WidgetFactory *m_factory = nullptr;
    QPointer<AutoHideTab> m_sideTabWidget;

    /**
     * Private data constructor
     */
    DockWidgetPrivate(DockWidget *parent);

    /**
     * Show dock widget
     */
    void showDockWidget();

    /**
     * Hide dock widget.
     */
    void hideDockWidget();

    /**
     * Hides a dock area if all dock widgets in the area are closed. This function updates the
     * current selected tab and hides the parent dock area if it is empty.
     */
    void updateParentDockArea();

    /**
     * Closes all auto hide dock widgets if there are no more opened dock areas.  This prevents the
     * auto hide dock widgets from being pinned to an empty dock area.
     */
    void closeAutoHideDockWidgetsIfNeeded();

    /**
     * Setup the top tool bar
     */
    void setupToolBar();

    /**
     * Setup the main scroll area
     */
    void setupScrollArea();

    /**
     * Creates the content widget with the registered widget factory and  returns true on success.
     */
    bool createWidgetFromFactory();
}; // class DockWidgetPrivate

DockWidgetPrivate::DockWidgetPrivate(DockWidget *parent)
    : q(parent)
{}

void DockWidgetPrivate::showDockWidget()
{
    if (!m_widget) {
        if (!createWidgetFromFactory()) {
            Q_ASSERT(!m_features.testFlag(DockWidget::DeleteContentOnClose)
                     && "DeleteContentOnClose flag was set, but the widget "
                        "factory is missing or it doesn't return a valid QWidget.");
            return;
        }
    }

    if (!m_dockArea) {
        FloatingDockContainer *floatingWidget = new FloatingDockContainer(q);
        // We use the size hint of the content widget to provide a good initial size
        floatingWidget->resize(m_widget ? m_widget->sizeHint() : q->size());
        m_tabWidget->show();
        floatingWidget->show();
    } else {
        m_dockArea->setCurrentDockWidget(q);
        m_dockArea->toggleView(true);
        m_tabWidget->show();
        QSplitter *splitter = internal::findParent<QSplitter *>(m_dockArea);
        while (splitter && !splitter->isVisible() && !m_dockArea->isAutoHide()) {
            splitter->show();
            splitter = internal::findParent<QSplitter *>(splitter);
        }

        DockContainerWidget *container = m_dockArea->dockContainer();
        if (container->isFloating()) {
            FloatingDockContainer *floatingWidget = internal::findParent<FloatingDockContainer *>(
                container);
            floatingWidget->show();
        }

        // If this widget is pinned and there are no opened dock widgets, unpin the auto hide widget
        // by moving it's contents to parent container  While restoring state, opened dock widgets
        // are not valid
        if (container->openedDockWidgets().count() == 0 && m_dockArea->isAutoHide()
            && !m_dockManager->isRestoringState())
            m_dockArea->autoHideDockContainer()->moveContentsToParent();
    }
}

void DockWidgetPrivate::hideDockWidget()
{
    m_tabWidget->hide();
    updateParentDockArea();

    closeAutoHideDockWidgetsIfNeeded();

    if (m_features.testFlag(DockWidget::DeleteContentOnClose)) {
<<<<<<< HEAD
=======
        if (m_scrollArea) {
            m_scrollArea->takeWidget();
            delete m_scrollArea;
            m_scrollArea = nullptr;
        }
>>>>>>> 3473d9d3
        m_widget->deleteLater();
        m_widget = nullptr;
    }
}

void DockWidgetPrivate::updateParentDockArea()
{
    if (!m_dockArea)
        return;

    // We don't need to change the current tab if the current DockWidget is not the one being closed
    if (m_dockArea->currentDockWidget() != q)
        return;

    auto nextDockWidget = m_dockArea->nextOpenDockWidget(q);
    if (nextDockWidget)
        m_dockArea->setCurrentDockWidget(nextDockWidget);
    else
        m_dockArea->hideAreaWithNoVisibleContent();
}

void DockWidgetPrivate::closeAutoHideDockWidgetsIfNeeded()
{
    auto dockContainer = q->dockContainer();
    if (!dockContainer)
        return;

    if (q->dockManager()->isRestoringState())
        return;

    if (!dockContainer->openedDockWidgets().isEmpty())
        return;

    for (auto autoHideWidget : dockContainer->autoHideWidgets()) {
        auto dockWidget = autoHideWidget->dockWidget();
        if (dockWidget == q)
            continue;

        dockWidget->toggleView(false);
    }
}

void DockWidgetPrivate::setupToolBar()
{
    m_toolBar = new QToolBar(q);
    m_toolBar->setObjectName("dockWidgetToolBar");
    m_layout->insertWidget(0, m_toolBar);
    m_toolBar->setIconSize(QSize(16, 16));
    m_toolBar->toggleViewAction()->setEnabled(false);
    m_toolBar->toggleViewAction()->setVisible(false);
    QObject::connect(q, &DockWidget::topLevelChanged, q, &DockWidget::setToolbarFloatingStyle);
}

void DockWidgetPrivate::setupScrollArea()
{
    m_scrollArea = new QScrollArea(q);
    m_scrollArea->setObjectName("dockWidgetScrollArea");
    m_scrollArea->setWidgetResizable(true);
<<<<<<< HEAD
    m_layout->addWidget(m_scrollArea);
}

bool DockWidgetPrivate::createWidgetFromFactory()
{
    if (!m_features.testFlag(DockWidget::DeleteContentOnClose))
        return false;

    if (!m_factory)
        return false;

    QWidget *w = m_factory->createWidget(q);
    if (!w)
        return false;

    q->setWidget(w, m_factory->insertMode);
    return true;
}

DockWidget::DockWidget(const QString &uniqueId, QWidget *parent)
    : QFrame(parent)
    , d(new DockWidgetPrivate(this))
{
    d->m_layout = new QBoxLayout(QBoxLayout::TopToBottom);
    d->m_layout->setContentsMargins(0, 0, 0, 0);
    d->m_layout->setSpacing(0);
    setLayout(d->m_layout);
    setWindowTitle(uniqueId); // temporarily use unique id as title
    setObjectName(uniqueId);

    d->m_tabWidget = componentsFactory()->createDockWidgetTab(this);
    d->m_toggleViewAction = new QAction(uniqueId, this);
    d->m_toggleViewAction->setCheckable(true);
    connect(d->m_toggleViewAction, &QAction::triggered, this, [this](bool open) {
        // If the toggle view action mode is ActionModeShow (== m_toggleViewAction isn't
        // checkable, see setToggleViewActionMode()), then open is always true
        toggleView(open || !d->m_toggleViewAction->isCheckable());
    });
    setToolbarFloatingStyle(false);

    if (DockManager::testConfigFlag(DockManager::FocusHighlighting))
        setFocusPolicy(Qt::ClickFocus);
}

DockWidget::~DockWidget()
{
    qCInfo(adsLog) << Q_FUNC_INFO;
    delete d;
}

=======
    m_scrollArea->setProperty("focused", q->isFocused());
    m_layout->addWidget(m_scrollArea);
}

bool DockWidgetPrivate::createWidgetFromFactory()
{
    if (!m_features.testFlag(DockWidget::DeleteContentOnClose))
        return false;

    if (!m_factory)
        return false;

    QWidget *w = m_factory->createWidget(q);
    if (!w)
        return false;

    q->setWidget(w, m_factory->insertMode);
    return true;
}

DockWidget::DockWidget(const QString &uniqueId, QWidget *parent)
    : QFrame(parent)
    , d(new DockWidgetPrivate(this))
{
    d->m_layout = new QBoxLayout(QBoxLayout::TopToBottom);
    d->m_layout->setContentsMargins(0, 0, 0, 0);
    d->m_layout->setSpacing(0);
    setLayout(d->m_layout);
    setWindowTitle(uniqueId); // temporarily use unique id as title
    setObjectName(uniqueId);

    d->m_tabWidget = componentsFactory()->createDockWidgetTab(this);
    d->m_toggleViewAction = new QAction(uniqueId, this);
    d->m_toggleViewAction->setCheckable(true);
    connect(d->m_toggleViewAction, &QAction::triggered, this, [this](bool open) {
        // If the toggle view action mode is ActionModeShow (== m_toggleViewAction isn't
        // checkable, see setToggleViewActionMode()), then open is always true
        toggleView(open || !d->m_toggleViewAction->isCheckable());
    });
    setToolbarFloatingStyle(false);

    if (DockManager::testConfigFlag(DockManager::FocusHighlighting))
        setFocusPolicy(Qt::ClickFocus);
}

DockWidget::~DockWidget()
{
    qCInfo(adsLog) << Q_FUNC_INFO;
    delete d;
}

>>>>>>> 3473d9d3
void DockWidget::setToggleViewActionChecked(bool checked)
{
    d->m_toggleViewAction->setChecked(checked);
}

void DockWidget::setWidget(QWidget *widget, eInsertMode insertMode)
{
    if (d->m_widget)
        takeWidget();

    auto scrollAreaWidget = qobject_cast<QAbstractScrollArea *>(widget);
    if (scrollAreaWidget || ForceNoScrollArea == insertMode) {
        d->m_layout->addWidget(widget);
        if (scrollAreaWidget && scrollAreaWidget->viewport())
            scrollAreaWidget->viewport()->setProperty("dockWidgetContent", true);
    } else {
        d->setupScrollArea();
        d->m_scrollArea->setWidget(widget);
    }

    d->m_widget = widget;
    d->m_widget->setProperty("dockWidgetContent", true);
}
<<<<<<< HEAD

void DockWidget::setWidgetFactory(FactoryFunc createWidget, eInsertMode insertMode)
{
    if (d->m_factory)
        delete d->m_factory;

    d->m_factory = new DockWidgetPrivate::WidgetFactory{createWidget, insertMode};
}

QWidget *DockWidget::takeWidget()
{
    QWidget *w = nullptr;
    if (d->m_scrollArea) {
        d->m_layout->removeWidget(d->m_scrollArea);
        w = d->m_scrollArea->takeWidget();
        delete d->m_scrollArea;
        d->m_scrollArea = nullptr;
        d->m_widget = nullptr;
    } else if (d->m_widget) {
        d->m_layout->removeWidget(d->m_widget);
        w = d->m_widget;
        d->m_widget = nullptr;
    }

    if (w)
        w->setParent(nullptr);

    return w;
}

QWidget *DockWidget::widget() const
{
    return d->m_widget;
}

DockWidgetTab *DockWidget::tabWidget() const
{
    return d->m_tabWidget;
}

AutoHideDockContainer *DockWidget::autoHideDockContainer() const
{
    if (!d->m_dockArea)
        return nullptr;

    return d->m_dockArea->autoHideDockContainer();
}

void DockWidget::setFeatures(DockWidgetFeatures features)
{
    if (d->m_features == features)
        return;

    d->m_features = features;
    emit featuresChanged(d->m_features);
    d->m_tabWidget->onDockWidgetFeaturesChanged();

    if (DockAreaWidget *dockArea = dockAreaWidget())
        dockArea->onDockWidgetFeaturesChanged();
}

void DockWidget::setFeature(DockWidgetFeature flag, bool on)
{
    auto currentFeatures = features();
    internal::setFlag(currentFeatures, flag, on);
    setFeatures(currentFeatures);
}

DockWidget::DockWidgetFeatures DockWidget::features() const
{
    return d->m_features;
}

DockManager *DockWidget::dockManager() const
{
    return d->m_dockManager;
}

void DockWidget::setDockManager(DockManager *dockManager)
{
    d->m_dockManager = dockManager;
}

DockContainerWidget *DockWidget::dockContainer() const
{
    if (d->m_dockArea)
        return d->m_dockArea->dockContainer();
    else
        return nullptr;
}

FloatingDockContainer *DockWidget::floatingDockContainer() const
{
    auto container = dockContainer();
    return container ? container->floatingWidget() : nullptr;
}

DockAreaWidget *DockWidget::dockAreaWidget() const
{
    return d->m_dockArea;
}

AutoHideTab *DockWidget::sideTabWidget() const
{
    return d->m_sideTabWidget;
}

void DockWidget::setSideTabWidget(AutoHideTab *sideTab) const
{
    d->m_sideTabWidget = sideTab;
}

bool DockWidget::isAutoHide() const
{
    return !d->m_sideTabWidget.isNull();
}

SideBarLocation DockWidget::autoHideLocation() const
{
    return isAutoHide() ? autoHideDockContainer()->sideBarLocation() : SideBarNone;
}

bool DockWidget::isFloating() const
{
    if (!isInFloatingContainer())
        return false;

    return dockContainer()->topLevelDockWidget() == this;
}

bool DockWidget::isInFloatingContainer() const
{
    auto container = dockContainer();
    if (!container)
        return false;

    if (!container->isFloating())
        return false;

    return true;
}

bool DockWidget::isClosed() const
{
    return d->m_closed;
=======

void DockWidget::setWidgetFactory(FactoryFunc createWidget, eInsertMode insertMode)
{
    if (d->m_factory)
        delete d->m_factory;

    d->m_factory = new DockWidgetPrivate::WidgetFactory{createWidget, insertMode};
}

QWidget *DockWidget::takeWidget()
{
    QWidget *w = nullptr;
    if (d->m_scrollArea) {
        d->m_layout->removeWidget(d->m_scrollArea);
        w = d->m_scrollArea->takeWidget();
        delete d->m_scrollArea;
        d->m_scrollArea = nullptr;
        d->m_widget = nullptr;
    } else if (d->m_widget) {
        d->m_layout->removeWidget(d->m_widget);
        w = d->m_widget;
        d->m_widget = nullptr;
    }

    if (w)
        w->setParent(nullptr);

    return w;
}

QWidget *DockWidget::widget() const
{
    return d->m_widget;
}

DockWidgetTab *DockWidget::tabWidget() const
{
    return d->m_tabWidget;
}

AutoHideDockContainer *DockWidget::autoHideDockContainer() const
{
    if (!d->m_dockArea)
        return nullptr;

    return d->m_dockArea->autoHideDockContainer();
}

void DockWidget::setFeatures(DockWidgetFeatures features)
{
    if (d->m_features == features)
        return;

    d->m_features = features;
    emit featuresChanged(d->m_features);
    d->m_tabWidget->onDockWidgetFeaturesChanged();

    if (DockAreaWidget *dockArea = dockAreaWidget())
        dockArea->onDockWidgetFeaturesChanged();
}

void DockWidget::setFeature(DockWidgetFeature flag, bool on)
{
    auto currentFeatures = features();
    internal::setFlag(currentFeatures, flag, on);
    setFeatures(currentFeatures);
}

DockWidget::DockWidgetFeatures DockWidget::features() const
{
    return d->m_features;
}

DockManager *DockWidget::dockManager() const
{
    return d->m_dockManager;
}

void DockWidget::setDockManager(DockManager *dockManager)
{
    d->m_dockManager = dockManager;
}

DockContainerWidget *DockWidget::dockContainer() const
{
    if (d->m_dockArea)
        return d->m_dockArea->dockContainer();
    else
        return nullptr;
}

FloatingDockContainer *DockWidget::floatingDockContainer() const
{
    auto container = dockContainer();
    return container ? container->floatingWidget() : nullptr;
}

DockAreaWidget *DockWidget::dockAreaWidget() const
{
    return d->m_dockArea;
}

AutoHideTab *DockWidget::sideTabWidget() const
{
    return d->m_sideTabWidget;
}

void DockWidget::setSideTabWidget(AutoHideTab *sideTab) const
{
    d->m_sideTabWidget = sideTab;
}

bool DockWidget::isAutoHide() const
{
    return !d->m_sideTabWidget.isNull();
}

SideBarLocation DockWidget::autoHideLocation() const
{
    return isAutoHide() ? autoHideDockContainer()->sideBarLocation() : SideBarNone;
}

bool DockWidget::isFloating() const
{
    if (!isInFloatingContainer())
        return false;

    return dockContainer()->topLevelDockWidget() == this;
}

bool DockWidget::isInFloatingContainer() const
{
    auto container = dockContainer();
    if (!container)
        return false;

    if (!container->isFloating())
        return false;

    return true;
}

bool DockWidget::isClosed() const
{
    return d->m_closed;
}

void DockWidget::setFocused(bool focused)
{
    if (d->m_focused == focused)
        return;

    d->m_focused = focused;

    if (d->m_scrollArea)
        d->m_scrollArea->setProperty("focused", focused);

    const QString customObjectName = QString("__mainSrollView");

    QList<QQuickWidget *> quickWidgets = d->m_widget->findChildren<QQuickWidget *>();

    for (const auto &quickWidget : std::as_const(quickWidgets)) {
        QQuickItem *rootItem = quickWidget->rootObject();
        if (!rootItem)
            continue;

        if (rootItem->objectName() == customObjectName) {
            rootItem->setProperty("adsFocus", focused);
            continue;
        }

        QQuickItem *scrollView = rootItem->findChild<QQuickItem *>(customObjectName);
        if (!scrollView)
            continue;

        scrollView->setProperty("adsFocus", focused);
    }

    emit focusedChanged();
}

bool DockWidget::isFocused() const
{
    return d->m_focused;
>>>>>>> 3473d9d3
}

QAction *DockWidget::toggleViewAction() const
{
    return d->m_toggleViewAction;
}

void DockWidget::setToggleViewActionMode(eToggleViewActionMode mode)
{
    if (ActionModeToggle == mode) {
        d->m_toggleViewAction->setCheckable(true);
        d->m_toggleViewAction->setIcon(QIcon());
    } else {
        d->m_toggleViewAction->setCheckable(false);
        d->m_toggleViewAction->setIcon(d->m_tabWidget->icon());
    }
}

void DockWidget::setMinimumSizeHintMode(eMinimumSizeHintMode mode)
{
    d->m_minimumSizeHintMode = mode;
}

DockWidget::eMinimumSizeHintMode DockWidget::minimumSizeHintMode() const
{
    return d->m_minimumSizeHintMode;
}

bool DockWidget::isCentralWidget() const
{
    return dockManager()->centralWidget() == this;
}

void DockWidget::toggleView(bool open)
{
    // If the dock widget state is different, then we really need to toggle the state. If we are
    // in the right state, then we simply make this dock widget the current dock widget.
    auto autoHideContainer = autoHideDockContainer();
    if (d->m_closed != !open)
        toggleViewInternal(open);
    else if (open && d->m_dockArea && !autoHideContainer)
        raise();

    if (open && autoHideContainer)
        autoHideContainer->collapseView(false);
}

void DockWidget::toggleViewInternal(bool open)
{
    const DockContainerWidget *const beforeDockContainerWidget = dockContainer();
    DockWidget *topLevelDockWidgetBefore = beforeDockContainerWidget
                                               ? beforeDockContainerWidget->topLevelDockWidget()
                                               : nullptr;

    d->m_closed = !open;

    if (open)
        d->showDockWidget();
    else
        d->hideDockWidget();

    //d->m_toggleViewAction->blockSignals(true);
    d->m_toggleViewAction->setChecked(open);
    //d->m_toggleViewAction->blockSignals(false);
    if (d->m_dockArea)
        d->m_dockArea->toggleDockWidgetView(this, open);

    if (d->m_dockArea->isAutoHide())
        d->m_dockArea->autoHideDockContainer()->toggleView(open);

    if (open && topLevelDockWidgetBefore)
        DockWidget::emitTopLevelEventForWidget(topLevelDockWidgetBefore, false);

    // Here we need to call the dockContainer() function again, because if
    // this dock widget was unassigned before the call to showDockWidget() then
    // it has a dock container now
    const DockContainerWidget *const dockContainerWidget = dockContainer();
    DockWidget *topLevelDockWidgetAfter = dockContainerWidget
                                              ? dockContainerWidget->topLevelDockWidget()
                                              : nullptr;
    DockWidget::emitTopLevelEventForWidget(topLevelDockWidgetAfter, true);
    FloatingDockContainer *floatingContainer = dockContainerWidget
                                                   ? dockContainerWidget->floatingWidget()
                                                   : nullptr;
    if (floatingContainer)
        floatingContainer->updateWindowTitle();

    if (!open)
        emit closed();

    emit viewToggled(open);
}

void DockWidget::setDockArea(DockAreaWidget *dockArea)
{
    d->m_dockArea = dockArea;
    d->m_toggleViewAction->setChecked(dockArea != nullptr && !isClosed());
    setParent(dockArea);
}

void DockWidget::saveState(QXmlStreamWriter &stream) const
{
    stream.writeStartElement("widget");
    stream.writeAttribute("name", objectName());
    stream.writeAttribute("closed", QVariant::fromValue(d->m_closed).toString());
    stream.writeEndElement();
}

void DockWidget::flagAsUnassigned()
{
    d->m_closed = true;
    setParent(d->m_dockManager);
    setVisible(false);
    setDockArea(nullptr);
    tabWidget()->setParent(this);
}

bool DockWidget::event(QEvent *event)
{
    switch (event->type()) {
    case QEvent::Hide:
        emit visibilityChanged(false);
        break;

    case QEvent::Show:
        emit visibilityChanged(geometry().right() >= 0 && geometry().bottom() >= 0);
        break;

    case QEvent::WindowTitleChange: {
        const auto title = windowTitle();
        if (d->m_tabWidget) {
            d->m_tabWidget->setText(title);
<<<<<<< HEAD
        }
        if (d->m_sideTabWidget)
            d->m_sideTabWidget->setText(title);

        if (d->m_toggleViewAction) {
            d->m_toggleViewAction->setText(title);
        }
        if (d->m_dockArea) {
            d->m_dockArea->markTitleBarMenuOutdated(); // update tabs menu
=======
>>>>>>> 3473d9d3
        }
        if (d->m_sideTabWidget)
            d->m_sideTabWidget->setText(title);

<<<<<<< HEAD
=======
        if (d->m_toggleViewAction) {
            d->m_toggleViewAction->setText(title);
        }
        if (d->m_dockArea) {
            d->m_dockArea->markTitleBarMenuOutdated(); // update tabs menu
        }

>>>>>>> 3473d9d3
        auto floatingWidget = floatingDockContainer();
        if (floatingWidget)
            floatingWidget->updateWindowTitle();

        emit titleChanged(title);
    } break;

    default:
        break;
    }

    return Super::event(event);
}

#ifndef QT_NO_TOOLTIP
void DockWidget::setTabToolTip(const QString &text)
{
    if (d->m_tabWidget)
        d->m_tabWidget->setToolTip(text);

    if (d->m_toggleViewAction)
        d->m_toggleViewAction->setToolTip(text);

    if (d->m_dockArea)
        d->m_dockArea->markTitleBarMenuOutdated(); // update tabs menu
}
#endif

void DockWidget::setIcon(const QIcon &icon)
{
    d->m_tabWidget->setIcon(icon);

    if (d->m_sideTabWidget)
        d->m_sideTabWidget->setIcon(icon);

    if (!d->m_toggleViewAction->isCheckable())
        d->m_toggleViewAction->setIcon(icon);
}

QIcon DockWidget::icon() const
{
    return d->m_tabWidget->icon();
}

QToolBar *DockWidget::toolBar() const
{
    return d->m_toolBar;
}

QToolBar *DockWidget::createDefaultToolBar()
{
    if (!d->m_toolBar)
        d->setupToolBar();

    return d->m_toolBar;
}

void DockWidget::setToolBar(QToolBar *toolBar)
{
    if (d->m_toolBar)
        delete d->m_toolBar;

    d->m_toolBar = toolBar;
    d->m_layout->insertWidget(0, d->m_toolBar);
    connect(this, &DockWidget::topLevelChanged, this, &DockWidget::setToolbarFloatingStyle);
    setToolbarFloatingStyle(isFloating());
}

void DockWidget::setToolBarStyle(Qt::ToolButtonStyle style, eState state)
{
    if (StateFloating == state)
        d->m_toolBarStyleFloating = style;
    else
        d->m_toolBarStyleDocked = style;

    setToolbarFloatingStyle(isFloating());
}

Qt::ToolButtonStyle DockWidget::toolBarStyle(eState state) const
{
    if (StateFloating == state)
        return d->m_toolBarStyleFloating;
    else
        return d->m_toolBarStyleDocked;
}

void DockWidget::setToolBarIconSize(const QSize &iconSize, eState state)
{
    if (StateFloating == state)
        d->m_toolBarIconSizeFloating = iconSize;
    else
        d->m_toolBarIconSizeDocked = iconSize;

    setToolbarFloatingStyle(isFloating());
}

QSize DockWidget::toolBarIconSize(eState state) const
{
    if (StateFloating == state)
        return d->m_toolBarIconSizeFloating;
    else
        return d->m_toolBarIconSizeDocked;
}

void DockWidget::setToolbarFloatingStyle(bool floating)
{
    if (!d->m_toolBar)
        return;

    auto iconSize = floating ? d->m_toolBarIconSizeFloating : d->m_toolBarIconSizeDocked;
    if (iconSize != d->m_toolBar->iconSize())
        d->m_toolBar->setIconSize(iconSize);

    auto buttonStyle = floating ? d->m_toolBarStyleFloating : d->m_toolBarStyleDocked;
    if (buttonStyle != d->m_toolBar->toolButtonStyle())
        d->m_toolBar->setToolButtonStyle(buttonStyle);
}

void DockWidget::emitTopLevelEventForWidget(DockWidget *topLevelDockWidget, bool floating)
{
    if (topLevelDockWidget) {
        topLevelDockWidget->dockAreaWidget()->updateTitleBarVisibility();
        topLevelDockWidget->emitTopLevelChanged(floating);
    }
}

void DockWidget::emitTopLevelChanged(bool floating)
{
    if (floating != d->m_isFloatingTopLevel) {
        d->m_isFloatingTopLevel = floating;
        emit topLevelChanged(d->m_isFloatingTopLevel);
    }
}

void DockWidget::setClosedState(bool closed)
{
    d->m_closed = closed;
}

QSize DockWidget::minimumSizeHint() const
{
    if (!d->m_widget)
        return QSize(60, 40);

    // TODO
    DockContainerWidget *container = this->dockContainer();
    if (!container || container->isFloating()) {
        const QSize sh = d->m_widget->minimumSizeHint();
        const QSize s = d->m_widget->minimumSize();
        return {std::max(s.width(), sh.width()), std::max(s.height(), sh.height())};
    }

    switch (d->m_minimumSizeHintMode) {
    case MinimumSizeHintFromDockWidget:
        return QSize(60, 40);
    case MinimumSizeHintFromContent:
        return d->m_widget->minimumSizeHint();
    case MinimumSizeHintFromDockWidgetMinimumSize:
        return minimumSize();
    case MinimumSizeHintFromContentMinimumSize:
        return d->m_widget->minimumSize();
    }

    return d->m_widget->minimumSizeHint();
}

void DockWidget::setFloating()
{
    if (isClosed())
        return;

    if (isAutoHide())
        dockAreaWidget()->setFloating();
    else
        d->m_tabWidget->detachDockWidget();
}

void DockWidget::deleteDockWidget()
{
    auto manager = dockManager();
    if (manager)
        manager->removeDockWidget(this);

    deleteLater();
    d->m_closed = true;
}

void DockWidget::closeDockWidget()
{
    closeDockWidgetInternal(true);
}

void DockWidget::requestCloseDockWidget()
{
    if (features().testFlag(DockWidget::DockWidgetDeleteOnClose)
        || features().testFlag(DockWidget::CustomCloseHandling))
        closeDockWidgetInternal(false);
    else
        toggleView(false);
}

bool DockWidget::closeDockWidgetInternal(bool forceClose)
{
    if (!forceClose)
        emit closeRequested();

    if (!forceClose && features().testFlag(DockWidget::CustomCloseHandling))
        return false;

    if (features().testFlag(DockWidget::DockWidgetDeleteOnClose)) {
        // If the dock widget is floating, then we check if we also need to
        // delete the floating widget
        if (isFloating()) {
            FloatingDockContainer *floatingWidget = internal::findParent<FloatingDockContainer *>(
                this);
            if (floatingWidget->dockWidgets().count() == 1)
                floatingWidget->deleteLater();
            else
                floatingWidget->hide();
        }

        if (d->m_dockArea && d->m_dockArea->isAutoHide())
            d->m_dockArea->autoHideDockContainer()->cleanupAndDelete();

        deleteDockWidget();
        emit closed();
    } else {
        toggleView(false);
    }

    return true;
}

void DockWidget::setTitleBarActions(QList<QAction *> actions)
{
    d->m_titleBarActions = actions;
}

QList<QAction *> DockWidget::titleBarActions() const
{
    return d->m_titleBarActions;
}

void DockWidget::showFullScreen()
{
    if (isFloating())
        dockContainer()->floatingWidget()->showFullScreen();
    else
        Super::showFullScreen();
}

void DockWidget::showNormal()
{
    if (isFloating())
        dockContainer()->floatingWidget()->showNormal();
    else
        Super::showNormal();
}

bool DockWidget::isFullScreen() const
{
    if (isFloating())
        return dockContainer()->floatingWidget()->isFullScreen();
    else
        return Super::isFullScreen();
}

void DockWidget::setAsCurrentTab()
{
    if (d->m_dockArea && !isClosed())
        d->m_dockArea->setCurrentDockWidget(this);
}

bool DockWidget::isTabbed() const
{
    return d->m_dockArea && (d->m_dockArea->openDockWidgetsCount() > 1);
}

bool DockWidget::isCurrentTab() const
{
    return d->m_dockArea && (d->m_dockArea->currentDockWidget() == this);
}

void DockWidget::raise()
{
    if (isClosed())
        return;

    setAsCurrentTab();
    if (isInFloatingContainer()) {
        auto floatingWindow = window();
        floatingWindow->raise();
        floatingWindow->activateWindow();
    }
}

void DockWidget::setAutoHide(bool enable, SideBarLocation location, int tabIndex)
{
    if (!DockManager::testAutoHideConfigFlag(DockManager::AutoHideFeatureEnabled))
        return;

    // Do nothing if nothing changes
    if (enable == isAutoHide() && location == autoHideLocation())
        return;

    auto dockArea = dockAreaWidget();

    if (!enable) {
        dockArea->setAutoHide(false);
    } else if (isAutoHide()) {
        autoHideDockContainer()->moveToNewSideBarLocation(location);
    } else {
        auto area = (SideBarNone == location) ? dockArea->calculateSideTabBarArea() : location;
        dockContainer()->createAndSetupAutoHideContainer(area, this, tabIndex);
    }
}

void DockWidget::toggleAutoHide(SideBarLocation location)
{
    if (!DockManager::testAutoHideConfigFlag(DockManager::AutoHideFeatureEnabled))
        return;

    setAutoHide(!isAutoHide(), location);
}

} // namespace ADS<|MERGE_RESOLUTION|>--- conflicted
+++ resolved
@@ -6,10 +6,6 @@
 #include "ads_globals.h"
 #include "ads_globals_p.h"
 #include "autohidedockcontainer.h"
-<<<<<<< HEAD
-#include "autohidesidebar.h"
-=======
->>>>>>> 3473d9d3
 #include "autohidetab.h"
 #include "dockareawidget.h"
 #include "dockcomponentsfactory.h"
@@ -31,10 +27,7 @@
 #include <QToolBar>
 #include <QWindow>
 #include <QXmlStreamWriter>
-<<<<<<< HEAD
-=======
 #include <QtQuickWidgets/QQuickWidget>
->>>>>>> 3473d9d3
 
 namespace ADS {
 /**
@@ -58,10 +51,7 @@
     DockAreaWidget *m_dockArea = nullptr;
     QAction *m_toggleViewAction = nullptr;
     bool m_closed = false;
-<<<<<<< HEAD
-=======
     bool m_focused = false;
->>>>>>> 3473d9d3
     QScrollArea *m_scrollArea = nullptr;
     QToolBar *m_toolBar = nullptr;
     Qt::ToolButtonStyle m_toolBarStyleDocked = Qt::ToolButtonIconOnly;
@@ -173,14 +163,11 @@
     closeAutoHideDockWidgetsIfNeeded();
 
     if (m_features.testFlag(DockWidget::DeleteContentOnClose)) {
-<<<<<<< HEAD
-=======
         if (m_scrollArea) {
             m_scrollArea->takeWidget();
             delete m_scrollArea;
             m_scrollArea = nullptr;
         }
->>>>>>> 3473d9d3
         m_widget->deleteLater();
         m_widget = nullptr;
     }
@@ -239,7 +226,7 @@
     m_scrollArea = new QScrollArea(q);
     m_scrollArea->setObjectName("dockWidgetScrollArea");
     m_scrollArea->setWidgetResizable(true);
-<<<<<<< HEAD
+    m_scrollArea->setProperty("focused", q->isFocused());
     m_layout->addWidget(m_scrollArea);
 }
 
@@ -290,59 +277,6 @@
     delete d;
 }
 
-=======
-    m_scrollArea->setProperty("focused", q->isFocused());
-    m_layout->addWidget(m_scrollArea);
-}
-
-bool DockWidgetPrivate::createWidgetFromFactory()
-{
-    if (!m_features.testFlag(DockWidget::DeleteContentOnClose))
-        return false;
-
-    if (!m_factory)
-        return false;
-
-    QWidget *w = m_factory->createWidget(q);
-    if (!w)
-        return false;
-
-    q->setWidget(w, m_factory->insertMode);
-    return true;
-}
-
-DockWidget::DockWidget(const QString &uniqueId, QWidget *parent)
-    : QFrame(parent)
-    , d(new DockWidgetPrivate(this))
-{
-    d->m_layout = new QBoxLayout(QBoxLayout::TopToBottom);
-    d->m_layout->setContentsMargins(0, 0, 0, 0);
-    d->m_layout->setSpacing(0);
-    setLayout(d->m_layout);
-    setWindowTitle(uniqueId); // temporarily use unique id as title
-    setObjectName(uniqueId);
-
-    d->m_tabWidget = componentsFactory()->createDockWidgetTab(this);
-    d->m_toggleViewAction = new QAction(uniqueId, this);
-    d->m_toggleViewAction->setCheckable(true);
-    connect(d->m_toggleViewAction, &QAction::triggered, this, [this](bool open) {
-        // If the toggle view action mode is ActionModeShow (== m_toggleViewAction isn't
-        // checkable, see setToggleViewActionMode()), then open is always true
-        toggleView(open || !d->m_toggleViewAction->isCheckable());
-    });
-    setToolbarFloatingStyle(false);
-
-    if (DockManager::testConfigFlag(DockManager::FocusHighlighting))
-        setFocusPolicy(Qt::ClickFocus);
-}
-
-DockWidget::~DockWidget()
-{
-    qCInfo(adsLog) << Q_FUNC_INFO;
-    delete d;
-}
-
->>>>>>> 3473d9d3
 void DockWidget::setToggleViewActionChecked(bool checked)
 {
     d->m_toggleViewAction->setChecked(checked);
@@ -366,7 +300,6 @@
     d->m_widget = widget;
     d->m_widget->setProperty("dockWidgetContent", true);
 }
-<<<<<<< HEAD
 
 void DockWidget::setWidgetFactory(FactoryFunc createWidget, eInsertMode insertMode)
 {
@@ -512,152 +445,6 @@
 bool DockWidget::isClosed() const
 {
     return d->m_closed;
-=======
-
-void DockWidget::setWidgetFactory(FactoryFunc createWidget, eInsertMode insertMode)
-{
-    if (d->m_factory)
-        delete d->m_factory;
-
-    d->m_factory = new DockWidgetPrivate::WidgetFactory{createWidget, insertMode};
-}
-
-QWidget *DockWidget::takeWidget()
-{
-    QWidget *w = nullptr;
-    if (d->m_scrollArea) {
-        d->m_layout->removeWidget(d->m_scrollArea);
-        w = d->m_scrollArea->takeWidget();
-        delete d->m_scrollArea;
-        d->m_scrollArea = nullptr;
-        d->m_widget = nullptr;
-    } else if (d->m_widget) {
-        d->m_layout->removeWidget(d->m_widget);
-        w = d->m_widget;
-        d->m_widget = nullptr;
-    }
-
-    if (w)
-        w->setParent(nullptr);
-
-    return w;
-}
-
-QWidget *DockWidget::widget() const
-{
-    return d->m_widget;
-}
-
-DockWidgetTab *DockWidget::tabWidget() const
-{
-    return d->m_tabWidget;
-}
-
-AutoHideDockContainer *DockWidget::autoHideDockContainer() const
-{
-    if (!d->m_dockArea)
-        return nullptr;
-
-    return d->m_dockArea->autoHideDockContainer();
-}
-
-void DockWidget::setFeatures(DockWidgetFeatures features)
-{
-    if (d->m_features == features)
-        return;
-
-    d->m_features = features;
-    emit featuresChanged(d->m_features);
-    d->m_tabWidget->onDockWidgetFeaturesChanged();
-
-    if (DockAreaWidget *dockArea = dockAreaWidget())
-        dockArea->onDockWidgetFeaturesChanged();
-}
-
-void DockWidget::setFeature(DockWidgetFeature flag, bool on)
-{
-    auto currentFeatures = features();
-    internal::setFlag(currentFeatures, flag, on);
-    setFeatures(currentFeatures);
-}
-
-DockWidget::DockWidgetFeatures DockWidget::features() const
-{
-    return d->m_features;
-}
-
-DockManager *DockWidget::dockManager() const
-{
-    return d->m_dockManager;
-}
-
-void DockWidget::setDockManager(DockManager *dockManager)
-{
-    d->m_dockManager = dockManager;
-}
-
-DockContainerWidget *DockWidget::dockContainer() const
-{
-    if (d->m_dockArea)
-        return d->m_dockArea->dockContainer();
-    else
-        return nullptr;
-}
-
-FloatingDockContainer *DockWidget::floatingDockContainer() const
-{
-    auto container = dockContainer();
-    return container ? container->floatingWidget() : nullptr;
-}
-
-DockAreaWidget *DockWidget::dockAreaWidget() const
-{
-    return d->m_dockArea;
-}
-
-AutoHideTab *DockWidget::sideTabWidget() const
-{
-    return d->m_sideTabWidget;
-}
-
-void DockWidget::setSideTabWidget(AutoHideTab *sideTab) const
-{
-    d->m_sideTabWidget = sideTab;
-}
-
-bool DockWidget::isAutoHide() const
-{
-    return !d->m_sideTabWidget.isNull();
-}
-
-SideBarLocation DockWidget::autoHideLocation() const
-{
-    return isAutoHide() ? autoHideDockContainer()->sideBarLocation() : SideBarNone;
-}
-
-bool DockWidget::isFloating() const
-{
-    if (!isInFloatingContainer())
-        return false;
-
-    return dockContainer()->topLevelDockWidget() == this;
-}
-
-bool DockWidget::isInFloatingContainer() const
-{
-    auto container = dockContainer();
-    if (!container)
-        return false;
-
-    if (!container->isFloating())
-        return false;
-
-    return true;
-}
-
-bool DockWidget::isClosed() const
-{
-    return d->m_closed;
 }
 
 void DockWidget::setFocused(bool focused)
@@ -697,7 +484,6 @@
 bool DockWidget::isFocused() const
 {
     return d->m_focused;
->>>>>>> 3473d9d3
 }
 
 QAction *DockWidget::toggleViewAction() const
@@ -830,24 +616,10 @@
         const auto title = windowTitle();
         if (d->m_tabWidget) {
             d->m_tabWidget->setText(title);
-<<<<<<< HEAD
         }
         if (d->m_sideTabWidget)
             d->m_sideTabWidget->setText(title);
 
-        if (d->m_toggleViewAction) {
-            d->m_toggleViewAction->setText(title);
-        }
-        if (d->m_dockArea) {
-            d->m_dockArea->markTitleBarMenuOutdated(); // update tabs menu
-=======
->>>>>>> 3473d9d3
-        }
-        if (d->m_sideTabWidget)
-            d->m_sideTabWidget->setText(title);
-
-<<<<<<< HEAD
-=======
         if (d->m_toggleViewAction) {
             d->m_toggleViewAction->setText(title);
         }
@@ -855,7 +627,6 @@
             d->m_dockArea->markTitleBarMenuOutdated(); // update tabs menu
         }
 
->>>>>>> 3473d9d3
         auto floatingWidget = floatingDockContainer();
         if (floatingWidget)
             floatingWidget->updateWindowTitle();
