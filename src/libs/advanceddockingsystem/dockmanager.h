--- conflicted
+++ resolved
@@ -472,17 +472,6 @@
     bool moveWorkspaceUp(const QString &fileName);
     bool moveWorkspaceDown(const QString &fileName);
 
-<<<<<<< HEAD
-    // higher level workspace management
-    QString activeWorkspace() const;
-    QString lastWorkspace() const;
-    bool autoRestorLastWorkspace() const;
-    QStringView workspaceFileExtension() const;
-    QStringList workspaces();
-    QSet<QString> workspacePresets() const;
-    QDateTime workspaceDateTime(const QString &workspace) const;
-=======
->>>>>>> df7398e2
     Utils::FilePath workspaceNameToFilePath(const QString &workspaceName) const;
 
     QString workspaceNameToFileName(const QString &workspaceName) const;
