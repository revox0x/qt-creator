--- conflicted
+++ resolved
@@ -1687,14 +1687,11 @@
                 const QString name = readDisplayName(userFile);
                 if (name.isEmpty())
                     writeDisplayName(userFile, name);
-<<<<<<< HEAD
-=======
 
                 const QString presetMcusEnabled = readMcusEnabled(filePath);
                 const QString mcusEnabled = readMcusEnabled(userFile);
                 if (mcusEnabled.isEmpty() || mcusEnabled != presetMcusEnabled)
                     writeMcusEnabled(userFile, presetMcusEnabled);
->>>>>>> 4e16d1a0
             }
 
             continue;
@@ -1751,8 +1748,6 @@
     d->m_settings->setValue(Constants::LOCK_WORKSPACE_SETTINGS_KEY, d->m_workspaceLocked);
 }
 
-<<<<<<< HEAD
-=======
 void DockManager::setMcusProject(bool value) {
     m_mcusProject = value;
 }
@@ -1761,5 +1756,4 @@
    return m_mcusProject;
 }
 
->>>>>>> 4e16d1a0
 } // namespace ADS