--- conflicted
+++ resolved
@@ -1,14 +1,7 @@
-<<<<<<< HEAD
 set(IDE_VERSION "12.0.82")                            # The IDE version.
 set(IDE_VERSION_COMPAT "12.0.82")                     # The IDE Compatibility version.
 set(IDE_VERSION_DISPLAY "13.0.0-beta1")               # The IDE display version.
-set(IDE_COPYRIGHT_YEAR "2023")                        # The IDE current copyright year.
-=======
-set(IDE_VERSION "12.0.2")                             # The IDE version.
-set(IDE_VERSION_COMPAT "12.0.0")                      # The IDE Compatibility version.
-set(IDE_VERSION_DISPLAY "12.0.2")                     # The IDE display version.
 set(IDE_COPYRIGHT_YEAR "2024")                        # The IDE current copyright year.
->>>>>>> a8ed2c50
 
 set(IDE_SETTINGSVARIANT "QtProject")                  # The IDE settings variation.
 set(IDE_DISPLAY_NAME "Qt Creator")                    # The IDE display name.
