--- conflicted
+++ resolved
@@ -299,13 +299,7 @@
         QmlDesigner::ProjectStorage storage{database, errorNotifierMock, database.isInitialized()};
     };
 
-<<<<<<< HEAD
-        static_projectStorage = std::make_unique<QmlDesigner::ProjectStorage>(
-            *static_database, static_database->isInitialized());
-    }
-=======
     static void SetUpTestSuite() { staticData = std::make_unique<StaticData>(); }
->>>>>>> 8790cbc9
 
     static void TearDownTestSuite() { staticData.reset(); }
 
@@ -1190,20 +1184,11 @@
     }
 
 protected:
-<<<<<<< HEAD
-    inline static std::unique_ptr<Sqlite::Database> static_database;
-    Sqlite::Database &database = *static_database;
-    inline static std::unique_ptr<QmlDesigner::ProjectStorage> static_projectStorage;
-    QmlDesigner::ProjectStorage &storage = *static_projectStorage;
-    QmlDesigner::SourcePathCache<QmlDesigner::ProjectStorage> sourcePathCache{
-        storage};
-=======
     inline static std::unique_ptr<StaticData> staticData;
     Sqlite::Database &database = staticData->database;
     QmlDesigner::ProjectStorage &storage = staticData->storage;
     NiceMock<ProjectStorageErrorNotifierMock> errorNotifierMock;
     QmlDesigner::SourcePathCache<QmlDesigner::ProjectStorage> sourcePathCache{storage};
->>>>>>> 8790cbc9
     QmlDesigner::SourcePathView path1{"/path1/to"};
     QmlDesigner::SourcePathView path2{"/path2/to"};
     QmlDesigner::SourcePathView path3{"/path3/to"};
@@ -5376,11 +5361,7 @@
 {
     auto id = storage.moduleId("Qml", ModuleKind::QmlLibrary);
 
-<<<<<<< HEAD
-    QmlDesigner::ProjectStorage newStorage{database, database.isInitialized()};
-=======
     QmlDesigner::ProjectStorage newStorage{database, errorNotifierMock, database.isInitialized()};
->>>>>>> 8790cbc9
 
     ASSERT_THAT(newStorage.module(id), IsModule("Qml", ModuleKind::QmlLibrary));
 }
@@ -7703,12 +7684,6 @@
     package.typeAnnotations = createTypeAnnotions();
     package.updatedTypeAnnotationSourceIds = createUpdatedTypeAnnotionSourceIds(
         package.typeAnnotations);
-<<<<<<< HEAD
-    TypeTraits traits{TypeTraitsKind::Reference};
-    traits.canBeContainer = FlagIs::True;
-    traits.visibleInLibrary = FlagIs::True;
-=======
->>>>>>> 8790cbc9
 
     storage.synchronize(package);
 
@@ -8137,10 +8112,7 @@
                 UnorderedElementsAre(
                     IsItemLibraryEntry(fetchTypeId(sourceId1, "QQuickItem"),
                                        "Item",
-<<<<<<< HEAD
-=======
                                        "Item",
->>>>>>> 8790cbc9
                                        "/path/icon3",
                                        "Advanced Items",
                                        "QtQuick",
