// Copyright (C) 2023 The Qt Company Ltd.
// SPDX-License-Identifier: LicenseRef-Qt-Commercial OR GPL-3.0-only WITH Qt-GPL-exception-1.0

#include "projectstoragemock.h"

#include <matchers/import-matcher.h>

#include <projectstorage/projectstorageinfotypes.h>

using QmlDesigner::ImportedTypeNameId;
using QmlDesigner::ImportId;
using QmlDesigner::ModuleId;
using QmlDesigner::PropertyDeclarationId;
using QmlDesigner::SourceId;
using QmlDesigner::Storage::ModuleKind;
using QmlDesigner::Storage::PropertyDeclarationTraits;
using QmlDesigner::TypeId;
using QmlDesigner::TypeIds;

namespace Storage = QmlDesigner::Storage;

namespace {

template<typename BasicId>
void incrementBasicId(BasicId &id)
{
    id = BasicId::create(id.internalId() + 1);
}

void setupIsBasedOn(ProjectStorageMock &mock)
{
    auto call = [&](TypeId typeId, auto... ids) -> bool {
        return (mock.isBasedOn(typeId, ids) || ...);
    };
    ON_CALL(mock, isBasedOn(_, _, _)).WillByDefault(call);
    ON_CALL(mock, isBasedOn(_, _, _, _)).WillByDefault(call);
    ON_CALL(mock, isBasedOn(_, _, _, _, _)).WillByDefault(call);
    ON_CALL(mock, isBasedOn(_, _, _, _, _, _)).WillByDefault(call);
    ON_CALL(mock, isBasedOn(_, _, _, _, _, _, _)).WillByDefault(call);
    ON_CALL(mock, isBasedOn(_, _, _, _, _, _, _, _)).WillByDefault(call);
}

} // namespace

ModuleId ProjectStorageMock::createModule(Utils::SmallStringView moduleName,
                                          QmlDesigner::Storage::ModuleKind moduleKind)
{
    if (auto id = moduleId(moduleName, moduleKind)) {
        return id;
    }

    static ModuleId moduleId;
    incrementBasicId(moduleId);

<<<<<<< HEAD
    ON_CALL(*this, moduleId(Eq(moduleName))).WillByDefault(Return(moduleId));
    ON_CALL(*this, moduleName(Eq(moduleId))).WillByDefault(Return(moduleName));
    ON_CALL(*this, fetchModuleIdUnguarded(Eq(moduleName))).WillByDefault(Return(moduleId));
=======
    ON_CALL(*this, moduleId(Eq(moduleName), Eq(moduleKind))).WillByDefault(Return(moduleId));
    ON_CALL(*this, module(Eq(moduleId)))
        .WillByDefault(Return(QmlDesigner::Storage::Module{moduleName, moduleKind}));
    ON_CALL(*this, fetchModuleIdUnguarded(Eq(moduleName), Eq(moduleKind))).WillByDefault(Return(moduleId));
>>>>>>> 8790cbc9

    return moduleId;
}

QmlDesigner::ImportedTypeNameId ProjectStorageMock::createImportedTypeNameId(
    SourceId sourceId, Utils::SmallStringView typeName, TypeId typeId)
{
    if (auto id = importedTypeNameId(sourceId, typeName)) {
        return id;
    }

    static ImportedTypeNameId importedTypeNameId;
    incrementBasicId(importedTypeNameId);

    ON_CALL(*this, importedTypeNameId(sourceId, Eq(typeName)))
        .WillByDefault(Return(importedTypeNameId));

    ON_CALL(*this, typeId(importedTypeNameId)).WillByDefault(Return(typeId));

    return importedTypeNameId;
}

QmlDesigner::ImportedTypeNameId ProjectStorageMock::createImportedTypeNameId(
    QmlDesigner::SourceId sourceId, Utils::SmallStringView typeName, QmlDesigner::ModuleId moduleId)
{
    return createImportedTypeNameId(sourceId,
                                    typeName,
                                    typeId(moduleId, typeName, QmlDesigner::Storage::Version{}));
}

QmlDesigner::ImportedTypeNameId ProjectStorageMock::createImportedTypeNameId(
    QmlDesigner::ImportId importId, Utils::SmallStringView typeName, QmlDesigner::TypeId typeId)
{
    if (auto id = importedTypeNameId(importId, typeName)) {
        return id;
    }

    static ImportedTypeNameId importedTypeNameId;
    incrementBasicId(importedTypeNameId);

    ON_CALL(*this, importedTypeNameId(importId, Eq(typeName)))
        .WillByDefault(Return(importedTypeNameId));

    ON_CALL(*this, typeId(importedTypeNameId)).WillByDefault(Return(typeId));

    return importedTypeNameId;
}

QmlDesigner::ImportId ProjectStorageMock::createImportId(QmlDesigner::ModuleId moduleId,
                                                         QmlDesigner::SourceId sourceId,
                                                         QmlDesigner::Storage::Version version)
{
    static ImportId importId;
    incrementBasicId(importId);

    ON_CALL(*this, importId(IsImport(moduleId, sourceId, version))).WillByDefault(Return(importId));

    return importId;
}

void ProjectStorageMock::addExportedTypeName(QmlDesigner::TypeId typeId,
                                             QmlDesigner::ModuleId moduleId,
                                             Utils::SmallStringView typeName)
{
    ON_CALL(*this, typeId(Eq(moduleId), Eq(typeName), _)).WillByDefault(Return(typeId));
    ON_CALL(*this, fetchTypeIdByModuleIdAndExportedName(Eq(moduleId), Eq(typeName)))
        .WillByDefault(Return(typeId));
    exportedTypeName[typeId].emplace_back(moduleId, typeName);
}

void ProjectStorageMock::addExportedTypeNameBySourceId(QmlDesigner::TypeId typeId,
                                                       QmlDesigner::ModuleId moduleId,
                                                       Utils::SmallStringView typeName,
                                                       QmlDesigner::SourceId sourceId)
{
    exportedTypeNameBySourceId[{typeId, sourceId}].emplace_back(moduleId, typeName);
}

void ProjectStorageMock::removeExportedTypeName(QmlDesigner::TypeId typeId,
                                                QmlDesigner::ModuleId moduleId,
                                                Utils::SmallStringView typeName)
{
    ON_CALL(*this, typeId(Eq(moduleId), Eq(typeName), _)).WillByDefault(Return(TypeId{}));
    ON_CALL(*this, fetchTypeIdByModuleIdAndExportedName(Eq(moduleId), Eq(typeName)))
        .WillByDefault(Return(TypeId{}));
    exportedTypeName.erase(typeId);
}

PropertyDeclarationId ProjectStorageMock::createProperty(TypeId typeId,
                                                         Utils::SmallString name,
                                                         PropertyDeclarationTraits traits,
                                                         TypeId propertyTypeId)
{
    if (auto id = propertyDeclarationId(typeId, name)) {
        return id;
    }

    static PropertyDeclarationId propertyId;
    incrementBasicId(propertyId);

    ON_CALL(*this, propertyDeclarationId(Eq(typeId), Eq(name))).WillByDefault(Return(propertyId));
    ON_CALL(*this, propertyName(Eq(propertyId))).WillByDefault(Return(name));

    ON_CALL(*this, propertyDeclaration(Eq(propertyId)))
        .WillByDefault(Return(
            QmlDesigner::Storage::Info::PropertyDeclaration{typeId, name, traits, propertyTypeId}));

    auto ids = localPropertyDeclarationIds(typeId);
    ids.push_back(propertyId);
    ON_CALL(*this, propertyDeclarationIds(Eq(typeId))).WillByDefault(Return(ids));
    ON_CALL(*this, localPropertyDeclarationIds(Eq(typeId))).WillByDefault(Return(ids));

    return propertyId;
}

void ProjectStorageMock::removeProperty(QmlDesigner::TypeId typeId, Utils::SmallString name)
{
    auto propertyId = propertyDeclarationId(typeId, name);

    ON_CALL(*this, propertyDeclarationId(Eq(typeId), Eq(name)))
        .WillByDefault(Return(PropertyDeclarationId{}));
    ON_CALL(*this, propertyName(Eq(propertyId)))
        .WillByDefault(Return(std::optional<Utils::SmallString>{}));

    ON_CALL(*this, propertyDeclaration(Eq(propertyId)))
        .WillByDefault(Return(std::optional<QmlDesigner::Storage::Info::PropertyDeclaration>{}));

    ON_CALL(*this, propertyDeclarationIds(Eq(typeId)))
        .WillByDefault(Return(QVarLengthArray<PropertyDeclarationId, 128>{}));
    ON_CALL(*this, localPropertyDeclarationIds(Eq(typeId)))
        .WillByDefault(Return(QVarLengthArray<PropertyDeclarationId, 128>{}));
}

QmlDesigner::PropertyDeclarationId ProjectStorageMock::createProperty(
    QmlDesigner::TypeId typeId, Utils::SmallString name, QmlDesigner::TypeId propertyTypeId)
{
    return createProperty(typeId, name, {}, propertyTypeId);
}

void ProjectStorageMock::createSignal(QmlDesigner::TypeId typeId, Utils::SmallString name)
{
    auto signalNames = signalDeclarationNames(typeId);
    signalNames.push_back(name);
    ON_CALL(*this, signalDeclarationNames(Eq(typeId))).WillByDefault(Return(signalNames));
}

void ProjectStorageMock::createFunction(QmlDesigner::TypeId typeId, Utils::SmallString name)
{
    auto functionNames = functionDeclarationNames(typeId);
    functionNames.push_back(name);
    ON_CALL(*this, functionDeclarationNames(Eq(typeId))).WillByDefault(Return(functionNames));
}

void ProjectStorageMock::setPropertyEditorPathId(QmlDesigner::TypeId typeId,
                                                 QmlDesigner::SourceId sourceId)
{
    ON_CALL(*this, propertyEditorPathId(Eq(typeId))).WillByDefault(Return(sourceId));
}

void ProjectStorageMock::setTypeHints(QmlDesigner::TypeId typeId,
                                      const Storage::Info::TypeHints &typeHints)
{
    ON_CALL(*this, typeHints(Eq(typeId))).WillByDefault(Return(typeHints));
}

void ProjectStorageMock::setTypeIconPath(QmlDesigner::TypeId typeId, Utils::SmallStringView path)
{
    ON_CALL(*this, typeIconPath(Eq(typeId))).WillByDefault(Return(path));
}

void ProjectStorageMock::setItemLibraryEntries(
    QmlDesigner::TypeId typeId, const QmlDesigner::Storage::Info::ItemLibraryEntries &entries)
{
    ON_CALL(*this, itemLibraryEntries(TypedEq<TypeId>(typeId))).WillByDefault(Return(entries));
}

void ProjectStorageMock::setItemLibraryEntries(
    QmlDesigner::SourceId sourceId, const QmlDesigner::Storage::Info::ItemLibraryEntries &entries)
{
    ON_CALL(*this, itemLibraryEntries(TypedEq<SourceId>(sourceId))).WillByDefault(Return(entries));
}

namespace {
void addBaseProperties(TypeId typeId,
                       const QmlDesigner::SmallTypeIds<16> &baseTypeIds,
                       ProjectStorageMock &storage)
{
    for (TypeId baseTypeId : baseTypeIds) {
        for (const auto &propertyId : storage.localPropertyDeclarationIds(baseTypeId)) {
            auto data = storage.propertyDeclaration(propertyId);
            if (data) {
                storage.createProperty(typeId, data->name, data->traits, data->propertyTypeId);
            }
        }
    }
}

void setType(TypeId typeId, ModuleId moduleId, Utils::SmallStringView typeName, ProjectStorageMock &storage)
{
    ON_CALL(storage, typeId(Eq(moduleId), Eq(typeName), _)).WillByDefault(Return(typeId));
    ON_CALL(storage, fetchTypeIdByModuleIdAndExportedName(Eq(moduleId), Eq(typeName)))
        .WillByDefault(Return(typeId));
}

} // namespace

TypeId ProjectStorageMock::createType(ModuleId moduleId,
                                      Utils::SmallStringView typeName,
                                      Utils::SmallStringView defaultPropertyName,
                                      PropertyDeclarationTraits defaultPropertyTraits,
                                      TypeId defaultPropertyTypeId,
                                      Storage::TypeTraits typeTraits,
                                      const QmlDesigner::SmallTypeIds<16> &baseTypeIds,
                                      SourceId sourceId)
{
    if (auto id = typeId(moduleId, typeName)) {
        return id;
    }

    static TypeId typeId;
    incrementBasicId(typeId);

    setType(typeId, moduleId, typeName, *this);

    addBaseProperties(typeId, baseTypeIds, *this);

    addExportedTypeName(typeId, moduleId, typeName);

    PropertyDeclarationId defaultPropertyDeclarationId;
    if (defaultPropertyName.size()) {
        if (!defaultPropertyTypeId) {
            defaultPropertyTypeId = typeId;
        }

        defaultPropertyDeclarationId = createProperty(typeId,
                                                      defaultPropertyName,
                                                      defaultPropertyTraits,
                                                      defaultPropertyTypeId);
    }

    ON_CALL(*this, type(Eq(typeId))).WillByDefault(Return(Storage::Info::Type{sourceId, typeTraits}));

    ON_CALL(*this, defaultPropertyDeclarationId(Eq(typeId)))
        .WillByDefault(Return(defaultPropertyDeclarationId));

    ON_CALL(*this, isBasedOn(Eq(typeId), Eq(typeId))).WillByDefault(Return(true));

    for (TypeId baseTypeId : baseTypeIds)
        ON_CALL(*this, isBasedOn(Eq(typeId), Eq(baseTypeId))).WillByDefault(Return(true));

    QmlDesigner::SmallTypeIds<16> selfAndPrototypes;
    selfAndPrototypes.push_back(typeId);
    std::copy(baseTypeIds.begin(), baseTypeIds.end(), std::back_inserter(selfAndPrototypes));
    ON_CALL(*this, prototypeAndSelfIds(Eq(typeId))).WillByDefault(Return(selfAndPrototypes));
    ON_CALL(*this, prototypeIds(Eq(typeId))).WillByDefault(Return(baseTypeIds));

    return typeId;
}

void ProjectStorageMock::removeType(QmlDesigner::ModuleId moduleId, Utils::SmallStringView typeName)
{
    auto oldTypeId = typeId(moduleId, typeName);

    setType(TypeId{}, moduleId, typeName, *this);

    removeExportedTypeName(oldTypeId, moduleId, typeName);

    ON_CALL(*this, type(Eq(oldTypeId))).WillByDefault(Return(std::optional<Storage::Info::Type>{}));
}

QmlDesigner::TypeId ProjectStorageMock::createType(QmlDesigner::ModuleId moduleId,
                                                   Utils::SmallStringView typeName,
                                                   QmlDesigner::Storage::TypeTraits typeTraits,
                                                   const QmlDesigner::SmallTypeIds<16> &baseTypeIds,
                                                   SourceId sourceId)
{
    return createType(moduleId, typeName, {}, {}, TypeId{}, typeTraits, baseTypeIds, sourceId);
}

TypeId ProjectStorageMock::createObject(ModuleId moduleId,
                                        Utils::SmallStringView typeName,
                                        Utils::SmallStringView defaultPropertyName,
                                        PropertyDeclarationTraits defaultPropertyTraits,
                                        QmlDesigner::TypeId defaultPropertyTypeId,
                                        const QmlDesigner::SmallTypeIds<16> &baseTypeIds,
                                        QmlDesigner::SourceId sourceId)
{
    return createType(moduleId,
                      typeName,
                      defaultPropertyName,
                      defaultPropertyTraits,
                      defaultPropertyTypeId,
                      Storage::TypeTraitsKind::Reference,
                      baseTypeIds,
                      sourceId);
}

TypeId ProjectStorageMock::createObject(ModuleId moduleId,
                                        Utils::SmallStringView typeName,
                                        const QmlDesigner::SmallTypeIds<16> &baseTypeIds)
{
    return createType(moduleId, typeName, Storage::TypeTraitsKind::Reference, baseTypeIds);
}

QmlDesigner::TypeId ProjectStorageMock::createValue(QmlDesigner::ModuleId moduleId,
                                                    Utils::SmallStringView typeName,
                                                    const QmlDesigner::SmallTypeIds<16> &baseTypeIds)
{
    return createType(moduleId, typeName, Storage::TypeTraitsKind::Value, baseTypeIds);
}

void ProjectStorageMock::setHeirs(QmlDesigner::TypeId typeId,
                                  const QmlDesigner::SmallTypeIds<64> &heirIds)
{
    ON_CALL(*this, heirIds(typeId)).WillByDefault(Return(heirIds));
}

ProjectStorageMock::ProjectStorageMock()
{
    ON_CALL(*this, exportedTypeNames(_)).WillByDefault([&](TypeId id) {
        return exportedTypeName[id];
    });

    ON_CALL(*this, exportedTypeNames(_, _)).WillByDefault([&](TypeId typeId, SourceId sourceId) {
        return exportedTypeNameBySourceId[{typeId, sourceId}];
    });
}

void ProjectStorageMock::setupQtQuick()
{
    setupIsBasedOn(*this);

    auto qmlModuleId = createModule("QML", ModuleKind::QmlLibrary);
    auto qmlNativeModuleId = createModule("QML", ModuleKind::CppLibrary);
    auto qtQmlModelsModuleId = createModule("QtQml.Models", ModuleKind::QmlLibrary);
    auto qtQuickModuleId = createModule("QtQuick", ModuleKind::QmlLibrary);
    auto qtQuickNativeModuleId = createModule("QtQuick", ModuleKind::CppLibrary);

    auto boolId = createValue(qmlModuleId, "bool");
    auto intId = createValue(qmlModuleId, "int");
    createValue(qmlNativeModuleId, "uint");
    auto doubleId = createValue(qmlModuleId, "double");
    addExportedTypeName(doubleId, qmlModuleId, "real");
    createValue(qmlNativeModuleId, "float");
    createValue(qmlModuleId, "date");
    auto stringId = createValue(qmlModuleId, "string");
    createValue(qmlModuleId, "url");

    auto qtObjectId = createObject(qmlModuleId,
                                   "QtObject",
                                   "children",
                                   PropertyDeclarationTraits::IsList,
                                   TypeId{});

    auto listElementId = createObject(qtQmlModelsModuleId, "ListElement", {qtObjectId});

    createObject(qtQmlModelsModuleId,
                 "ListModel",
                 "children",
                 PropertyDeclarationTraits::IsList,
                 listElementId,
                 {qtObjectId});

    auto fontValueTypeId = createValue(qtQuickModuleId, "QQuickFontValueType");
    createProperty(fontValueTypeId, "family", stringId);
    createProperty(fontValueTypeId, "styleName", stringId);
    createProperty(fontValueTypeId, "underline", boolId);
    createProperty(fontValueTypeId, "overline", boolId);
    createProperty(fontValueTypeId, "pointSize", doubleId);
    createProperty(fontValueTypeId, "pixelSize", intId);
    auto fontId = createValue(qtQuickModuleId, "font", {fontValueTypeId});

    auto itemId = createObject(qtQuickModuleId,
                               "Item",
                               "data",
                               PropertyDeclarationTraits::IsList,
                               qtObjectId,
                               {qtObjectId});
    createProperty(itemId, "x", doubleId);
    createProperty(itemId, "font", fontId);

    auto inputDeviceId = createObject(qtQuickModuleId, "InputDevice", {qtObjectId});
    createProperty(inputDeviceId, "seatName", stringId);

    createObject(qtQuickModuleId,
                 "ListView",
                 "data",
                 PropertyDeclarationTraits::IsList,
                 qtObjectId,
                 {qtObjectId, itemId});
    createObject(qtQuickModuleId, "StateGroup", {qtObjectId});
    createObject(qtQuickModuleId,
                 "State",
                 "changes",
                 PropertyDeclarationTraits::IsList,
                 qtObjectId,
                 {qtObjectId});
    auto animationId = createObject(qtQuickModuleId, "Animation", {qtObjectId});
    createObject(qtQuickModuleId,
                 "Transition",
                 "animations",
                 PropertyDeclarationTraits::IsList,
                 animationId,
                 {qtObjectId});
    createObject(qtQuickModuleId, "PropertyAnimation", {qtObjectId});
    auto stateOperationsId = createObject(qtQuickNativeModuleId,
                                          " QQuickStateOperation",
                                          {qtObjectId});
    createObject(qtQuickModuleId, "PropertyChanges", {qtObjectId, stateOperationsId});

    auto qtQuickTimelineModuleId = createModule("QtQuick.Timeline", ModuleKind::QmlLibrary);
    createObject(qtQuickTimelineModuleId, "KeyframeGroup", {qtObjectId});
    createObject(qtQuickTimelineModuleId, "Keyframe", {qtObjectId});

    auto flowViewModuleId = createModule("FlowView", ModuleKind::QmlLibrary);
    createObject(flowViewModuleId,
                 "FlowActionArea",
                 "data",
                 PropertyDeclarationTraits::IsList,
                 qtObjectId,
                 {itemId, qtObjectId});
    createObject(flowViewModuleId,
                 "FlowWildcard",
                 "data",
                 PropertyDeclarationTraits::IsList,
                 qtObjectId,
                 {qtObjectId});
    createObject(flowViewModuleId, "FlowDecision", {qtObjectId});
    createObject(flowViewModuleId, "FlowTransition", {qtObjectId});
    createObject(flowViewModuleId,
                 "FlowItem",
                 "data",
                 PropertyDeclarationTraits::IsList,
                 qtObjectId,
                 {qtObjectId, itemId});
}

void ProjectStorageMock::setupQtQuickImportedTypeNameIds(QmlDesigner::SourceId sourceId)
{
    auto qmlModuleId = moduleId("QML", ModuleKind::QmlLibrary);
    auto qtQmlModelsModuleId = moduleId("QtQml.Models", ModuleKind::QmlLibrary);
    auto qtQuickModuleId = moduleId("QtQuick", ModuleKind::QmlLibrary);
    auto qtQuickNativeModuleId = moduleId("QtQuick", ModuleKind::CppLibrary);
    auto qtQuickTimelineModuleId = moduleId("QtQuick.Timeline", ModuleKind::QmlLibrary);
    auto flowViewModuleId = moduleId("FlowView", ModuleKind::QmlLibrary);

    createImportedTypeNameId(sourceId, "int", qmlModuleId);
    createImportedTypeNameId(sourceId, "QtObject", qmlModuleId);
    createImportedTypeNameId(sourceId, "ListElement", qtQmlModelsModuleId);
    createImportedTypeNameId(sourceId, "ListModel", qtQmlModelsModuleId);
    createImportedTypeNameId(sourceId, "Item", qtQuickModuleId);
    createImportedTypeNameId(sourceId, "ListView", qtQuickModuleId);
    createImportedTypeNameId(sourceId, "StateGroup", qtQuickModuleId);
    createImportedTypeNameId(sourceId, "State", qtQuickModuleId);
    createImportedTypeNameId(sourceId, "Animation", qtQuickModuleId);
    createImportedTypeNameId(sourceId, "Transition", qtQuickModuleId);
    createImportedTypeNameId(sourceId, "PropertyAnimation", qtQuickModuleId);
    createImportedTypeNameId(sourceId, "QQuickStateOperation", qtQuickNativeModuleId);
    createImportedTypeNameId(sourceId, "PropertyChanges", qtQuickModuleId);
    createImportedTypeNameId(sourceId, "KeyframeGroup", qtQuickTimelineModuleId);
    createImportedTypeNameId(sourceId, "Keyframe", qtQuickTimelineModuleId);
    createImportedTypeNameId(sourceId, "FlowActionArea", flowViewModuleId);
    createImportedTypeNameId(sourceId, "FlowWildcard", flowViewModuleId);
    createImportedTypeNameId(sourceId, "FlowDecision", flowViewModuleId);
    createImportedTypeNameId(sourceId, "FlowTransition", flowViewModuleId);
    createImportedTypeNameId(sourceId, "FlowItem", flowViewModuleId);
}

void ProjectStorageMock::setupCommonTypeCache()
{
    ON_CALL(*this, commonTypeCache()).WillByDefault(ReturnRef(typeCache));
}<|MERGE_RESOLUTION|>--- conflicted
+++ resolved
@@ -52,16 +52,10 @@
     static ModuleId moduleId;
     incrementBasicId(moduleId);
 
-<<<<<<< HEAD
-    ON_CALL(*this, moduleId(Eq(moduleName))).WillByDefault(Return(moduleId));
-    ON_CALL(*this, moduleName(Eq(moduleId))).WillByDefault(Return(moduleName));
-    ON_CALL(*this, fetchModuleIdUnguarded(Eq(moduleName))).WillByDefault(Return(moduleId));
-=======
     ON_CALL(*this, moduleId(Eq(moduleName), Eq(moduleKind))).WillByDefault(Return(moduleId));
     ON_CALL(*this, module(Eq(moduleId)))
         .WillByDefault(Return(QmlDesigner::Storage::Module{moduleName, moduleKind}));
     ON_CALL(*this, fetchModuleIdUnguarded(Eq(moduleName), Eq(moduleKind))).WillByDefault(Return(moduleId));
->>>>>>> 8790cbc9
 
     return moduleId;
 }
