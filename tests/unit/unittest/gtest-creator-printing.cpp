--- conflicted
+++ resolved
@@ -58,10 +58,7 @@
 #include <sourcedependency.h>
 #include <sourcelocationentry.h>
 #include <sourcelocationscontainer.h>
-<<<<<<< HEAD
-=======
 #include <sqlitesessionchangeset.h>
->>>>>>> 42cad897
 #include <sqlitevalue.h>
 #include <symbol.h>
 #include <symbolentry.h>
@@ -70,11 +67,8 @@
 #include <tooltipinfo.h>
 #include <usedmacro.h>
 #include <utils/link.h>
-<<<<<<< HEAD
-=======
 
 #include <sqlite3ext.h>
->>>>>>> 42cad897
 
 namespace {
 ClangBackEnd::FilePathCaching *filePathCache = nullptr;
@@ -330,8 +324,6 @@
 
     return out << ")";
 }
-<<<<<<< HEAD
-=======
 
 namespace {
 Utils::SmallStringView operationText(int operation)
@@ -416,7 +408,6 @@
 
     return out;
 }
->>>>>>> 42cad897
 } // namespace Sqlite
 
 namespace ClangBackEnd {
