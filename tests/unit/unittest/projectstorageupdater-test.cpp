--- conflicted
+++ resolved
@@ -160,11 +160,7 @@
         setContent(u"/path/First2.qml", qmlDocument2);
         setContent(u"/path/Second.qml", qmlDocument3);
         setContent(u"/path/example.qmltypes", qmltypes1);
-<<<<<<< HEAD
-        setContent(u"/path/types/example2.qmltypes", qmltypes2);
-=======
         setContent(u"/path/example2.qmltypes", qmltypes2);
->>>>>>> df7398e2
         setContent(u"/path/one/First.qml", qmlDocument1);
         setContent(u"/path/one/Second.qml", qmlDocument2);
         setContent(u"/path/two/Third.qml", qmlDocument3);
@@ -256,13 +252,10 @@
     {
         ON_CALL(projectStorageMock, fetchProjectDatas(Eq(directoryPathSourceId)))
             .WillByDefault(Return(projectDatas));
-<<<<<<< HEAD
-=======
         for (const ProjectData &projectData : projectDatas) {
             ON_CALL(projectStorageMock, fetchProjectData(Eq(projectData.sourceId)))
                 .WillByDefault(Return(std::optional{projectData}));
         }
->>>>>>> df7398e2
     }
 
     void setContent(QStringView path, const QString &content)
@@ -286,23 +279,16 @@
     QmlDesigner::SourcePathCache<QmlDesigner::ProjectStorage<Sqlite::Database>> sourcePathCache{
         storage};
     NiceMock<ProjectStoragePathWatcherMock> patchWatcherMock;
-<<<<<<< HEAD
-=======
     QmlDesigner::ProjectPartId projectPartId = QmlDesigner::ProjectPartId::create(1);
     QmlDesigner::ProjectPartId otherProjectPartId = QmlDesigner::ProjectPartId::create(0);
->>>>>>> df7398e2
     QmlDesigner::ProjectStorageUpdater updater{fileSystemMock,
                                                projectStorageMock,
                                                fileStatusCache,
                                                sourcePathCache,
                                                qmlDocumentParserMock,
                                                qmlTypesParserMock,
-<<<<<<< HEAD
-                                               patchWatcherMock};
-=======
                                                patchWatcherMock,
                                                projectPartId};
->>>>>>> df7398e2
     SourceId qmltypesPathSourceId = sourcePathCache.sourceId("/path/example.qmltypes");
     SourceId qmltypes2PathSourceId = sourcePathCache.sourceId("/path/example2.qmltypes");
     SourceId qmlDirPathSourceId = sourcePathCache.sourceId("/path/qmldir");
@@ -362,9 +348,6 @@
     QStringList directories = {"/path"};
     QStringList directories2 = {"/path/one", "/path/two"};
     QStringList directories3 = {"/path/one", "/path/two", "/path/three"};
-<<<<<<< HEAD
-    QmlDesigner::ProjectPartId projectPartId = QmlDesigner::ProjectPartId::create(1);
-=======
     QmlDesigner::ProjectChunkId directoryProjectChunkId{projectPartId,
                                                         QmlDesigner::SourceType::Directory};
     QmlDesigner::ProjectChunkId qmldirProjectChunkId{projectPartId, QmlDesigner::SourceType::QmlDir};
@@ -379,7 +362,6 @@
                                                                QmlDesigner::SourceType::Qml};
     QmlDesigner::ProjectChunkId otherQmltypesProjectChunkId{otherProjectPartId,
                                                             QmlDesigner::SourceType::QmlTypes};
->>>>>>> df7398e2
     SourceId path1SourceId = sourcePathCache.sourceId("/path/one/.");
     SourceId path2SourceId = sourcePathCache.sourceId("/path/two/.");
     SourceId path3SourceId = sourcePathCache.sourceId("/path/three/.");
@@ -447,20 +429,12 @@
 {
     QString qmldir{R"(module Example
                       typeinfo example.qmltypes
-<<<<<<< HEAD
-                      typeinfo types/example2.qmltypes)"};
-=======
                       typeinfo example2.qmltypes)"};
->>>>>>> df7398e2
     setContent(u"/path/qmldir", qmldir);
     QString qmltypes{"Module {\ndependencies: []}"};
     QString qmltypes2{"Module {\ndependencies: [foo]}"};
     setContent(u"/path/example.qmltypes", qmltypes);
-<<<<<<< HEAD
-    setContent(u"/path/types/example2.qmltypes", qmltypes2);
-=======
     setContent(u"/path/example2.qmltypes", qmltypes2);
->>>>>>> df7398e2
 
     EXPECT_CALL(qmlTypesParserMock,
                 parse(qmltypes, _, _, Field(&ProjectData::moduleId, exampleCppNativeModuleId)));
@@ -519,11 +493,7 @@
 TEST_F(ProjectStorageUpdater, SynchronizeQmlTypesThrowsIfQmltpesDoesNotExists)
 {
     Storage::Synchronization::Import import{qmlModuleId,
-<<<<<<< HEAD
-                                            Storage::Synchronization::Version{2, 3},
-=======
                                             Storage::Version{2, 3},
->>>>>>> df7398e2
                                             qmltypesPathSourceId};
     setFilesDontExists({qmltypesPathSourceId});
 
@@ -1024,21 +994,6 @@
     updater.update(directories, {});
 }
 
-<<<<<<< HEAD
-TEST_F(ProjectStorageUpdater, UpdateQmldirDocuments)
-{
-    QString qmldir{R"(module Example
-                      FirstType 1.1 First.qml
-                      FirstType 2.2 First2.qml
-                      SecondType 2.2 Second.qml)"};
-    setContent(u"/path/qmldir", qmldir);
-    setFilesDontChanged({qmlDocumentSourceId3});
-
-    updater.pathsWithIdsChanged({});
-}
-
-=======
->>>>>>> df7398e2
 TEST_F(ProjectStorageUpdater, SynchronizIfQmldirFileHasNotChanged)
 {
     setProjectDatas(
@@ -1620,11 +1575,7 @@
                                                QmlDesigner::SourceType::Directory,
                                                {path1SourceId, path2SourceId, path3SourceId}})));
 
-<<<<<<< HEAD
-    updater.update(directories3, {}, projectPartId);
-=======
     updater.update(directories3, {});
->>>>>>> df7398e2
 }
 
 TEST_F(ProjectStorageUpdater, UpdatePathWatcherDirectoryDoesNotExists)
@@ -1636,11 +1587,7 @@
                                                QmlDesigner::SourceType::Directory,
                                                {path1SourceId, path3SourceId}})));
 
-<<<<<<< HEAD
-    updater.update(directories3, {}, projectPartId);
-=======
     updater.update(directories3, {});
->>>>>>> df7398e2
 }
 
 TEST_F(ProjectStorageUpdater, UpdatePathWatcherDirectoryDoesNotChanged)
@@ -1652,11 +1599,7 @@
                                                QmlDesigner::SourceType::Directory,
                                                {path1SourceId, path2SourceId}})));
 
-<<<<<<< HEAD
-    updater.update(directories2, {}, projectPartId);
-=======
     updater.update(directories2, {});
->>>>>>> df7398e2
 }
 
 TEST_F(ProjectStorageUpdater, UpdatePathWatcherDirectoryRemoved)
@@ -1667,11 +1610,7 @@
                 updateIdPaths(Contains(
                     IdPaths{projectPartId, QmlDesigner::SourceType::Directory, {path2SourceId}})));
 
-<<<<<<< HEAD
-    updater.update(directories2, {}, projectPartId);
-=======
     updater.update(directories2, {});
->>>>>>> df7398e2
 }
 
 TEST_F(ProjectStorageUpdater, UpdatePathWatcherQmldirs)
@@ -1681,11 +1620,7 @@
                                                QmlDesigner::SourceType::QmlDir,
                                                {qmldir1SourceId, qmldir2SourceId, qmldir3SourceId}})));
 
-<<<<<<< HEAD
-    updater.update(directories3, {}, projectPartId);
-=======
     updater.update(directories3, {});
->>>>>>> df7398e2
 }
 
 TEST_F(ProjectStorageUpdater, UpdatePathWatcherQmldirDoesNotExists)
@@ -1697,11 +1632,7 @@
                                                QmlDesigner::SourceType::QmlDir,
                                                {qmldir1SourceId, qmldir3SourceId}})));
 
-<<<<<<< HEAD
-    updater.update(directories3, {}, projectPartId);
-=======
     updater.update(directories3, {});
->>>>>>> df7398e2
 }
 
 TEST_F(ProjectStorageUpdater, UpdatePathWatcherQmldirDoesNotChanged)
@@ -1713,11 +1644,7 @@
                                                QmlDesigner::SourceType::QmlDir,
                                                {qmldir1SourceId, qmldir2SourceId}})));
 
-<<<<<<< HEAD
-    updater.update(directories2, {}, projectPartId);
-=======
     updater.update(directories2, {});
->>>>>>> df7398e2
 }
 
 TEST_F(ProjectStorageUpdater, UpdatePathWatcherQmldirRemoved)
@@ -1728,11 +1655,7 @@
                 updateIdPaths(Contains(
                     IdPaths{projectPartId, QmlDesigner::SourceType::QmlDir, {qmldir2SourceId}})));
 
-<<<<<<< HEAD
-    updater.update(directories2, {}, projectPartId);
-=======
     updater.update(directories2, {});
->>>>>>> df7398e2
 }
 
 TEST_F(ProjectStorageUpdater, UpdatePathWatcherQmlFiles)
@@ -1749,11 +1672,7 @@
                                                QmlDesigner::SourceType::Qml,
                                                {firstSourceId, secondSourceId, thirdSourceId}})));
 
-<<<<<<< HEAD
-    updater.update(directories2, {}, projectPartId);
-=======
     updater.update(directories2, {});
->>>>>>> df7398e2
 }
 
 TEST_F(ProjectStorageUpdater, UpdatePathWatcherOnlyQmlFilesDontChanged)
@@ -1771,11 +1690,7 @@
                                                QmlDesigner::SourceType::Qml,
                                                {firstSourceId, secondSourceId, thirdSourceId}})));
 
-<<<<<<< HEAD
-    updater.update(directories2, {}, projectPartId);
-=======
     updater.update(directories2, {});
->>>>>>> df7398e2
 }
 
 TEST_F(ProjectStorageUpdater, UpdatePathWatcherOnlyQmlFilesChanged)
@@ -1793,11 +1708,7 @@
                                                QmlDesigner::SourceType::Qml,
                                                {firstSourceId, secondSourceId, thirdSourceId}})));
 
-<<<<<<< HEAD
-    updater.update(directories2, {}, projectPartId);
-=======
     updater.update(directories2, {});
->>>>>>> df7398e2
 }
 
 TEST_F(ProjectStorageUpdater, UpdatePathWatcherQmlFilesAndDirectoriesDontChanged)
@@ -1820,11 +1731,7 @@
                                                QmlDesigner::SourceType::Qml,
                                                {firstSourceId, secondSourceId, thirdSourceId}})));
 
-<<<<<<< HEAD
-    updater.update(directories2, {}, projectPartId);
-=======
     updater.update(directories2, {});
->>>>>>> df7398e2
 }
 
 TEST_F(ProjectStorageUpdater, UpdatePathWatcherQmltypesFilesInQmldir)
@@ -1843,11 +1750,7 @@
                                                QmlDesigner::SourceType::QmlTypes,
                                                {qmltypes1SourceId, qmltypes2SourceId}})));
 
-<<<<<<< HEAD
-    updater.update(directories2, {}, projectPartId);
-=======
     updater.update(directories2, {});
->>>>>>> df7398e2
 }
 
 TEST_F(ProjectStorageUpdater, UpdatePathWatcherOnlyQmltypesFilesInQmldirDontChanged)
@@ -1865,11 +1768,7 @@
                                                QmlDesigner::SourceType::QmlTypes,
                                                {qmltypes1SourceId, qmltypes2SourceId}})));
 
-<<<<<<< HEAD
-    updater.update(directories2, {}, projectPartId);
-=======
     updater.update(directories2, {});
->>>>>>> df7398e2
 }
 
 TEST_F(ProjectStorageUpdater, UpdatePathWatcherOnlyQmltypesFilesChanged)
@@ -1886,11 +1785,7 @@
                                                QmlDesigner::SourceType::QmlTypes,
                                                {qmltypes1SourceId, qmltypes2SourceId}})));
 
-<<<<<<< HEAD
-    updater.update(directories2, {}, projectPartId);
-=======
     updater.update(directories2, {});
->>>>>>> df7398e2
 }
 
 TEST_F(ProjectStorageUpdater, UpdatePathWatcherQmltypesFilesAndDirectoriesDontChanged)
@@ -1911,11 +1806,7 @@
                                                QmlDesigner::SourceType::QmlTypes,
                                                {qmltypes1SourceId, qmltypes2SourceId}})));
 
-<<<<<<< HEAD
-    updater.update(directories2, {}, projectPartId);
-=======
     updater.update(directories2, {});
->>>>>>> df7398e2
 }
 
 TEST_F(ProjectStorageUpdater, UpdatePathWatcherBuiltinQmltypesFiles)
@@ -1930,11 +1821,7 @@
                                                QmlDesigner::SourceType::QmlTypes,
                                                {qmltypes1SourceId, qmltypes2SourceId}})));
 
-<<<<<<< HEAD
-    updater.update({}, {builtinQmltyplesPath1, builtinQmltyplesPath2}, projectPartId);
-=======
     updater.update({}, {builtinQmltyplesPath1, builtinQmltyplesPath2});
->>>>>>> df7398e2
 }
 
 TEST_F(ProjectStorageUpdater, SynchronizeQmlDocumentsWithoutQmldir)
@@ -2130,8 +2017,6 @@
     updater.update(directories, {});
 }
 
-<<<<<<< HEAD
-=======
 TEST_F(ProjectStorageUpdater, WatcherUpdatesDirectories)
 {
     QString qmldir{R"(module Example
@@ -3555,5 +3440,4 @@
         {{qmlDocumentProjectChunkId, {qmlDocumentSourceId1, qmlDocumentSourceId2}}});
 }
 
->>>>>>> df7398e2
 } // namespace