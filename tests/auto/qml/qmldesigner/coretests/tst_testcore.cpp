--- conflicted
+++ resolved
@@ -159,10 +159,7 @@
     bool hasStartupTarget() const override { return true; }
     PuppetStartData puppetStartData(const class Model &) const override { return {}; }
     bool instantQmlTextUpdate() const override { return true; }
-<<<<<<< HEAD
     Utils::FilePath qmlPuppetPath() const override { return {}; }
-=======
->>>>>>> f7639f45
 
 public:
     QSettings qsettings;
