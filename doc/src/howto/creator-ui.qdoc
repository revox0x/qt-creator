--- conflicted
+++ resolved
@@ -284,17 +284,6 @@
     \uicontrol {Debug} mode.
 */
 
-<<<<<<< HEAD
-    \include creator-sidebar-views.qdocinc using sidebar views
-    \include creator-sidebar-views.qdocinc projects view
-    \include creator-sidebar-views.qdocinc open documents view
-    \include creator-sidebar-views.qdocinc file system view
-    \include creator-sidebar-views.qdocinc outline view
-    \if defined(qtcreator)
-    \include creator-sidebar-views.qdocinc class view
-    \include creator-sidebar-views.qdocinc type hierarchy view
-    \include creator-sidebar-views.qdocinc include hierarchy view
-=======
 /*!
     \contentspage index.html
     \page creator-output-panes.html
@@ -303,7 +292,6 @@
     \nextpage creator-using-qt-quick-designer.html
     \else
     \nextpage creator-configuring.html
->>>>>>> 75e40858
     \endif
 
     \title Viewing Output
