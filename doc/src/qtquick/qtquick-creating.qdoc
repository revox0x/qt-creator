/****************************************************************************
**
** Copyright (C) 2016 The Qt Company Ltd.
** Contact: https://www.qt.io/licensing/
**
** This file is part of the Qt Creator documentation.
**
** Commercial License Usage
** Licensees holding valid commercial Qt licenses may use this file in
** accordance with the commercial license agreement provided with the
** Software or, alternatively, in accordance with the terms contained in
** a written agreement between you and The Qt Company. For licensing terms
** and conditions see https://www.qt.io/terms-conditions. For further
** information use the contact form at https://www.qt.io/contact-us.
**
** GNU Free Documentation License Usage
** Alternatively, this file may be used under the terms of the GNU Free
** Documentation License version 1.3 as published by the Free Software
** Foundation and appearing in the file included in the packaging of
** this file. Please review the following information to ensure
** the GNU Free Documentation License version 1.3 requirements
** will be met: https://www.gnu.org/licenses/fdl-1.3.html.
**
****************************************************************************/

// **********************************************************************
// NOTE: the sections are not ordered by their logical order to avoid
// reshuffling the file each time the index order changes (i.e., often).
// Run the fixnavi.pl script to adjust the links to the index order.
// **********************************************************************

/*!

    \contentspage {Qt Creator Manual}
    \previouspage creator-visual-editor.html
    \page quick-projects.html
    \nextpage creator-quick-ui-forms.html

    \title Creating Qt Quick Projects

    \image qmldesigner-new-project.png "New File or Project dialog"

    When you create a new Qt Quick project from scratch, you have the following
    options:

    \list

        \li \uicontrol {Qt Quick Application} creates a Qt Quick 2 application
            project that can contain both QML and C++ code. The project includes
            a QQuickView. You can build the application and deploy it to desktop,
            embedded, and mobile target platforms.

        \li \uicontrol {Qt Quick Controls 2 Application} is like
            \uicontrol {Qt Quick Application}, but using
            \l{http://doc.qt.io/qt-5/qtquickcontrols2-index.html}
            {Qt Quick Controls 2} (requires Qt 5.7 or later).

        \li \uicontrol {Qt Canvas 3D Application} creates a Qt Quick application
            that imports the Qt Canvas 3D module and, optionally, includes
            \l{http://threejs.org}{three.js}.

<<<<<<< HEAD
        \li \uicontrol {Qt Quick 2 UI} (in the \uicontrol {Other Project}
            category) creates a Qt Quick UI project with a single QML file that
            contains the main view. You can review Qt Quick 2 UI projects in the
            \l{Previewing QML Files}{QML Scene preview tool}. You do not need to
            build them, because they do not contain any C++ code.
=======
        \li \uicontrol {Qt Quick UI} (in the \uicontrol {Other Project}
            category) creates a \l{Creating Qt Quick UI Projects}
            {Qt Quick UI project} with a single QML file that
            contains the main view. You can review Qt Quick UI projects in a
            \l{Previewing QML Files}{preview tool} and you need not build them.
            Qt Quick UI projects cannot be deployed to embedded or mobile
            target platforms. For those platforms, create a Qt Quick application
            instead.
>>>>>>> 0115cc31

        \li \uicontrol {Qt Quick 2 Extension Plugin} (in the \uicontrol Library category)
            create C++ plugins that make it possible to offer extensions that
            can be loaded dynamically into Qt Quick 2 applications.

    \endlist

    \note The SDK for a particular target platform might install additional
    templates for that platform. For example, the QNX templates are installed
    as part of the QNX SDK.

    \QC creates the necessary boilerplate files. Some of the files are
    specific to a particular target platform.

    \section1 Creating Qt Quick Applications

    \list 1

        \li Select \uicontrol File > \uicontrol {New File or Project} >
            \uicontrol Application > \uicontrol {Qt Quick Application} >
            \uicontrol Choose.

        \li Select the Qt version to
            develop with in the \uicontrol {Minimal required Qt version} field.
            The Qt version determines the Qt Quick imports that are used in the
            QML files.

        \li Select the
            \uicontrol {With .ui.qml file} check box to create an UI
            form that can contain a subset of the QML language. Similarly as
            with the UI forms for \QD, it is recommended that you use \QMLD to
            edit the UI forms. For more information, see \l{Qt Quick UI Forms}.

        \li Select \uicontrol Next (or \uicontrol Continue on \macos).

        \li Select \l{glossary-buildandrun-kit}{kits} for running and building
            your project, and then click \uicontrol Next.

            \note Kits are listed if they have been specified in
            \uicontrol Tools > \uicontrol Options > \uicontrol {Build & Run} >
            \uicontrol Kits.

        \li Review the project settings, and click \uicontrol Finish (on Windows
            and Linux) or \uicontrol Done (on \macos) to create the project.

    \endlist

    \QC generates a UI file, \e Page1Form.ui.qml, that you can modify in the
    \QMLD \uicontrol {Form Editor} and two QML files, \e Page1.qml and
    \e main.qml, that you can modify in the \uicontrol {Text Editor} to add the
    application logic. The \e .ui.qml file is created if you selected the
    \uicontrol {With .ui.qml file} check box.

    \include creator-tutorial-create-qq-project.qdocinc

    \section1 Creating Qt Quick UI Projects

    Qt Quick UI projects are useful for testing or prototyping user interfaces,
    or for setting up a separate project just for QML editing, for example. You
    cannot use them for application development, because they do not contain:

    \list
        \li C++ code
        \li Resource files (.qrc)
        \li Code needed for deploying applications to mobile or embedded devices
    \endlist

    To create a Qt Quick UI project:

    \list 1

        \li Select \uicontrol File > \uicontrol {New File or Project} >
            \uicontrol {Other Project} > \uicontrol {Qt Quick UI} >
            \uicontrol Choose.

        \li In the \uicontrol {Minimal required Qt version} field, select the Qt
            version to develop with. The Qt version determines the Qt Quick
            imports that are used in the QML files.

            You can add imports later to combine Qt Quick basic types with
            Qt Quick Controls, Qt Quick Dialogs, and Qt Quick Layouts (available
            since Qt 5.1).

        \li Select the \uicontrol {With .ui.qml file} check box to create an UI
            form.

        \li Select \uicontrol Next (or \uicontrol Continue on \macos).

        \li Review the project settings, and click \uicontrol Finish (on Windows
            and Linux) or \uicontrol Done (on \macos) to create the project.

    \endlist

    \QC creates the following files:

    \list

        \li .qmlproject project file defines that all QML, JavaScript, and image
            files in the project folder belong to the project. Therefore, you do
            not need to individually list all the files in the project.

        \li .qml file defines an UI item, such as a component, screen, or the
            whole application UI.

        \li ui.qml file defines a form for the application UI. This file is
            created if you selected the \uicontrol {With .ui.qml file} check
            box.

    \endlist

    To use JavaScript and image files in the application, copy them to the
    project folder.

*/<|MERGE_RESOLUTION|>--- conflicted
+++ resolved
@@ -59,22 +59,15 @@
             that imports the Qt Canvas 3D module and, optionally, includes
             \l{http://threejs.org}{three.js}.
 
-<<<<<<< HEAD
         \li \uicontrol {Qt Quick 2 UI} (in the \uicontrol {Other Project}
-            category) creates a Qt Quick UI project with a single QML file that
+            category) creates a \l{Creating Qt Quick UI Projects}
+            {Qt Quick UI project} with a single QML file that
             contains the main view. You can review Qt Quick 2 UI projects in the
             \l{Previewing QML Files}{QML Scene preview tool}. You do not need to
             build them, because they do not contain any C++ code.
-=======
-        \li \uicontrol {Qt Quick UI} (in the \uicontrol {Other Project}
-            category) creates a \l{Creating Qt Quick UI Projects}
-            {Qt Quick UI project} with a single QML file that
-            contains the main view. You can review Qt Quick UI projects in a
-            \l{Previewing QML Files}{preview tool} and you need not build them.
             Qt Quick UI projects cannot be deployed to embedded or mobile
             target platforms. For those platforms, create a Qt Quick application
             instead.
->>>>>>> 0115cc31
 
         \li \uicontrol {Qt Quick 2 Extension Plugin} (in the \uicontrol Library category)
             create C++ plugins that make it possible to offer extensions that
